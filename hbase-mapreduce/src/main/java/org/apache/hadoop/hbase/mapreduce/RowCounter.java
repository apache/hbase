--- conflicted
+++ resolved
@@ -171,13 +171,8 @@
     }
     if (size == 1) {
       MultiRowRangeFilter.RowRange range = rowRangeList.get(0);
-<<<<<<< HEAD
-      scan.setStartRow(range.getStartRow()); //inclusive
+      scan.withStartRow(range.getStartRow()); //inclusive
       scan.withStopRow(range.getStopRow());   //exclusive
-=======
-      scan.withStartRow(range.getStartRow()); //inclusive
-      scan.setStopRow(range.getStopRow());   //exclusive
->>>>>>> b9e74e0b
     } else if (size > 1) {
       scan.setFilter(new MultiRowRangeFilter(rowRangeList));
     }
