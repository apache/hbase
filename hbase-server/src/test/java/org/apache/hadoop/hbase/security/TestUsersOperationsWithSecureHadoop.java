--- conflicted
+++ resolved
@@ -29,13 +29,7 @@
 
 import java.io.File;
 import java.io.IOException;
-<<<<<<< HEAD
-import java.util.concurrent.TimeUnit;
-import java.util.concurrent.TimeoutException;
-=======
->>>>>>> bdcfd6a4
 
-import org.apache.commons.configuration.ConfigurationException;
 import org.apache.hadoop.conf.Configuration;
 import org.apache.hadoop.hbase.AuthUtil;
 import org.apache.hadoop.hbase.HBaseClassTestRule;
@@ -70,23 +64,7 @@
   private static String CLIENT_NAME;
 
   @BeforeClass
-<<<<<<< HEAD
-  public static void checkAndSetup() throws Exception {
-    // check localhost kerberos users
-    Process process = Runtime.getRuntime().exec(new String[]{"bash", "-c", "klist"});
-    boolean wait = process.waitFor(2, TimeUnit.SECONDS);
-    if (wait) {
-      int ret = process.exitValue();
-      if (ret == 0) {
-        throw new ConfigurationException("localhost holds kerberos tickets currently, need to destroy first!");
-      }
-    } else {
-      throw new TimeoutException("check localhost kerberos users timeout(exec cmd 'klist')!");
-    }
-    // setup MiniKdc
-=======
   public static void setUp() throws Exception {
->>>>>>> bdcfd6a4
     KDC = TEST_UTIL.setupMiniKdc(KEYTAB_FILE);
     PRINCIPAL = "hbase/" + HOST;
     CLIENT_NAME = "foo";
