/*
 *
 * Licensed to the Apache Software Foundation (ASF) under one
 * or more contributor license agreements.  See the NOTICE file
 * distributed with this work for additional information
 * regarding copyright ownership.  The ASF licenses this file
 * to you under the Apache License, Version 2.0 (the
 * "License"); you may not use this file except in compliance
 * with the License.  You may obtain a copy of the License at
 *
 *     http://www.apache.org/licenses/LICENSE-2.0
 *
 * Unless required by applicable law or agreed to in writing, software
 * distributed under the License is distributed on an "AS IS" BASIS,
 * WITHOUT WARRANTIES OR CONDITIONS OF ANY KIND, either express or implied.
 * See the License for the specific language governing permissions and
 * limitations under the License.
 */

package org.apache.hadoop.hbase.replication;

import static org.apache.hadoop.hbase.replication.TestReplicationEndpoint.ReplicationEndpointForTest;
import static org.hamcrest.CoreMatchers.is;
import static org.hamcrest.MatcherAssert.assertThat;
import static org.junit.Assert.assertEquals;
import static org.junit.Assert.assertNotNull;
import static org.junit.Assert.assertNull;
import static org.junit.Assert.assertTrue;
import static org.mockito.Matchers.anyBoolean;
import static org.mockito.Matchers.anyString;
import static org.mockito.Mockito.doThrow;
import static org.mockito.Mockito.mock;
import static org.mockito.Mockito.verify;
import static org.mockito.Mockito.when;
import static org.mockito.internal.verification.VerificationModeFactory.times;

import com.google.common.collect.Lists;

import java.io.IOException;
import java.util.Collections;
import java.util.HashMap;
import java.util.List;
import java.util.Map;
import java.util.NavigableMap;
import java.util.TreeMap;
import java.util.UUID;
import java.util.concurrent.ExecutorService;
import java.util.concurrent.Executors;
import java.util.concurrent.Future;
import java.util.concurrent.atomic.AtomicLong;
import org.apache.commons.logging.Log;
import org.apache.commons.logging.LogFactory;
import org.apache.hadoop.conf.Configuration;
import org.apache.hadoop.fs.FSDataOutputStream;
import org.apache.hadoop.fs.FileSystem;
import org.apache.hadoop.fs.Path;
import org.apache.hadoop.hbase.CompatibilitySingletonFactory;
import org.apache.hadoop.hbase.CoordinatedStateManager;
import org.apache.hadoop.hbase.HBaseConfiguration;
import org.apache.hadoop.hbase.HBaseTestingUtility;
import org.apache.hadoop.hbase.HConstants;
import org.apache.hadoop.hbase.HRegionInfo;
import org.apache.hadoop.hbase.KeyValue;
import org.apache.hadoop.hbase.MiniHBaseCluster;
import org.apache.hadoop.hbase.Stoppable;
import org.apache.hadoop.hbase.TableName;
import org.apache.hadoop.hbase.Waiter;
import org.apache.hadoop.hbase.Waiter.Predicate;
import org.apache.hadoop.hbase.client.replication.ReplicationAdmin;
import org.apache.hadoop.hbase.protobuf.ProtobufUtil;
import org.apache.hadoop.hbase.protobuf.generated.WALProtos;
import org.apache.hadoop.hbase.regionserver.HRegionServer;
import org.apache.hadoop.hbase.regionserver.wal.WALEdit;
import org.apache.hadoop.hbase.replication.regionserver.HBaseInterClusterReplicationEndpoint;
import org.apache.hadoop.hbase.replication.regionserver.MetricsReplicationSourceFactory;
import org.apache.hadoop.hbase.replication.regionserver.MetricsReplicationSourceSource;
import org.apache.hadoop.hbase.replication.regionserver.MetricsSource;
import org.apache.hadoop.hbase.replication.regionserver.Replication;
import org.apache.hadoop.hbase.replication.regionserver.ReplicationSource;
import org.apache.hadoop.hbase.replication.regionserver.ReplicationSourceInterface;
import org.apache.hadoop.hbase.replication.regionserver.ReplicationSourceManager;
import org.apache.hadoop.hbase.testclassification.MediumTests;
import org.apache.hadoop.hbase.util.ByteStringer;
import org.apache.hadoop.hbase.util.Bytes;
import org.apache.hadoop.hbase.util.EnvironmentEdgeManager;
import org.apache.hadoop.hbase.util.HFileTestUtil;
import org.apache.hadoop.hbase.util.ManualEnvironmentEdge;
import org.apache.hadoop.hbase.wal.WAL;
import org.apache.hadoop.hbase.wal.WALFactory;
import org.apache.hadoop.hbase.wal.WALKey;
import org.apache.hadoop.hbase.wal.WALProvider;

import org.junit.After;
import org.junit.AfterClass;
import org.junit.Before;
import org.junit.BeforeClass;
import org.junit.Test;
import org.junit.experimental.categories.Category;
import org.mockito.ArgumentCaptor;
import org.mockito.Mockito;

@Category(MediumTests.class)
public class TestReplicationSource {

  private static final Log LOG =
      LogFactory.getLog(TestReplicationSource.class);
  private final static HBaseTestingUtility TEST_UTIL =
      new HBaseTestingUtility();
  private final static HBaseTestingUtility TEST_UTIL_PEER =
      new HBaseTestingUtility();
  private static FileSystem FS;
  private static Path oldLogDir;
  private static Path logDir;
  private static Configuration conf = TEST_UTIL.getConfiguration();

  /**
   * @throws java.lang.Exception exception
   */
  @BeforeClass
  public static void setUpBeforeClass() throws Exception {
    TEST_UTIL.startMiniDFSCluster(1);
    FS = TEST_UTIL.getDFSCluster().getFileSystem();
    Path rootDir = TEST_UTIL.createRootDir();
    oldLogDir = new Path(rootDir, HConstants.HREGION_OLDLOGDIR_NAME);
    if (FS.exists(oldLogDir)) {
      FS.delete(oldLogDir, true);
    }
    logDir = new Path(rootDir, HConstants.HREGION_LOGDIR_NAME);
    if (FS.exists(logDir)) {
      FS.delete(logDir, true);
    }
    conf.setBoolean("replication.source.eof.autorecovery", true);
  }

  @Before
  public void setup() throws IOException {
    if (!FS.exists(logDir)) {
      FS.mkdirs(logDir);
    }
    if (!FS.exists(oldLogDir)) {
      FS.mkdirs(oldLogDir);
    }

    ReplicationEndpointForTest.contructedCount.set(0);
    ReplicationEndpointForTest.startedCount.set(0);
    ReplicationEndpointForTest.replicateCount.set(0);
    ReplicationEndpointForTest.stoppedCount.set(0);
    ReplicationEndpointForTest.lastEntries = null;
  }

  @After
  public void tearDown() throws IOException {
    if (FS.exists(oldLogDir)) {
      FS.delete(oldLogDir, true);
    }
    if (FS.exists(logDir)) {
      FS.delete(logDir, true);
    }
  }

  @AfterClass
  public static void tearDownAfterClass() throws Exception {
    TEST_UTIL_PEER.shutdownMiniHBaseCluster();
    TEST_UTIL.shutdownMiniHBaseCluster();
    TEST_UTIL.shutdownMiniDFSCluster();
  }

  /**
   * Sanity check that we can move logs around while we are reading
   * from them. Should this test fail, ReplicationSource would have a hard
   * time reading logs that are being archived.
   * @throws Exception exception
   */
  @Test
  public void testLogMoving() throws Exception{
    Path logPath = new Path(logDir, "log");
    WALProvider.Writer writer = WALFactory.createWALWriter(FS, logPath,
        TEST_UTIL.getConfiguration());
    for(int i = 0; i < 3; i++) {
      byte[] b = Bytes.toBytes(Integer.toString(i));
      KeyValue kv = new KeyValue(b,b,b);
      WALEdit edit = new WALEdit();
      edit.add(kv);
      WALKey key = new WALKey(b, TableName.valueOf(b), 0, 0,
          HConstants.DEFAULT_CLUSTER_ID);
      writer.append(new WAL.Entry(key, edit));
      writer.sync(false);
    }
    writer.close();

    WAL.Reader reader = WALFactory.createReader(FS, logPath, TEST_UTIL.getConfiguration());
    WAL.Entry entry = reader.next();
    assertNotNull(entry);

    Path oldLogPath = new Path(oldLogDir, "log");
    FS.rename(logPath, oldLogPath);

    entry = reader.next();
    assertNotNull(entry);

    entry = reader.next();
    entry = reader.next();

    assertNull(entry);
    reader.close();
  }

  /**
   * Tests that {@link ReplicationSource#terminate(String)} will timeout properly
   */
  @Test
  public void testTerminateTimeout() throws Exception {
    final ReplicationSource source = new ReplicationSource();
    ReplicationEndpoint replicationEndpoint = new HBaseInterClusterReplicationEndpoint() {
      @Override
      protected void doStart() {
        notifyStarted();
      }

      @Override
      protected void doStop() {
        // not calling notifyStopped() here causes the caller of stop() to get a Future that never
        // completes
      }
    };
    replicationEndpoint.start();
    ReplicationPeers mockPeers = Mockito.mock(ReplicationPeers.class);
    ReplicationPeer mockPeer = Mockito.mock(ReplicationPeer.class);
    Mockito.when(mockPeer.getPeerBandwidth()).thenReturn(0L);
    Configuration testConf = HBaseConfiguration.create();
    testConf.setInt("replication.source.maxretriesmultiplier", 1);
    ReplicationSourceManager manager = Mockito.mock(ReplicationSourceManager.class);
    source.init(testConf, null, manager, null, mockPeers, null, "testPeer",
        null, replicationEndpoint, null);
    ExecutorService executor = Executors.newSingleThreadExecutor();
    final Future<?> future = executor.submit(new Runnable() {

      @Override
      public void run() {
        source.terminate("testing source termination");
      }
    });
    long sleepForRetries = testConf.getLong("replication.source.sleepforretries", 1000);
    Waiter.waitFor(testConf, sleepForRetries * 2, new Predicate<Exception>() {

      @Override
      public boolean evaluate() throws Exception {
        return future.isDone();
      }

    });
  }

  private void appendEntries(WALProvider.Writer writer, int numEntries) throws IOException {
    for (int i = 0; i < numEntries; i++) {
      byte[] b = Bytes.toBytes(Integer.toString(i));
      KeyValue kv = new KeyValue(b,b,b);
      WALEdit edit = new WALEdit();
      edit.add(kv);
      WALKey key = new WALKey(b, TableName.valueOf(b), 0, 0,
              HConstants.DEFAULT_CLUSTER_ID);
      NavigableMap<byte[], Integer> scopes = new TreeMap<byte[], Integer>(Bytes.BYTES_COMPARATOR);
      scopes.put(b, HConstants.REPLICATION_SCOPE_GLOBAL);
      key.setScopes(scopes);
      writer.append(new WAL.Entry(key, edit));
      writer.sync(false);
    }
    writer.close();
  }

  private long getPosition(WALFactory wals, Path log2, int numEntries) throws IOException {
    WAL.Reader reader = wals.createReader(FS, log2);
    for (int i = 0; i < numEntries; i++) {
      reader.next();
    }
    return reader.getPosition();
  }

  private static final class Mocks {
    private final ReplicationSourceManager manager = mock(ReplicationSourceManager.class);
    private final ReplicationQueues queues = mock(ReplicationQueues.class);
    private final ReplicationPeers peers = mock(ReplicationPeers.class);
    private final MetricsSource metrics = mock(MetricsSource.class);
    private final ReplicationPeer peer = mock(ReplicationPeer.class);
    private final ReplicationEndpoint.Context context = mock(ReplicationEndpoint.Context.class);
    private final AtomicLong totalBufferUsed = new AtomicLong();

    private Mocks() {
      when(peers.getStatusOfPeer(anyString())).thenReturn(true);
      when(context.getReplicationPeer()).thenReturn(peer);
      when(manager.getTotalBufferUsed()).thenReturn(totalBufferUsed);
    }

    // source manager throws the exception while cleaning logs
    private void setReplicationSourceWithoutPeerException()
      throws ReplicationSourceWithoutPeerException {
      doThrow(new ReplicationSourceWithoutPeerException("No peer")).when(manager)
        .logPositionAndCleanOldLogs(Mockito.<Path>anyObject(), Mockito.anyString(),
          Mockito.anyLong(), Mockito.anyBoolean(), Mockito.anyBoolean());
    }

    ReplicationSource createReplicationSourceWithMocks(ReplicationEndpoint endpoint,
      boolean isRecovered) throws IOException {
      final ReplicationSource source = new ReplicationSource();
      endpoint.init(context);
      source.init(conf, FS, manager, queues, peers, mock(Stoppable.class),
        "testPeerClusterZnode", UUID.randomUUID(), endpoint, metrics);
      if (isRecovered) {
        when(manager.getOldSources())
          .thenReturn(Lists.<ReplicationSourceInterface>newArrayList(source));
      }
      return source;
    }

    ReplicationSource createReplicationSourceWithMocks(MetricsSource metrics,
            ReplicationEndpoint endpoint) throws IOException {
      final ReplicationSource source = new ReplicationSource();
      endpoint.init(context);
      source.init(conf, FS, manager, queues, peers, mock(Stoppable.class),
        "testPeerClusterZnode", UUID.randomUUID(), endpoint, metrics);
      return source;
    }

    public AtomicLong getTotalBufferUsed() {
      return totalBufferUsed;
    }
  }

  @Test
  public void testSetLogPositionForWALCurrentlyReadingWhenLogsRolled() throws Exception {
    final int numWALEntries = 5;
    int nbCapacity = conf.getInt("replication.source.nb.capacity", 25000);
    try {
      conf.setInt("replication.source.nb.capacity", numWALEntries);

      Mocks mocks = new Mocks();
      final ReplicationEndpointForTest endpoint = new ReplicationEndpointForTest() {
        @Override public WALEntryFilter getWALEntryfilter() {
          return null;
        }
      };
      WALFactory wals = new WALFactory(TEST_UTIL.getConfiguration(), null, "test");
      final Path log1 = new Path(logDir, "log.1");
      final Path log2 = new Path(logDir, "log.2");

      WALProvider.Writer writer1
        = WALFactory.createWALWriter(FS, log1, TEST_UTIL.getConfiguration());
      WALProvider.Writer writer2
        = WALFactory.createWALWriter(FS, log2, TEST_UTIL.getConfiguration());

      appendEntries(writer1, 3);
      appendEntries(writer2, 2);

      long pos = getPosition(wals, log2, 2);

      final ReplicationSource source = mocks.createReplicationSourceWithMocks(endpoint, false);
      source.run();

      source.enqueueLog(log1);
      // log rolled
      source.enqueueLog(log2);

      Waiter.waitFor(conf, 20000, new Waiter.Predicate<Exception>() {
        @Override public boolean evaluate() {
          return endpoint.replicateCount.get() > 0;
        }
      });

      ArgumentCaptor<Path> pathCaptor = ArgumentCaptor.forClass(Path.class);
      ArgumentCaptor<Long> positionCaptor = ArgumentCaptor.forClass(Long.class);
      verify(mocks.manager, times(1))
        .logPositionAndCleanOldLogs(pathCaptor.capture(), anyString(), positionCaptor.capture(),
          anyBoolean(), anyBoolean());
      assertTrue(endpoint.lastEntries.size() == 5);
      assertThat(pathCaptor.getValue(), is(log2));
      assertThat(positionCaptor.getValue(), is(pos));
    } finally {
      conf.setInt("replication.source.nb.capacity", nbCapacity);
    }
  }

  @Test
  public void testUpdateQuotaWhenBulkLoad() throws Exception {
    byte[] cfBytes = Bytes.toBytes("cf");
    TableName tableName = TableName.valueOf("test_table");
    Path dir = TEST_UTIL.getDataTestDirOnTestFS(tableName.getNameAsString());
    Map<String, Long> storeFilesSize = new HashMap<>(1);
    Map<byte[], List<Path>> storeFiles = new HashMap<>(1);
    int numRows = 10;

    Path familyDir = new Path(dir, Bytes.toString(cfBytes));
    Path hfilePath = new Path(familyDir, "test_hfile");
    HFileTestUtil.createHFile(conf, FS, hfilePath, cfBytes, cfBytes,
      Bytes.toBytes("a"), Bytes.toBytes("z"), numRows);
    storeFilesSize.put(hfilePath.getName(), FS.getFileStatus(hfilePath).getLen());
    storeFiles.put(cfBytes, Collections.singletonList(hfilePath));

    HRegionInfo regionInfo = new HRegionInfo(tableName);
    WALProtos.BulkLoadDescriptor loadDescriptor = ProtobufUtil
      .toBulkLoadDescriptor(tableName, ByteStringer.wrap(Bytes.toBytes("test_region")),
        storeFiles, storeFilesSize, 1, null);
    WALEdit edit = WALEdit.createBulkLoadEvent(regionInfo, loadDescriptor);

    final ReplicationEndpointForTest endpoint = new ReplicationEndpointForTest() {
      @Override
      public WALEntryFilter getWALEntryfilter() {
        return null;
      }
    };
    final Path log = new Path(logDir, "log.1");

    WALProvider.Writer writer = WALFactory.createWALWriter(FS, log, TEST_UTIL.getConfiguration());
    WALKey key = new WALKey(regionInfo.getEncodedNameAsBytes(), tableName, 0, 0,
      HConstants.DEFAULT_CLUSTER_ID);
    WAL.Entry bulkLoadEventEntry = new WAL.Entry(key, edit);
    WAL.Entry entryWithoutCells = new WAL.Entry(key, new WALEdit());
    writer.append(bulkLoadEventEntry);
    writer.append(entryWithoutCells);
    writer.close();

    Mocks mocks = new Mocks();
    final ReplicationSource source = mocks.createReplicationSourceWithMocks(endpoint, false);
    source.run();

    source.enqueueLog(log);
    Waiter.waitFor(conf, 20000, new Waiter.Predicate<Exception>() {
      @Override public boolean evaluate() throws Exception {
        return endpoint.replicateCount.get() > 0;
      }
    });

    assertEquals(0L, mocks.getTotalBufferUsed().get());
  }

  @Test
  public void testSetLogPositionAndRemoveOldWALsEvenIfEmptyWALsRolled() throws Exception {
    Mocks mocks = new Mocks();

    final ReplicationEndpointForTest endpoint = new ReplicationEndpointForTest();
    final ReplicationSource source = mocks.createReplicationSourceWithMocks(endpoint, false);
    WALFactory wals = new WALFactory(TEST_UTIL.getConfiguration(), null, "test");

    final Path log1 = new Path(logDir, "log.1");
    final Path log2 = new Path(logDir, "log.2");

    WALFactory.createWALWriter(FS, log1, TEST_UTIL.getConfiguration()).close();
    WALFactory.createWALWriter(FS, log2, TEST_UTIL.getConfiguration()).close();
    final long startPos = getPosition(wals, log2, 0);

    source.run();
    source.enqueueLog(log1);
    source.enqueueLog(log2);

    Waiter.waitFor(conf, 20000, new Waiter.Predicate<Exception>() {
      @Override public boolean evaluate() throws Exception {
        return log2.equals(source.getLastLoggedPath())
                && source.getLastLoggedPosition() >= startPos;
      }
    });

    ArgumentCaptor<Path> pathCaptor = ArgumentCaptor.forClass(Path.class);
    ArgumentCaptor<Long> positionCaptor = ArgumentCaptor.forClass(Long.class);

    verify(mocks.manager, times(1))
            .logPositionAndCleanOldLogs(pathCaptor.capture(), anyString(), positionCaptor.capture(),
                    anyBoolean(), anyBoolean());
    assertThat(pathCaptor.getValue(), is(log2));
    assertThat(positionCaptor.getValue(), is(startPos));
  }

  @Test
  public void testSetLogPositionAndRemoveOldWALsEvenIfNoCfsReplicated() throws Exception {
    Mocks mocks = new Mocks();
    // set table cfs to filter all cells out
    final TableName replicatedTable = TableName.valueOf("replicated_table");
    final Map<TableName, List<String>> cfs =
            Collections.singletonMap(replicatedTable, Collections.<String>emptyList());
    when(mocks.peer.getTableCFs()).thenReturn(cfs);

    WALFactory wals = new WALFactory(TEST_UTIL.getConfiguration(), null, "test");
    final Path log1 = new Path(logDir, "log.1");
    final Path log2 = new Path(logDir, "log.2");

    WALProvider.Writer writer1 = WALFactory.createWALWriter(FS, log1, TEST_UTIL.getConfiguration());
    WALProvider.Writer writer2 = WALFactory.createWALWriter(FS, log2, TEST_UTIL.getConfiguration());

    appendEntries(writer1, 3);
    appendEntries(writer2, 2);
    final long pos = getPosition(wals, log2, 2);

    final ReplicationEndpointForTest endpoint = new ReplicationEndpointForTest();
    final ReplicationSource source = mocks.createReplicationSourceWithMocks(endpoint, false);
    source.enqueueLog(log1);
    source.enqueueLog(log2);
    source.run();
    Waiter.waitFor(conf, 20000, new Waiter.Predicate<Exception>() {
      @Override public boolean evaluate() throws Exception {
        // wait until reader read all cells
        return log2.equals(source.getLastLoggedPath()) && source.getLastLoggedPosition() >= pos;
      }
    });

    ArgumentCaptor<Path> pathCaptor = ArgumentCaptor.forClass(Path.class);
    ArgumentCaptor<Long> positionCaptor = ArgumentCaptor.forClass(Long.class);

    // all old wals should be removed by updating wal position, even if all cells are filtered out.
    verify(mocks.manager, times(1))
        .logPositionAndCleanOldLogs(pathCaptor.capture(), anyString(), positionCaptor.capture(),
              anyBoolean(), anyBoolean());
    assertThat(pathCaptor.getValue(), is(log2));
    assertThat(positionCaptor.getValue(), is(pos));
  }

  /**
   * There can be a scenario of replication peer removed but the replication source
   * still running since termination of source depends upon zk listener and there
   * can a rare scenario where zk listener might not get invoked or get delayed.
   * In that case, replication source manager will throw since it won't be able
   * to remove the znode while removing the log. We should terminate the source
   * in that case. See HBASE-25583
   * @throws Exception any exception
   */
  @Test
  public void testReplicationSourceTerminationWhenNoZnodeForPeerAndQueues() throws Exception {
    Mocks mocks = new Mocks();
    mocks.setReplicationSourceWithoutPeerException();
    // set table cfs to filter all cells out
    final TableName replicatedTable = TableName.valueOf("replicated_table");
    final Map<TableName, List<String>> cfs =
      Collections.singletonMap(replicatedTable, Collections.<String>emptyList());
    when(mocks.peer.getTableCFs()).thenReturn(cfs);

    // Append 3 entries in a log
    final Path log1 = new Path(logDir, "log.1");
    WALProvider.Writer writer1 = WALFactory.createWALWriter(FS, log1, TEST_UTIL.getConfiguration());
    appendEntries(writer1, 3);

    // Replication end point with no filter
    final ReplicationEndpointForTest endpoint = new ReplicationEndpointForTest() {
      @Override
      public WALEntryFilter getWALEntryfilter() {
        return null;
      }
    };

    final ReplicationSource source = mocks.createReplicationSourceWithMocks(endpoint, false);
    source.run();
    source.enqueueLog(log1);

    // Wait for source to replicate
    Waiter.waitFor(conf, 20000, new Waiter.Predicate<Exception>() {
      @Override public boolean evaluate() {
        return endpoint.replicateCount.get() == 1;
      }
    });

    // Wait for all the entries to get replicated
    Waiter.waitFor(conf, 20000, new Waiter.Predicate<Exception>() {
      @Override public boolean evaluate() {
        return endpoint.lastEntries.size() == 3;
      }
    });

    // After that the source should be terminated
    Waiter.waitFor(conf, 20000, new Waiter.Predicate<Exception>() {
      @Override public boolean evaluate() {
        // wait until reader read all cells
        return !source.isSourceActive();
      }
    });
  }

  @Test
  public void testReplicationOnEmptyLogAtTheEndOfQueueWithMultipleLogs() throws Exception {
    final String logPrefix = "logPrefix";
    Mocks mocks = new Mocks();
    // set table cfs to filter all cells out
    final TableName replicatedTable = TableName.valueOf("replicated_table");
    final Map<TableName, List<String>> cfs =
      Collections.singletonMap(replicatedTable, Collections.<String>emptyList());
    when(mocks.peer.getTableCFs()).thenReturn(cfs);

    // Append 3 entries in a log
    final Path log1 = new Path(logDir, logPrefix + ".1");
    WALProvider.Writer writer1 = WALFactory.createWALWriter(FS, log1, TEST_UTIL.getConfiguration());
    appendEntries(writer1, 3);

    // Create a 0 length log.
    Path emptyLog = new Path(logDir, logPrefix + ".2");
    FSDataOutputStream fsdos = FS.create(emptyLog);
    fsdos.close();
    assertEquals(0, FS.getFileStatus(emptyLog).getLen());

    // Replication end point with no filter
    final ReplicationEndpointForTest endpoint = new ReplicationEndpointForTest() {
      @Override
      public WALEntryFilter getWALEntryfilter() {
        return null;
      }
    };

    final ReplicationSource source = mocks.createReplicationSourceWithMocks(endpoint, true);
    source.run();
    source.enqueueLog(log1);
    source.enqueueLog(emptyLog);

    // Wait for source to replicate
    Waiter.waitFor(conf, 20000, new Waiter.Predicate<Exception>() {
      @Override public boolean evaluate() {
        return endpoint.replicateCount.get() == 1;
      }
    });

    // Wait and verify if all the entries get replicated for non empty logs
    Waiter.waitFor(conf, 20000, new Waiter.Predicate<Exception>() {
      @Override public boolean evaluate() {
        return endpoint.lastEntries.size() == 3;
      }
    });

    // Wait and verify if log queue has been drained fully
    Waiter.waitFor(conf, 20000, new Waiter.Predicate<Exception>() {
      @Override public boolean evaluate() {
        return source.getQueues().get(logPrefix).isEmpty();
      }
    });
  }

  @Test
  public void testReplicationOnEmptyLogAtTheEndOfQueueWithSingleLog() throws Exception {
    final String logPrefix = "logPrefix";
    Mocks mocks = new Mocks();
    // set table cfs to filter all cells out
    final TableName replicatedTable = TableName.valueOf("replicated_table");
    final Map<TableName, List<String>> cfs =
      Collections.singletonMap(replicatedTable, Collections.<String>emptyList());
    when(mocks.peer.getTableCFs()).thenReturn(cfs);

    // Create a 0 length log.
    Path emptyLog = new Path(logDir, logPrefix + ".1");
    FSDataOutputStream fsdos = FS.create(emptyLog);
    fsdos.close();
    assertEquals(0, FS.getFileStatus(emptyLog).getLen());

    // Replication end point with no filter
    final ReplicationEndpointForTest endpoint = new ReplicationEndpointForTest() {
      @Override
      public WALEntryFilter getWALEntryfilter() {
        return null;
      }
    };

    final ReplicationSource source = mocks.createReplicationSourceWithMocks(endpoint, true);
    source.run();
    source.enqueueLog(emptyLog);

    // Wait and verify if no entry got replicated
    Waiter.waitFor(conf, 20000, new Waiter.Predicate<Exception>() {
      @Override public boolean evaluate() {
        return endpoint.lastEntries == null;
      }
    });

    // Wait and verify get is queue is empty
    Waiter.waitFor(conf, 20000, new Waiter.Predicate<Exception>() {
      @Override public boolean evaluate() {
        return source.getQueues().get(logPrefix).isEmpty();
      }
    });
  }

  @Test
  public void testReplicationOnEmptyLogBetweenTheNonEmptyLogsInLogQueue() throws Exception {
    final String logPrefix = "logPrefix";
    Mocks mocks = new Mocks();
    // set table cfs to filter all cells out
    final TableName replicatedTable = TableName.valueOf("replicated_table");
    final Map<TableName, List<String>> cfs =
      Collections.singletonMap(replicatedTable, Collections.<String>emptyList());
    when(mocks.peer.getTableCFs()).thenReturn(cfs);

    // Append 3 entries in a log
    final Path log1 = new Path(logDir, logPrefix + ".11");
    WALProvider.Writer writer1 = WALFactory.createWALWriter(FS, log1, TEST_UTIL.getConfiguration());
    appendEntries(writer1, 3);

    // Create a 0 length log.
    Path emptyLog = new Path(logDir, logPrefix + ".12");
    FSDataOutputStream fsdos = FS.create(emptyLog);
    fsdos.close();
    assertEquals(0, FS.getFileStatus(emptyLog).getLen());

    // Append 5 entries in a log
    final Path log3 = new Path(logDir, logPrefix + ".13");
    WALProvider.Writer writer3 = WALFactory.createWALWriter(FS, log3, TEST_UTIL.getConfiguration());
    appendEntries(writer3, 5);

    // Append 10 entries in a log
    final Path log4 = new Path(logDir, logPrefix + ".14");
    WALProvider.Writer writer4 = WALFactory.createWALWriter(FS, log4, TEST_UTIL.getConfiguration());
    appendEntries(writer4, 10);

    // Replication end point with no filter
    final ReplicationEndpointForTest endpoint = new ReplicationEndpointForTest() {
      @Override
      public WALEntryFilter getWALEntryfilter() {
        return null;
      }
    };

    final ReplicationSource source = mocks.createReplicationSourceWithMocks(endpoint, true);
    source.run();
    source.enqueueLog(log1);
    source.enqueueLog(emptyLog);
    source.enqueueLog(log3);
    source.enqueueLog(log4);

    // Wait for source to replicate
    Waiter.waitFor(conf, 20000, new Waiter.Predicate<Exception>() {
      @Override public boolean evaluate() {
        return endpoint.replicateCount.get() == 2;
      }
    });

    // Wait and verify the last replicated entries
    Waiter.waitFor(conf, 20000, new Waiter.Predicate<Exception>() {
      @Override public boolean evaluate() {
        return endpoint.lastEntries.size() == 15;
      }
    });

    // Wait and verify only one log is there in queue
    Waiter.waitFor(conf, 20000, new Waiter.Predicate<Exception>() {
      @Override public boolean evaluate() {
        return source.getQueues().get(logPrefix).size() == 1;
      }
    });
  }

  /**
   * Tests that recovered queues are preserved on a regionserver shutdown.
   * See HBASE-18192
   */
  @Test
  public void testServerShutdownRecoveredQueue() throws Exception {
    try {
      // Ensure single-threaded WAL
      conf.set("hbase.wal.provider", "defaultProvider");
      conf.setInt("replication.sleep.before.failover", 2000);
      // Introduces a delay in regionserver shutdown to give the race condition a chance to kick in.
      conf.set(HConstants.REGION_SERVER_IMPL, ShutdownDelayRegionServer.class.getName());
      MiniHBaseCluster cluster = TEST_UTIL.startMiniCluster(2);
      TEST_UTIL_PEER.startMiniCluster(1);

      HRegionServer serverA = cluster.getRegionServer(0);
      final ReplicationSourceManager managerA =
          ((Replication) serverA.getReplicationSourceService()).getReplicationManager();
      HRegionServer serverB = cluster.getRegionServer(1);
      final ReplicationSourceManager managerB =
          ((Replication) serverB.getReplicationSourceService()).getReplicationManager();
      final ReplicationAdmin replicationAdmin = new ReplicationAdmin(TEST_UTIL.getConfiguration());

      final String peerId = "TestPeer";
      replicationAdmin.addPeer(peerId,
          new ReplicationPeerConfig().setClusterKey(TEST_UTIL_PEER.getClusterKey()), null);
      // Wait for replication sources to come up
      Waiter.waitFor(conf, 20000, new Waiter.Predicate<Exception>() {
        @Override public boolean evaluate() throws Exception {
          return !(managerA.getSources().isEmpty() || managerB.getSources().isEmpty());
        }
      });
      // Disabling peer makes sure there is at least one log to claim when the server dies
      // The recovered queue will also stay there until the peer is disabled even if the
      // WALs it contains have no data.
      replicationAdmin.disablePeer(peerId);

      // Stopping serverA
      // It's queues should be claimed by the only other alive server i.e. serverB
      cluster.stopRegionServer(serverA.getServerName());
      Waiter.waitFor(conf, 20000, new Waiter.Predicate<Exception>() {
        @Override public boolean evaluate() throws Exception {
          return managerB.getOldSources().size() == 1;
        }
      });

      final HRegionServer serverC = cluster.startRegionServer().getRegionServer();
      serverC.waitForServerOnline();
      Waiter.waitFor(conf, 20000, new Waiter.Predicate<Exception>() {
        @Override public boolean evaluate() throws Exception {
          return serverC.getReplicationSourceService() != null;
        }
      });
      final ReplicationSourceManager managerC =
          ((Replication) serverC.getReplicationSourceService()).getReplicationManager();
      // Sanity check
      assertEquals(0, managerC.getOldSources().size());

      // Stopping serverB
      // Now serverC should have two recovered queues:
      // 1. The serverB's normal queue
      // 2. serverA's recovered queue on serverB
      cluster.stopRegionServer(serverB.getServerName());
      Waiter.waitFor(conf, 20000, new Waiter.Predicate<Exception>() {
        @Override public boolean evaluate() throws Exception {
          return managerC.getOldSources().size() == 2;
        }
      });
      replicationAdmin.enablePeer(peerId);
      Waiter.waitFor(conf, 20000, new Waiter.Predicate<Exception>() {
        @Override public boolean evaluate() throws Exception {
          return managerC.getOldSources().size() == 0;
        }
      });
    } finally {
      conf.set(HConstants.REGION_SERVER_IMPL, HRegionServer.class.getName());
    }
  }

  /**
   * Regionserver implementation that adds a delay on the graceful shutdown.
   */
  public static class ShutdownDelayRegionServer extends HRegionServer {
    public ShutdownDelayRegionServer(Configuration conf) throws IOException, InterruptedException {
      super(conf);
    }

    public ShutdownDelayRegionServer(Configuration conf, CoordinatedStateManager csm)
        throws IOException, InterruptedException {
      super(conf, csm);
    }

    @Override
    protected void stopServiceThreads() {
      // Add a delay before service threads are shutdown.
      // This will keep the zookeeper connection alive for the duration of the delay.
      LOG.info("Adding a delay to the regionserver shutdown");
      try {
        Thread.sleep(2000);
      } catch (InterruptedException ex) {
        LOG.error("Interrupted while sleeping");
      }
      super.stopServiceThreads();
    }
  }
<<<<<<< HEAD
}
=======

  /*
  Test age of oldest wal metric.
  */
  @Test
  public void testAgeOfOldestWal() throws Exception {
    try {
      ManualEnvironmentEdge manualEdge = new ManualEnvironmentEdge();
      EnvironmentEdgeManager.injectEdge(manualEdge);

      String id = "1";
      MetricsSource metrics = new MetricsSource(id);
      Configuration conf = new Configuration(TEST_UTIL.getConfiguration());
      conf.setInt("replication.source.maxretriesmultiplier", 1);
      Mocks mocks = new Mocks();
      ReplicationEndpoint endpoint = mock(ReplicationEndpoint.class);
      ReplicationSource source = mocks.createReplicationSourceWithMocks(metrics, endpoint);

      final Path log1 = new Path(logDir, "log-walgroup-a.8");
      manualEdge.setValue(10);
      // Diff of current time (10) and  log-walgroup-a.8 timestamp will be 2.
      source.enqueueLog(log1);
      MetricsReplicationSourceSource metricsSource1 = getSourceMetrics(id);
      assertEquals(2, metricsSource1.getOldestWalAge());

      final Path log2 = new Path(logDir, "log-walgroup-b.4");
      // Diff of current time (10) and log-walgroup-b.4 will be 6 so oldestWalAge should be 6
      source.enqueueLog(log2);
      assertEquals(6, metricsSource1.getOldestWalAge());
      // Clear all metrics.
      metrics.clear();
    } finally {
      EnvironmentEdgeManager.reset();
    }
  }

  private MetricsReplicationSourceSource getSourceMetrics(String sourceId) {
    MetricsReplicationSourceFactory factory = CompatibilitySingletonFactory
      .getInstance(MetricsReplicationSourceFactory.class);
    return factory.getSource(sourceId);
  }
}
>>>>>>> 9e9301a2
<|MERGE_RESOLUTION|>--- conflicted
+++ resolved
@@ -842,9 +842,6 @@
       super.stopServiceThreads();
     }
   }
-<<<<<<< HEAD
-}
-=======
 
   /*
   Test age of oldest wal metric.
@@ -886,5 +883,4 @@
       .getInstance(MetricsReplicationSourceFactory.class);
     return factory.getSource(sourceId);
   }
-}
->>>>>>> 9e9301a2
+}