/*
 *
 * Licensed to the Apache Software Foundation (ASF) under one
 * or more contributor license agreements.  See the NOTICE file
 * distributed with this work for additional information
 * regarding copyright ownership.  The ASF licenses this file
 * to you under the Apache License, Version 2.0 (the
 * "License"); you may not use this file except in compliance
 * with the License.  You may obtain a copy of the License at
 *
 *     http://www.apache.org/licenses/LICENSE-2.0
 *
 * Unless required by applicable law or agreed to in writing, software
 * distributed under the License is distributed on an "AS IS" BASIS,
 * WITHOUT WARRANTIES OR CONDITIONS OF ANY KIND, either express or implied.
 * See the License for the specific language governing permissions and
 * limitations under the License.
 */

package org.apache.hadoop.hbase.client;

import java.io.IOException;
import java.util.ArrayList;
import java.util.HashMap;
import java.util.List;
import java.util.Map;
import java.util.NavigableSet;
import java.util.TreeMap;
import java.util.TreeSet;
import org.apache.hadoop.hbase.HConstants;
import org.apache.hadoop.hbase.client.metrics.ScanMetrics;
import org.apache.hadoop.hbase.filter.Filter;
import org.apache.hadoop.hbase.filter.IncompatibleFilterException;
import org.apache.hadoop.hbase.io.TimeRange;
import org.apache.hadoop.hbase.security.access.Permission;
import org.apache.hadoop.hbase.security.visibility.Authorizations;
import org.apache.hadoop.hbase.util.Bytes;
import org.apache.yetus.audience.InterfaceAudience;
import org.slf4j.Logger;
import org.slf4j.LoggerFactory;

/**
 * Used to perform Scan operations.
 * <p>
 * All operations are identical to {@link Get} with the exception of instantiation. Rather than
 * specifying a single row, an optional startRow and stopRow may be defined. If rows are not
 * specified, the Scanner will iterate over all rows.
 * <p>
 * To get all columns from all rows of a Table, create an instance with no constraints; use the
 * {@link #Scan()} constructor. To constrain the scan to specific column families, call
 * {@link #addFamily(byte[]) addFamily} for each family to retrieve on your Scan instance.
 * <p>
 * To get specific columns, call {@link #addColumn(byte[], byte[]) addColumn} for each column to
 * retrieve.
 * <p>
 * To only retrieve columns within a specific range of version timestamps, call
 * {@link #setTimeRange(long, long) setTimeRange}.
 * <p>
 * To only retrieve columns with a specific timestamp, call {@link #setTimestamp(long) setTimestamp}
 * .
 * <p>
 * To limit the number of versions of each column to be returned, call {@link #setMaxVersions(int)
 * setMaxVersions}.
 * <p>
 * To limit the maximum number of values returned for each call to next(), call
 * {@link #setBatch(int) setBatch}.
 * <p>
 * To add a filter, call {@link #setFilter(org.apache.hadoop.hbase.filter.Filter) setFilter}.
 * <p>
 * For small scan, it is deprecated in 2.0.0. Now we have a {@link #setLimit(int)} method in Scan
 * object which is used to tell RS how many rows we want. If the rows return reaches the limit, the
 * RS will close the RegionScanner automatically. And we will also fetch data when openScanner in
 * the new implementation, this means we can also finish a scan operation in one rpc call. And we
 * have also introduced a {@link #setReadType(ReadType)} method. You can use this method to tell RS
 * to use pread explicitly.
 * <p>
 * Expert: To explicitly disable server-side block caching for this scan, execute
 * {@link #setCacheBlocks(boolean)}.
 * <p>
 * <em>Note:</em> Usage alters Scan instances. Internally, attributes are updated as the Scan runs
 * and if enabled, metrics accumulate in the Scan instance. Be aware this is the case when you go to
 * clone a Scan instance or if you go to reuse a created Scan instance; safer is create a Scan
 * instance per usage.
 */
@InterfaceAudience.Public
public class Scan extends Query {
  private static final Logger LOG = LoggerFactory.getLogger(Scan.class);

  private static final String RAW_ATTR = "_raw_";

  private byte[] startRow = HConstants.EMPTY_START_ROW;
  private boolean includeStartRow = true;
  private byte[] stopRow  = HConstants.EMPTY_END_ROW;
  private boolean includeStopRow = false;
  private int maxVersions = 1;
  private int batch = -1;

  /**
   * Partial {@link Result}s are {@link Result}s must be combined to form a complete {@link Result}.
   * The {@link Result}s had to be returned in fragments (i.e. as partials) because the size of the
   * cells in the row exceeded max result size on the server. Typically partial results will be
   * combined client side into complete results before being delivered to the caller. However, if
   * this flag is set, the caller is indicating that they do not mind seeing partial results (i.e.
   * they understand that the results returned from the Scanner may only represent part of a
   * particular row). In such a case, any attempt to combine the partials into a complete result on
   * the client side will be skipped, and the caller will be able to see the exact results returned
   * from the server.
   */
  private boolean allowPartialResults = false;

  private int storeLimit = -1;
  private int storeOffset = 0;

  private static final String SCAN_ATTRIBUTES_METRICS_ENABLE = "scan.attributes.metrics.enable";

  // If an application wants to use multiple scans over different tables each scan must
  // define this attribute with the appropriate table name by calling
  // scan.setAttribute(Scan.SCAN_ATTRIBUTES_TABLE_NAME, Bytes.toBytes(tableName))
  static public final String SCAN_ATTRIBUTES_TABLE_NAME = "scan.attributes.table.name";

  /**
   * -1 means no caching specified and the value of {@link HConstants#HBASE_CLIENT_SCANNER_CACHING}
   * (default to {@link HConstants#DEFAULT_HBASE_CLIENT_SCANNER_CACHING}) will be used
   */
  private int caching = -1;
  private long maxResultSize = -1;
  private boolean cacheBlocks = true;
  private boolean reversed = false;
  private TimeRange tr = TimeRange.allTime();
  private Map<byte [], NavigableSet<byte []>> familyMap =
    new TreeMap<byte [], NavigableSet<byte []>>(Bytes.BYTES_COMPARATOR);
  private Boolean asyncPrefetch = null;

  /**
   * Parameter name for client scanner sync/async prefetch toggle.
   * When using async scanner, prefetching data from the server is done at the background.
   * The parameter currently won't have any effect in the case that the user has set
   * Scan#setSmall or Scan#setReversed
   */
  public static final String HBASE_CLIENT_SCANNER_ASYNC_PREFETCH =
      "hbase.client.scanner.async.prefetch";

  /**
   * Default value of {@link #HBASE_CLIENT_SCANNER_ASYNC_PREFETCH}.
   */
  public static final boolean DEFAULT_HBASE_CLIENT_SCANNER_ASYNC_PREFETCH = false;

  /**
   * Set it true for small scan to get better performance Small scan should use pread and big scan
   * can use seek + read seek + read is fast but can cause two problem (1) resource contention (2)
   * cause too much network io [89-fb] Using pread for non-compaction read request
   * https://issues.apache.org/jira/browse/HBASE-7266 On the other hand, if setting it true, we
   * would do openScanner,next,closeScanner in one RPC call. It means the better performance for
   * small scan. [HBASE-9488]. Generally, if the scan range is within one data block(64KB), it could
   * be considered as a small scan.
   */
  private boolean small = false;

  /**
   * The mvcc read point to use when open a scanner. Remember to clear it after switching regions as
   * the mvcc is only valid within region scope.
   */
  private long mvccReadPoint = -1L;

  /**
   * The number of rows we want for this scan. We will terminate the scan if the number of return
   * rows reaches this value.
   */
  private int limit = -1;

  /**
   * Control whether to use pread at server side.
   */
  private ReadType readType = ReadType.DEFAULT;

  private boolean needCursorResult = false;

  /**
   * Create a Scan operation across all rows.
   */
  public Scan() {}

  /**
   * Create a Scan operation starting at the specified row.
   * <p>
   * If the specified row does not exist, the Scanner will start from the next closest row after the
   * specified row.
   * @param startRow row to start scanner at or after
   * @deprecated since 2.0.0 and will be removed in 3.0.0. Use
   *   {@code new Scan().withStartRow(startRow)} instead.
   * @see <a href="https://issues.apache.org/jira/browse/HBASE-17320">HBASE-17320</a>
   */
  @Deprecated
  public Scan(byte[] startRow) {
    withStartRow(startRow);
  }

  /**
<<<<<<< HEAD
=======
   * Create a Scan operation for the range of rows specified.
   * @param startRow row to start scanner at or after (inclusive)
   * @param stopRow row to stop scanner before (exclusive)
   * @deprecated since 2.0.0 and will be removed in 3.0.0. Use
   *   {@code new Scan().withStartRow(startRow).withStopRow(stopRow)} instead.
   * @see <a href="https://issues.apache.org/jira/browse/HBASE-17320">HBASE-17320</a>
   */
  @Deprecated
  public Scan(byte[] startRow, byte[] stopRow) {
    withStartRow(startRow);
    setStopRow(stopRow);
  }

  /**
>>>>>>> b9e74e0b
   * Creates a new instance of this class while copying all values.
   *
   * @param scan  The scan instance to copy from.
   * @throws IOException When copying the values fails.
   */
  public Scan(Scan scan) throws IOException {
    startRow = scan.getStartRow();
    includeStartRow = scan.includeStartRow();
    stopRow  = scan.getStopRow();
    includeStopRow = scan.includeStopRow();
    maxVersions = scan.getMaxVersions();
    batch = scan.getBatch();
    storeLimit = scan.getMaxResultsPerColumnFamily();
    storeOffset = scan.getRowOffsetPerColumnFamily();
    caching = scan.getCaching();
    maxResultSize = scan.getMaxResultSize();
    cacheBlocks = scan.getCacheBlocks();
    filter = scan.getFilter(); // clone?
    loadColumnFamiliesOnDemand = scan.getLoadColumnFamiliesOnDemandValue();
    consistency = scan.getConsistency();
    this.setIsolationLevel(scan.getIsolationLevel());
    reversed = scan.isReversed();
    asyncPrefetch = scan.isAsyncPrefetch();
    small = scan.isSmall();
    allowPartialResults = scan.getAllowPartialResults();
    tr = scan.getTimeRange(); // TimeRange is immutable
    Map<byte[], NavigableSet<byte[]>> fams = scan.getFamilyMap();
    for (Map.Entry<byte[],NavigableSet<byte[]>> entry : fams.entrySet()) {
      byte [] fam = entry.getKey();
      NavigableSet<byte[]> cols = entry.getValue();
      if (cols != null && cols.size() > 0) {
        for (byte[] col : cols) {
          addColumn(fam, col);
        }
      } else {
        addFamily(fam);
      }
    }
    for (Map.Entry<String, byte[]> attr : scan.getAttributesMap().entrySet()) {
      setAttribute(attr.getKey(), attr.getValue());
    }
    for (Map.Entry<byte[], TimeRange> entry : scan.getColumnFamilyTimeRange().entrySet()) {
      TimeRange tr = entry.getValue();
      setColumnFamilyTimeRange(entry.getKey(), tr.getMin(), tr.getMax());
    }
    this.mvccReadPoint = scan.getMvccReadPoint();
    this.limit = scan.getLimit();
    this.needCursorResult = scan.isNeedCursorResult();
    setPriority(scan.getPriority());
    readType = scan.getReadType();
    super.setReplicaId(scan.getReplicaId());
  }

  /**
   * Builds a scan object with the same specs as get.
   * @param get get to model scan after
   */
  public Scan(Get get) {
    this.startRow = get.getRow();
    this.includeStartRow = true;
    this.stopRow = get.getRow();
    this.includeStopRow = true;
    this.filter = get.getFilter();
    this.cacheBlocks = get.getCacheBlocks();
    this.maxVersions = get.getMaxVersions();
    this.storeLimit = get.getMaxResultsPerColumnFamily();
    this.storeOffset = get.getRowOffsetPerColumnFamily();
    this.tr = get.getTimeRange();
    this.familyMap = get.getFamilyMap();
    this.asyncPrefetch = false;
    this.consistency = get.getConsistency();
    this.setIsolationLevel(get.getIsolationLevel());
    this.loadColumnFamiliesOnDemand = get.getLoadColumnFamiliesOnDemandValue();
    for (Map.Entry<String, byte[]> attr : get.getAttributesMap().entrySet()) {
      setAttribute(attr.getKey(), attr.getValue());
    }
    for (Map.Entry<byte[], TimeRange> entry : get.getColumnFamilyTimeRange().entrySet()) {
      TimeRange tr = entry.getValue();
      setColumnFamilyTimeRange(entry.getKey(), tr.getMin(), tr.getMax());
    }
    this.mvccReadPoint = -1L;
    setPriority(get.getPriority());
    super.setReplicaId(get.getReplicaId());
  }

  public boolean isGetScan() {
    return includeStartRow && includeStopRow
        && ClientUtil.areScanStartRowAndStopRowEqual(this.startRow, this.stopRow);
  }

  /**
   * Get all columns from the specified family.
   * <p>
   * Overrides previous calls to addColumn for this family.
   * @param family family name
   * @return this
   */
  public Scan addFamily(byte [] family) {
    familyMap.remove(family);
    familyMap.put(family, null);
    return this;
  }

  /**
   * Get the column from the specified family with the specified qualifier.
   * <p>
   * Overrides previous calls to addFamily for this family.
   * @param family family name
   * @param qualifier column qualifier
   * @return this
   */
  public Scan addColumn(byte [] family, byte [] qualifier) {
    NavigableSet<byte []> set = familyMap.get(family);
    if(set == null) {
      set = new TreeSet<>(Bytes.BYTES_COMPARATOR);
      familyMap.put(family, set);
    }
    if (qualifier == null) {
      qualifier = HConstants.EMPTY_BYTE_ARRAY;
    }
    set.add(qualifier);
    return this;
  }

  /**
   * Get versions of columns only within the specified timestamp range,
   * [minStamp, maxStamp).  Note, default maximum versions to return is 1.  If
   * your time range spans more than one version and you want all versions
   * returned, up the number of versions beyond the default.
   * @param minStamp minimum timestamp value, inclusive
   * @param maxStamp maximum timestamp value, exclusive
   * @see #setMaxVersions()
   * @see #setMaxVersions(int)
   * @return this
   */
  public Scan setTimeRange(long minStamp, long maxStamp) throws IOException {
    tr = new TimeRange(minStamp, maxStamp);
    return this;
  }

  /**
   * Get versions of columns with the specified timestamp. Note, default maximum
   * versions to return is 1.  If your time range spans more than one version
   * and you want all versions returned, up the number of versions beyond the
   * defaut.
   * @param timestamp version timestamp
   * @see #setMaxVersions()
   * @see #setMaxVersions(int)
   * @return this
   * @deprecated As of release 2.0.0, this will be removed in HBase 3.0.0.
   *             Use {@link #setTimestamp(long)} instead
   */
  @Deprecated
  public Scan setTimeStamp(long timestamp)
  throws IOException {
    return this.setTimestamp(timestamp);
  }

  /**
   * Get versions of columns with the specified timestamp. Note, default maximum
   * versions to return is 1.  If your time range spans more than one version
   * and you want all versions returned, up the number of versions beyond the
   * defaut.
   * @param timestamp version timestamp
   * @see #setMaxVersions()
   * @see #setMaxVersions(int)
   * @return this
   */
  public Scan setTimestamp(long timestamp) {
    try {
      tr = new TimeRange(timestamp, timestamp + 1);
    } catch(Exception e) {
      // This should never happen, unless integer overflow or something extremely wrong...
      LOG.error("TimeRange failed, likely caused by integer overflow. ", e);
      throw e;
    }

    return this;
  }

  @Override public Scan setColumnFamilyTimeRange(byte[] cf, long minStamp, long maxStamp) {
    return (Scan) super.setColumnFamilyTimeRange(cf, minStamp, maxStamp);
  }

  /**
   * Set the start row of the scan.
   * <p>
   * If the specified row does not exist, the Scanner will start from the next closest row after the
   * specified row.
   * @param startRow row to start scanner at or after
   * @return this
   * @throws IllegalArgumentException if startRow does not meet criteria for a row key (when length
   *           exceeds {@link HConstants#MAX_ROW_LENGTH})
   */
  public Scan withStartRow(byte[] startRow) {
    return withStartRow(startRow, true);
  }

  /**
   * Set the start row of the scan.
   * <p>
   * If the specified row does not exist, or the {@code inclusive} is {@code false}, the Scanner
   * will start from the next closest row after the specified row.
   * @param startRow row to start scanner at or after
   * @param inclusive whether we should include the start row when scan
   * @return this
   * @throws IllegalArgumentException if startRow does not meet criteria for a row key (when length
   *           exceeds {@link HConstants#MAX_ROW_LENGTH})
   */
  public Scan withStartRow(byte[] startRow, boolean inclusive) {
    if (Bytes.len(startRow) > HConstants.MAX_ROW_LENGTH) {
      throw new IllegalArgumentException("startRow's length must be less than or equal to "
          + HConstants.MAX_ROW_LENGTH + " to meet the criteria" + " for a row key.");
    }
    this.startRow = startRow;
    this.includeStartRow = inclusive;
    return this;
  }

  /**
   * Set the stop row of the scan.
   * <p>
   * The scan will include rows that are lexicographically less than the provided stopRow.
   * <p>
   * <b>Note:</b> When doing a filter for a rowKey <u>Prefix</u> use
   * {@link #setRowPrefixFilter(byte[])}. The 'trailing 0' will not yield the desired result.
   * </p>
   * @param stopRow row to end at (exclusive)
   * @return this
   * @throws IllegalArgumentException if stopRow does not meet criteria for a row key (when length
   *           exceeds {@link HConstants#MAX_ROW_LENGTH})
   * @deprecated since 2.0.0 and will be removed in 3.0.0. Use {@link #withStopRow(byte[])} instead.
   *   This method may change the inclusive of the stop row to keep compatible with the old
   *   behavior.
   * @see #withStopRow(byte[])
   * @see <a href="https://issues.apache.org/jira/browse/HBASE-17320">HBASE-17320</a>
   */
  @Deprecated
  public Scan setStopRow(byte[] stopRow) {
    withStopRow(stopRow);
    if (ClientUtil.areScanStartRowAndStopRowEqual(this.startRow, this.stopRow)) {
      // for keeping the old behavior that a scan with the same start and stop row is a get scan.
      this.includeStopRow = true;
    }
    return this;
  }

  /**
   * Set the stop row of the scan.
   * <p>
   * The scan will include rows that are lexicographically less than the provided stopRow.
   * <p>
   * <b>Note:</b> When doing a filter for a rowKey <u>Prefix</u> use
   * {@link #setRowPrefixFilter(byte[])}. The 'trailing 0' will not yield the desired result.
   * </p>
   * @param stopRow row to end at (exclusive)
   * @return this
   * @throws IllegalArgumentException if stopRow does not meet criteria for a row key (when length
   *           exceeds {@link HConstants#MAX_ROW_LENGTH})
   */
  public Scan withStopRow(byte[] stopRow) {
    return withStopRow(stopRow, false);
  }

  /**
   * Set the stop row of the scan.
   * <p>
   * The scan will include rows that are lexicographically less than (or equal to if
   * {@code inclusive} is {@code true}) the provided stopRow.
   * @param stopRow row to end at
   * @param inclusive whether we should include the stop row when scan
   * @return this
   * @throws IllegalArgumentException if stopRow does not meet criteria for a row key (when length
   *           exceeds {@link HConstants#MAX_ROW_LENGTH})
   */
  public Scan withStopRow(byte[] stopRow, boolean inclusive) {
    if (Bytes.len(stopRow) > HConstants.MAX_ROW_LENGTH) {
      throw new IllegalArgumentException("stopRow's length must be less than or equal to "
          + HConstants.MAX_ROW_LENGTH + " to meet the criteria" + " for a row key.");
    }
    this.stopRow = stopRow;
    this.includeStopRow = inclusive;
    return this;
  }

  /**
   * <p>Set a filter (using stopRow and startRow) so the result set only contains rows where the
   * rowKey starts with the specified prefix.</p>
   * <p>This is a utility method that converts the desired rowPrefix into the appropriate values
   * for the startRow and stopRow to achieve the desired result.</p>
   * <p>This can safely be used in combination with setFilter.</p>
   * <p><b>NOTE: Doing a {@link #withStartRow(byte[])} and/or {@link #setStopRow(byte[])}
   * after this method will yield undefined results.</b></p>
   * @param rowPrefix the prefix all rows must start with. (Set <i>null</i> to remove the filter.)
   * @return this
   */
  public Scan setRowPrefixFilter(byte[] rowPrefix) {
    if (rowPrefix == null) {
      withStartRow(HConstants.EMPTY_START_ROW);
      setStopRow(HConstants.EMPTY_END_ROW);
    } else {
      this.withStartRow(rowPrefix);
      this.setStopRow(ClientUtil.calculateTheClosestNextRowKeyForPrefix(rowPrefix));
    }
    return this;
  }

  /**
   * Get all available versions.
   * @return this
   * @deprecated since 2.0.0 and will be removed in 3.0.0. It is easy to misunderstand with column
   *   family's max versions, so use {@link #readAllVersions()} instead.
   * @see #readAllVersions()
   * @see <a href="https://issues.apache.org/jira/browse/HBASE-17125">HBASE-17125</a>
   */
  @Deprecated
  public Scan setMaxVersions() {
    return readAllVersions();
  }

  /**
   * Get up to the specified number of versions of each column.
   * @param maxVersions maximum versions for each column
   * @return this
   * @deprecated since 2.0.0 and will be removed in 3.0.0. It is easy to misunderstand with column
   *   family's max versions, so use {@link #readVersions(int)} instead.
   * @see #readVersions(int)
   * @see <a href="https://issues.apache.org/jira/browse/HBASE-17125">HBASE-17125</a>
   */
  @Deprecated
  public Scan setMaxVersions(int maxVersions) {
    return readVersions(maxVersions);
  }

  /**
   * Get all available versions.
   * @return this
   */
  public Scan readAllVersions() {
    this.maxVersions = Integer.MAX_VALUE;
    return this;
  }

  /**
   * Get up to the specified number of versions of each column.
   * @param versions specified number of versions for each column
   * @return this
   */
  public Scan readVersions(int versions) {
    this.maxVersions = versions;
    return this;
  }

  /**
   * Set the maximum number of cells to return for each call to next(). Callers should be aware
   * that this is not equivalent to calling {@link #setAllowPartialResults(boolean)}.
   * If you don't allow partial results, the number of cells in each Result must equal to your
   * batch setting unless it is the last Result for current row. So this method is helpful in paging
   * queries. If you just want to prevent OOM at client, use setAllowPartialResults(true) is better.
   * @param batch the maximum number of values
   * @see Result#mayHaveMoreCellsInRow()
   */
  public Scan setBatch(int batch) {
    if (this.hasFilter() && this.filter.hasFilterRow()) {
      throw new IncompatibleFilterException(
        "Cannot set batch on a scan using a filter" +
        " that returns true for filter.hasFilterRow");
    }
    this.batch = batch;
    return this;
  }

  /**
   * Set the maximum number of values to return per row per Column Family
   * @param limit the maximum number of values returned / row / CF
   */
  public Scan setMaxResultsPerColumnFamily(int limit) {
    this.storeLimit = limit;
    return this;
  }

  /**
   * Set offset for the row per Column Family.
   * @param offset is the number of kvs that will be skipped.
   */
  public Scan setRowOffsetPerColumnFamily(int offset) {
    this.storeOffset = offset;
    return this;
  }

  /**
   * Set the number of rows for caching that will be passed to scanners.
   * If not set, the Configuration setting {@link HConstants#HBASE_CLIENT_SCANNER_CACHING} will
   * apply.
   * Higher caching values will enable faster scanners but will use more memory.
   * @param caching the number of rows for caching
   */
  public Scan setCaching(int caching) {
    this.caching = caching;
    return this;
  }

  /**
   * @return the maximum result size in bytes. See {@link #setMaxResultSize(long)}
   */
  public long getMaxResultSize() {
    return maxResultSize;
  }

  /**
   * Set the maximum result size. The default is -1; this means that no specific
   * maximum result size will be set for this scan, and the global configured
   * value will be used instead. (Defaults to unlimited).
   *
   * @param maxResultSize The maximum result size in bytes.
   */
  public Scan setMaxResultSize(long maxResultSize) {
    this.maxResultSize = maxResultSize;
    return this;
  }

  @Override
  public Scan setFilter(Filter filter) {
    super.setFilter(filter);
    return this;
  }

  /**
   * Setting the familyMap
   * @param familyMap map of family to qualifier
   * @return this
   */
  public Scan setFamilyMap(Map<byte [], NavigableSet<byte []>> familyMap) {
    this.familyMap = familyMap;
    return this;
  }

  /**
   * Getting the familyMap
   * @return familyMap
   */
  public Map<byte [], NavigableSet<byte []>> getFamilyMap() {
    return this.familyMap;
  }

  /**
   * @return the number of families in familyMap
   */
  public int numFamilies() {
    if(hasFamilies()) {
      return this.familyMap.size();
    }
    return 0;
  }

  /**
   * @return true if familyMap is non empty, false otherwise
   */
  public boolean hasFamilies() {
    return !this.familyMap.isEmpty();
  }

  /**
   * @return the keys of the familyMap
   */
  public byte[][] getFamilies() {
    if(hasFamilies()) {
      return this.familyMap.keySet().toArray(new byte[0][0]);
    }
    return null;
  }

  /**
   * @return the startrow
   */
  public byte [] getStartRow() {
    return this.startRow;
  }

  /**
   * @return if we should include start row when scan
   */
  public boolean includeStartRow() {
    return includeStartRow;
  }

  /**
   * @return the stoprow
   */
  public byte[] getStopRow() {
    return this.stopRow;
  }

  /**
   * @return if we should include stop row when scan
   */
  public boolean includeStopRow() {
    return includeStopRow;
  }

  /**
   * @return the max number of versions to fetch
   */
  public int getMaxVersions() {
    return this.maxVersions;
  }

  /**
   * @return maximum number of values to return for a single call to next()
   */
  public int getBatch() {
    return this.batch;
  }

  /**
   * @return maximum number of values to return per row per CF
   */
  public int getMaxResultsPerColumnFamily() {
    return this.storeLimit;
  }

  /**
   * Method for retrieving the scan's offset per row per column
   * family (#kvs to be skipped)
   * @return row offset
   */
  public int getRowOffsetPerColumnFamily() {
    return this.storeOffset;
  }

  /**
   * @return caching the number of rows fetched when calling next on a scanner
   */
  public int getCaching() {
    return this.caching;
  }

  /**
   * @return TimeRange
   */
  public TimeRange getTimeRange() {
    return this.tr;
  }

  /**
   * @return RowFilter
   */
  @Override
  public Filter getFilter() {
    return filter;
  }

  /**
   * @return true is a filter has been specified, false if not
   */
  public boolean hasFilter() {
    return filter != null;
  }

  /**
   * Set whether blocks should be cached for this Scan.
   * <p>
   * This is true by default.  When true, default settings of the table and
   * family are used (this will never override caching blocks if the block
   * cache is disabled for that family or entirely).
   *
   * @param cacheBlocks if false, default settings are overridden and blocks
   * will not be cached
   */
  public Scan setCacheBlocks(boolean cacheBlocks) {
    this.cacheBlocks = cacheBlocks;
    return this;
  }

  /**
   * Get whether blocks should be cached for this Scan.
   * @return true if default caching should be used, false if blocks should not
   * be cached
   */
  public boolean getCacheBlocks() {
    return cacheBlocks;
  }

  /**
   * Set whether this scan is a reversed one
   * <p>
   * This is false by default which means forward(normal) scan.
   *
   * @param reversed if true, scan will be backward order
   * @return this
   */
  public Scan setReversed(boolean reversed) {
    this.reversed = reversed;
    return this;
  }

  /**
   * Get whether this scan is a reversed one.
   * @return true if backward scan, false if forward(default) scan
   */
  public boolean isReversed() {
    return reversed;
  }

  /**
   * Setting whether the caller wants to see the partial results when server returns
   * less-than-expected cells. It is helpful while scanning a huge row to prevent OOM at client.
   * By default this value is false and the complete results will be assembled client side
   * before being delivered to the caller.
   * @param allowPartialResults
   * @return this
   * @see Result#mayHaveMoreCellsInRow()
   * @see #setBatch(int)
   */
  public Scan setAllowPartialResults(final boolean allowPartialResults) {
    this.allowPartialResults = allowPartialResults;
    return this;
  }

  /**
   * @return true when the constructor of this scan understands that the results they will see may
   *         only represent a partial portion of a row. The entire row would be retrieved by
   *         subsequent calls to {@link ResultScanner#next()}
   */
  public boolean getAllowPartialResults() {
    return allowPartialResults;
  }

  @Override
  public Scan setLoadColumnFamiliesOnDemand(boolean value) {
    return (Scan) super.setLoadColumnFamiliesOnDemand(value);
  }

  /**
   * Compile the table and column family (i.e. schema) information
   * into a String. Useful for parsing and aggregation by debugging,
   * logging, and administration tools.
   * @return Map
   */
  @Override
  public Map<String, Object> getFingerprint() {
    Map<String, Object> map = new HashMap<>();
    List<String> families = new ArrayList<>();
    if(this.familyMap.isEmpty()) {
      map.put("families", "ALL");
      return map;
    } else {
      map.put("families", families);
    }
    for (Map.Entry<byte [], NavigableSet<byte[]>> entry :
        this.familyMap.entrySet()) {
      families.add(Bytes.toStringBinary(entry.getKey()));
    }
    return map;
  }

  /**
   * Compile the details beyond the scope of getFingerprint (row, columns,
   * timestamps, etc.) into a Map along with the fingerprinted information.
   * Useful for debugging, logging, and administration tools.
   * @param maxCols a limit on the number of columns output prior to truncation
   * @return Map
   */
  @Override
  public Map<String, Object> toMap(int maxCols) {
    // start with the fingerpring map and build on top of it
    Map<String, Object> map = getFingerprint();
    // map from families to column list replaces fingerprint's list of families
    Map<String, List<String>> familyColumns = new HashMap<>();
    map.put("families", familyColumns);
    // add scalar information first
    map.put("startRow", Bytes.toStringBinary(this.startRow));
    map.put("stopRow", Bytes.toStringBinary(this.stopRow));
    map.put("maxVersions", this.maxVersions);
    map.put("batch", this.batch);
    map.put("caching", this.caching);
    map.put("maxResultSize", this.maxResultSize);
    map.put("cacheBlocks", this.cacheBlocks);
    map.put("loadColumnFamiliesOnDemand", this.loadColumnFamiliesOnDemand);
    List<Long> timeRange = new ArrayList<>(2);
    timeRange.add(this.tr.getMin());
    timeRange.add(this.tr.getMax());
    map.put("timeRange", timeRange);
    int colCount = 0;
    // iterate through affected families and list out up to maxCols columns
    for (Map.Entry<byte [], NavigableSet<byte[]>> entry :
      this.familyMap.entrySet()) {
      List<String> columns = new ArrayList<>();
      familyColumns.put(Bytes.toStringBinary(entry.getKey()), columns);
      if(entry.getValue() == null) {
        colCount++;
        --maxCols;
        columns.add("ALL");
      } else {
        colCount += entry.getValue().size();
        if (maxCols <= 0) {
          continue;
        }
        for (byte [] column : entry.getValue()) {
          if (--maxCols <= 0) {
            continue;
          }
          columns.add(Bytes.toStringBinary(column));
        }
      }
    }
    map.put("totalColumns", colCount);
    if (this.filter != null) {
      map.put("filter", this.filter.toString());
    }
    // add the id if set
    if (getId() != null) {
      map.put("id", getId());
    }
    return map;
  }

  /**
   * Enable/disable "raw" mode for this scan.
   * If "raw" is enabled the scan will return all
   * delete marker and deleted rows that have not
   * been collected, yet.
   * This is mostly useful for Scan on column families
   * that have KEEP_DELETED_ROWS enabled.
   * It is an error to specify any column when "raw" is set.
   * @param raw True/False to enable/disable "raw" mode.
   */
  public Scan setRaw(boolean raw) {
    setAttribute(RAW_ATTR, Bytes.toBytes(raw));
    return this;
  }

  /**
   * @return True if this Scan is in "raw" mode.
   */
  public boolean isRaw() {
    byte[] attr = getAttribute(RAW_ATTR);
    return attr == null ? false : Bytes.toBoolean(attr);
  }

  /**
   * Set whether this scan is a small scan
   * <p>
   * Small scan should use pread and big scan can use seek + read seek + read is fast but can cause
   * two problem (1) resource contention (2) cause too much network io [89-fb] Using pread for
   * non-compaction read request https://issues.apache.org/jira/browse/HBASE-7266 On the other hand,
   * if setting it true, we would do openScanner,next,closeScanner in one RPC call. It means the
   * better performance for small scan. [HBASE-9488]. Generally, if the scan range is within one
   * data block(64KB), it could be considered as a small scan.
   * @param small
   * @deprecated since 2.0.0 and will be removed in 3.0.0. Use {@link #setLimit(int)} and
   *   {@link #setReadType(ReadType)} instead. And for the one rpc optimization, now we will also
   *   fetch data when openScanner, and if the number of rows reaches the limit then we will close
   *   the scanner automatically which means we will fall back to one rpc.
   * @see #setLimit(int)
   * @see #setReadType(ReadType)
   * @see <a href="https://issues.apache.org/jira/browse/HBASE-17045">HBASE-17045</a>
   */
  @Deprecated
  public Scan setSmall(boolean small) {
    this.small = small;
    this.readType = ReadType.PREAD;
    return this;
  }

  /**
   * Get whether this scan is a small scan
   * @return true if small scan
   * @deprecated since 2.0.0 and will be removed in 3.0.0. See the comment of
   *   {@link #setSmall(boolean)}
   * @see <a href="https://issues.apache.org/jira/browse/HBASE-17045">HBASE-17045</a>
   */
  @Deprecated
  public boolean isSmall() {
    return small;
  }

  @Override
  public Scan setAttribute(String name, byte[] value) {
    return (Scan) super.setAttribute(name, value);
  }

  @Override
  public Scan setId(String id) {
    return (Scan) super.setId(id);
  }

  @Override
  public Scan setAuthorizations(Authorizations authorizations) {
    return (Scan) super.setAuthorizations(authorizations);
  }

  @Override
  public Scan setACL(Map<String, Permission> perms) {
    return (Scan) super.setACL(perms);
  }

  @Override
  public Scan setACL(String user, Permission perms) {
    return (Scan) super.setACL(user, perms);
  }

  @Override
  public Scan setConsistency(Consistency consistency) {
    return (Scan) super.setConsistency(consistency);
  }

  @Override
  public Scan setReplicaId(int Id) {
    return (Scan) super.setReplicaId(Id);
  }

  @Override
  public Scan setIsolationLevel(IsolationLevel level) {
    return (Scan) super.setIsolationLevel(level);
  }

  @Override
  public Scan setPriority(int priority) {
    return (Scan) super.setPriority(priority);
  }

  /**
   * Enable collection of {@link ScanMetrics}. For advanced users.
   * @param enabled Set to true to enable accumulating scan metrics
   */
  public Scan setScanMetricsEnabled(final boolean enabled) {
    setAttribute(Scan.SCAN_ATTRIBUTES_METRICS_ENABLE, Bytes.toBytes(Boolean.valueOf(enabled)));
    return this;
  }

  /**
   * @return True if collection of scan metrics is enabled. For advanced users.
   */
  public boolean isScanMetricsEnabled() {
    byte[] attr = getAttribute(Scan.SCAN_ATTRIBUTES_METRICS_ENABLE);
    return attr == null ? false : Bytes.toBoolean(attr);
  }

  public Boolean isAsyncPrefetch() {
    return asyncPrefetch;
  }

  /**
   * @deprecated Since 3.0.0, will be removed in 4.0.0. After building sync client upon async
   *             client, the implementation is always 'async prefetch', so this flag is useless now.
   */
  @Deprecated
  public Scan setAsyncPrefetch(boolean asyncPrefetch) {
    this.asyncPrefetch = asyncPrefetch;
    return this;
  }

  /**
   * @return the limit of rows for this scan
   */
  public int getLimit() {
    return limit;
  }

  /**
   * Set the limit of rows for this scan. We will terminate the scan if the number of returned rows
   * reaches this value.
   * <p>
   * This condition will be tested at last, after all other conditions such as stopRow, filter, etc.
   * @param limit the limit of rows for this scan
   * @return this
   */
  public Scan setLimit(int limit) {
    this.limit = limit;
    return this;
  }

  /**
   * Call this when you only want to get one row. It will set {@code limit} to {@code 1}, and also
   * set {@code readType} to {@link ReadType#PREAD}.
   * @return this
   */
  public Scan setOneRowLimit() {
    return setLimit(1).setReadType(ReadType.PREAD);
  }

  @InterfaceAudience.Public
  public enum ReadType {
    DEFAULT, STREAM, PREAD
  }

  /**
   * @return the read type for this scan
   */
  public ReadType getReadType() {
    return readType;
  }

  /**
   * Set the read type for this scan.
   * <p>
   * Notice that we may choose to use pread even if you specific {@link ReadType#STREAM} here. For
   * example, we will always use pread if this is a get scan.
   * @return this
   */
  public Scan setReadType(ReadType readType) {
    this.readType = readType;
    return this;
  }

  /**
   * Get the mvcc read point used to open a scanner.
   */
  long getMvccReadPoint() {
    return mvccReadPoint;
  }

  /**
   * Set the mvcc read point used to open a scanner.
   */
  Scan setMvccReadPoint(long mvccReadPoint) {
    this.mvccReadPoint = mvccReadPoint;
    return this;
  }

  /**
   * Set the mvcc read point to -1 which means do not use it.
   */
  Scan resetMvccReadPoint() {
    return setMvccReadPoint(-1L);
  }

  /**
   * When the server is slow or we scan a table with many deleted data or we use a sparse filter,
   * the server will response heartbeat to prevent timeout. However the scanner will return a Result
   * only when client can do it. So if there are many heartbeats, the blocking time on
   * ResultScanner#next() may be very long, which is not friendly to online services.
   *
   * Set this to true then you can get a special Result whose #isCursor() returns true and is not
   * contains any real data. It only tells you where the server has scanned. You can call next
   * to continue scanning or open a new scanner with this row key as start row whenever you want.
   *
   * Users can get a cursor when and only when there is a response from the server but we can not
   * return a Result to users, for example, this response is a heartbeat or there are partial cells
   * but users do not allow partial result.
   *
   * Now the cursor is in row level which means the special Result will only contains a row key.
   * {@link Result#isCursor()}
   * {@link Result#getCursor()}
   * {@link Cursor}
   */
  public Scan setNeedCursorResult(boolean needCursorResult) {
    this.needCursorResult = needCursorResult;
    return this;
  }

  public boolean isNeedCursorResult() {
    return needCursorResult;
  }

  /**
   * Create a new Scan with a cursor. It only set the position information like start row key.
   * The others (like cfs, stop row, limit) should still be filled in by the user.
   * {@link Result#isCursor()}
   * {@link Result#getCursor()}
   * {@link Cursor}
   */
  public static Scan createScanFromCursor(Cursor cursor) {
    return new Scan().withStartRow(cursor.getRow());
  }
}<|MERGE_RESOLUTION|>--- conflicted
+++ resolved
@@ -196,23 +196,6 @@
   }
 
   /**
-<<<<<<< HEAD
-=======
-   * Create a Scan operation for the range of rows specified.
-   * @param startRow row to start scanner at or after (inclusive)
-   * @param stopRow row to stop scanner before (exclusive)
-   * @deprecated since 2.0.0 and will be removed in 3.0.0. Use
-   *   {@code new Scan().withStartRow(startRow).withStopRow(stopRow)} instead.
-   * @see <a href="https://issues.apache.org/jira/browse/HBASE-17320">HBASE-17320</a>
-   */
-  @Deprecated
-  public Scan(byte[] startRow, byte[] stopRow) {
-    withStartRow(startRow);
-    setStopRow(stopRow);
-  }
-
-  /**
->>>>>>> b9e74e0b
    * Creates a new instance of this class while copying all values.
    *
    * @param scan  The scan instance to copy from.
