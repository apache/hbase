--- conflicted
+++ resolved
@@ -516,41 +516,13 @@
     Exception toThrow = null;
 
     try {
-<<<<<<< HEAD
-      m = fs.getClass().getDeclaredMethod("setStoragePolicy", Path.class, String.class);
-      m.setAccessible(true);
-    } catch (NoSuchMethodException e) {
-      toThrow = e;
-      final String msg = "FileSystem doesn't support setStoragePolicy; HDFS-6584, HDFS-9345 " +
-          "not available. This is normal and expected on earlier Hadoop versions.";
-
-      if (!warningMap.containsKey(fs)) {
-        warningMap.put(fs, true);
-        LOG.warn(msg, e);
-      } else if (LOG.isDebugEnabled()) {
-        LOG.debug(msg, e);
-      }
-
-      m = null;
-    } catch (SecurityException e) {
-      toThrow = e;
-      final String msg = "No access to setStoragePolicy on FileSystem from the SecurityManager; " +
-          "HDFS-6584, HDFS-9345 not available. This is unusual and probably warrants an email " +
-          "to the user@hbase mailing list. Please be sure to include a link to your configs, and " +
-          "logs that include this message and period of time before it. Logs around service " +
-          "start up will probably be useful as well.";
-
-=======
       fs.setStoragePolicy(path, storagePolicy);
 
-      if (LOG.isDebugEnabled()) {
-        LOG.debug("Set storagePolicy={} for path={}", storagePolicy, path);
-      }
+      LOG.debug("Set storagePolicy={} for path={}", storagePolicy, path);
     } catch (Exception e) {
       toThrow = e;
       // This swallows FNFE, should we be throwing it? seems more likely to indicate dev
       // misuse than a runtime problem with HDFS.
->>>>>>> 867b1e9c
       if (!warningMap.containsKey(fs)) {
         warningMap.put(fs, true);
         LOG.warn("Unable to set storagePolicy=" + storagePolicy + " for path=" + path + ". " +
@@ -559,51 +531,6 @@
         LOG.debug("Unable to set storagePolicy=" + storagePolicy + " for path=" + path, e);
       }
 
-<<<<<<< HEAD
-      m = null; // could happen on setAccessible() or getDeclaredMethod()
-    }
-    if (m != null) {
-      try {
-        m.invoke(fs, path, storagePolicy);
-
-        LOG.debug("Set storagePolicy={} for path={}", storagePolicy, path);
-
-      } catch (Exception e) {
-        toThrow = e;
-        // This swallows FNFE, should we be throwing it? seems more likely to indicate dev
-        // misuse than a runtime problem with HDFS.
-        if (!warningMap.containsKey(fs)) {
-          warningMap.put(fs, true);
-          LOG.warn("Unable to set storagePolicy=" + storagePolicy + " for path=" + path, e);
-        } else if (LOG.isDebugEnabled()) {
-          LOG.debug("Unable to set storagePolicy={} for path={}", storagePolicy, path, e);
-        }
-        // check for lack of HDFS-7228
-        if (e instanceof InvocationTargetException) {
-          final Throwable exception = e.getCause();
-          if (exception instanceof RemoteException &&
-              HadoopIllegalArgumentException.class.getName().equals(
-                ((RemoteException)exception).getClassName())) {
-            LOG.debug(
-              "Given storage policy, '{}', was rejected and probably "
-                  + "is not a valid policy for the version of Hadoop running. I.e. if you are "
-                  + "trying to use SSD related policies then you are likely missing HDFS-7228. For "
-                  + "more information see the 'ArchivalStorage' docs for your Hadoop release.",
-              storagePolicy);
-          // Hadoop 2.8+, 3.0-a1+ added FileSystem.setStoragePolicy with a default implementation
-          // that throws UnsupportedOperationException
-          } else if (exception instanceof UnsupportedOperationException) {
-            LOG.debug("The underlying FileSystem implementation does not support "
-                + "setStoragePolicy. This is probably intentional, since HDFS-9345 "
-                + "appears to be present in the available version of Hadoop. For more information check "
-                + "the Hadoop documentation on 'ArchivalStorage', the Hadoop FileSystem "
-                + "specification docs from HADOOP-11981, and/or related documentation from the "
-                + "provider of the underlying FileSystem (its name should appear in the "
-                + "stacktrace that accompanies this message). Note in particular that Hadoop's "
-                + "local filesystem implementation does not support storage policies.",
-              exception);
-          }
-=======
       // check for lack of HDFS-7228
       if (e instanceof RemoteException &&
           HadoopIllegalArgumentException.class.getName().equals(
@@ -617,17 +544,14 @@
       // Hadoop 2.8+, 3.0-a1+ added FileSystem.setStoragePolicy with a default implementation
       // that throws UnsupportedOperationException
       } else if (e instanceof UnsupportedOperationException) {
-        if (LOG.isDebugEnabled()) {
-          LOG.debug("The underlying FileSystem implementation doesn't support " +
-              "setStoragePolicy. This is probably intentional on their part, since HDFS-9345 " +
-              "appears to be present in your version of Hadoop. For more information check " +
-              "the Hadoop documentation on 'ArchivalStorage', the Hadoop FileSystem " +
-              "specification docs from HADOOP-11981, and/or related documentation from the " +
-              "provider of the underlying FileSystem (its name should appear in the " +
-              "stacktrace that accompanies this message). Note in particular that Hadoop's " +
-              "local filesystem implementation doesn't support storage policies.", e);
->>>>>>> 867b1e9c
-        }
+        LOG.debug("The underlying FileSystem implementation doesn't support " +
+            "setStoragePolicy. This is probably intentional on their part, since HDFS-9345 " +
+            "appears to be present in your version of Hadoop. For more information check " +
+            "the Hadoop documentation on 'ArchivalStorage', the Hadoop FileSystem " +
+            "specification docs from HADOOP-11981, and/or related documentation from the " +
+            "provider of the underlying FileSystem (its name should appear in the " +
+            "stacktrace that accompanies this message). Note in particular that Hadoop's " +
+            "local filesystem implementation doesn't support storage policies.", e);
       }
     }
 
@@ -891,7 +815,7 @@
           return (FSDataOutputStream) buildMethod.invoke(builder);
         } catch (IllegalAccessException | InvocationTargetException e) {
           // Should have caught this failure during initialization, so log full trace here
-          LOG.warn("Couldn't use reflection with builder API", e);
+          LOG.warn("Could not use reflection with builder API", e);
         }
       }
 
