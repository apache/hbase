--- conflicted
+++ resolved
@@ -153,7 +153,6 @@
 
   /**
    * Delete a table
-<<<<<<< HEAD
    * @param tableName The table name
    * @param nonceGroup
    * @param nonce
@@ -165,12 +164,6 @@
       final long nonceGroup,
       final long nonce,
       final boolean archive) throws IOException;
-=======
-   * @param tableName The table name nnn
-   */
-  long deleteTable(final TableName tableName, final long nonceGroup, final long nonce)
-    throws IOException;
->>>>>>> 80b36681
 
   /**
    * Truncate a table
