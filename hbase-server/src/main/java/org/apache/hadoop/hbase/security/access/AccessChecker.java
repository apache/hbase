--- conflicted
+++ resolved
@@ -522,13 +522,8 @@
     try {
       return groupService.getGroups(user);
     } catch (IOException e) {
-<<<<<<< HEAD
-      LOG.error("Error occurred while retrieving group for " + user, e);
-      return new ArrayList<String>();
-=======
       LOG.error("Error occured while retrieving group for " + user, e);
       return new ArrayList<>();
->>>>>>> 89ce5d17
     }
   }
 }