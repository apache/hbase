--- conflicted
+++ resolved
@@ -148,11 +148,8 @@
   public void execute() throws IOException {
     try (Admin admin = conn.getAdmin()) {
       beginBackup(backupManager, backupInfo);
-<<<<<<< HEAD
       initializeBackupStartCode(backupManager);
       performLogRoll(admin);
-=======
->>>>>>> 5c9bcbd3
 
       if (backupInfo.isContinuousBackupEnabled()) {
         handleContinuousBackup(admin);
@@ -160,10 +157,7 @@
         handleNonContinuousBackup(admin);
       }
 
-<<<<<<< HEAD
       updateBackupMetadata();
-=======
->>>>>>> 5c9bcbd3
       completeBackup(conn, backupInfo, BackupType.FULL, conf);
     } catch (Exception e) {
       failBackup(conn, backupInfo, backupManager, e, "Unexpected BackupException : ",
@@ -194,22 +188,16 @@
   }
 
   private void handleNonContinuousBackup(Admin admin) throws IOException {
-<<<<<<< HEAD
-=======
     initializeBackupStartCode(backupManager);
     performLogRoll(admin);
->>>>>>> 5c9bcbd3
     performBackupSnapshots(admin);
     backupManager.addIncrementalBackupTableSet(backupInfo.getTables());
 
     // set overall backup status: complete. Here we make sure to complete the backup.
     // After this checkpoint, even if entering cancel process, will let the backup finished
     backupInfo.setState(BackupState.COMPLETE);
-<<<<<<< HEAD
-=======
 
     updateBackupMetadata();
->>>>>>> 5c9bcbd3
   }
 
   private void initializeBackupStartCode(BackupManager backupManager) throws IOException {
