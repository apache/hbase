--- conflicted
+++ resolved
@@ -186,7 +186,6 @@
         visibility = args[VISIBILITY]
         set_cell_visibility(d, visibility) if visibility
       end
-<<<<<<< HEAD
       if column && all_version
         family, qualifier = parse_column_name(column)
         if qualifier
@@ -200,15 +199,6 @@
           d.addColumn(family, qualifier, timestamp)
         else
           d.addFamilyVersion(family, timestamp)
-=======
-      if column != ""
-        if column && all_version
-          family, qualifier = parse_column_name(column)
-          d.addColumns(family, qualifier, timestamp)
-        elsif column && !all_version
-          family, qualifier = parse_column_name(column)
-          d.addColumn(family, qualifier, timestamp)
->>>>>>> 4f491fd5
         end
       end
       d
