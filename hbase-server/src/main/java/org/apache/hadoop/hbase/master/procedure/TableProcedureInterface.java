/*
 * Licensed to the Apache Software Foundation (ASF) under one
 * or more contributor license agreements.  See the NOTICE file
 * distributed with this work for additional information
 * regarding copyright ownership.  The ASF licenses this file
 * to you under the Apache License, Version 2.0 (the
 * "License"); you may not use this file except in compliance
 * with the License.  You may obtain a copy of the License at
 *
 *     http://www.apache.org/licenses/LICENSE-2.0
 *
 * Unless required by applicable law or agreed to in writing, software
 * distributed under the License is distributed on an "AS IS" BASIS,
 * WITHOUT WARRANTIES OR CONDITIONS OF ANY KIND, either express or implied.
 * See the License for the specific language governing permissions and
 * limitations under the License.
 */
package org.apache.hadoop.hbase.master.procedure;

import org.apache.hadoop.hbase.TableName;
import org.apache.yetus.audience.InterfaceAudience;

/**
 * Procedures that operates on a specific Table (e.g. create, delete, snapshot, ...) must implement
 * this interface to allow the system handle the lock/concurrency problems.
 */
@InterfaceAudience.Private
public interface TableProcedureInterface {

  /**
   * Used for acquire/release lock for namespace related operations, just a place holder as we do
   * not have namespace table any more.
   */
  public static final TableName DUMMY_NAMESPACE_TABLE_NAME = TableName.NAMESPACE_TABLE_NAME;

  public enum TableOperationType {
<<<<<<< HEAD
    CREATE, DELETE, DISABLE, EDIT, ENABLE, READ, SNAPSHOT, REGION_SNAPSHOT, FLUSH,
    REGION_EDIT, REGION_SPLIT, REGION_MERGE, REGION_ASSIGN, REGION_UNASSIGN,
      REGION_GC, MERGED_REGIONS_GC/* region operations */
=======
    CREATE,
    DELETE,
    DISABLE,
    EDIT,
    ENABLE,
    READ,
    SNAPSHOT,
    REGION_SNAPSHOT,
    REGION_EDIT,
    REGION_SPLIT,
    REGION_MERGE,
    REGION_ASSIGN,
    REGION_UNASSIGN,
    REGION_GC,
    MERGED_REGIONS_GC/* region operations */
>>>>>>> 724bf783
  }

  /**
   * @return the name of the table the procedure is operating on
   */
  TableName getTableName();

  /**
   * Given an operation type we can take decisions about what to do with pending operations. e.g. if
   * we get a delete and we have some table operation pending (e.g. add column) we can abort those
   * operations.
   * @return the operation type that the procedure is executing.
   */
  TableOperationType getTableOperationType();
}<|MERGE_RESOLUTION|>--- conflicted
+++ resolved
@@ -34,11 +34,6 @@
   public static final TableName DUMMY_NAMESPACE_TABLE_NAME = TableName.NAMESPACE_TABLE_NAME;
 
   public enum TableOperationType {
-<<<<<<< HEAD
-    CREATE, DELETE, DISABLE, EDIT, ENABLE, READ, SNAPSHOT, REGION_SNAPSHOT, FLUSH,
-    REGION_EDIT, REGION_SPLIT, REGION_MERGE, REGION_ASSIGN, REGION_UNASSIGN,
-      REGION_GC, MERGED_REGIONS_GC/* region operations */
-=======
     CREATE,
     DELETE,
     DISABLE,
@@ -47,6 +42,7 @@
     READ,
     SNAPSHOT,
     REGION_SNAPSHOT,
+    FLUSH,
     REGION_EDIT,
     REGION_SPLIT,
     REGION_MERGE,
@@ -54,7 +50,6 @@
     REGION_UNASSIGN,
     REGION_GC,
     MERGED_REGIONS_GC/* region operations */
->>>>>>> 724bf783
   }
 
   /**
