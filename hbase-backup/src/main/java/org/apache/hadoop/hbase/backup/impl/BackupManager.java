--- conflicted
+++ resolved
@@ -434,7 +434,6 @@
     throws IOException {
     systemTable.addContinuousBackupTableSet(tables, startTimestamp);
   }
-<<<<<<< HEAD
 
   /**
    * Retrieves the current set of tables covered by continuous backup along with the timestamp
@@ -446,6 +445,4 @@
   public Map<TableName, Long> getContinuousBackupTableSet() throws IOException {
     return systemTable.getContinuousBackupTableSet();
   }
-=======
->>>>>>> 5c9bcbd3
 }