--- conflicted
+++ resolved
@@ -79,11 +79,9 @@
 
   private final int keepAliveTimeMs;
 
-<<<<<<< HEAD
   private HashedWheelTimer retryTimer;
-=======
+  
   private final ZKClientConfig zkClientConfig;
->>>>>>> 1a99f658
 
   private static abstract class Task implements Delayed {
 
@@ -146,11 +144,8 @@
     this.retryIntervalMs =
       conf.getInt(RECOVERY_RETRY_INTERVAL_MILLIS, DEFAULT_RECOVERY_RETRY_INTERVAL_MILLIS);
     this.keepAliveTimeMs = conf.getInt(KEEPALIVE_MILLIS, DEFAULT_KEEPALIVE_MILLIS);
-<<<<<<< HEAD
     this.retryTimer = retryTimer;
-=======
     this.zkClientConfig = ZKConfig.getZKClientConfig(conf);
->>>>>>> 1a99f658
     LOG.debug(
       "Connect {} to {} with session timeout={}ms, retries={}, "
         + "retry interval={}ms, keepAlive={}ms, zk client config={}",
