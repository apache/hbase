/*
 * Copyright The Apache Software Foundation
 *
 * Licensed to the Apache Software Foundation (ASF) under one
 * or more contributor license agreements.  See the NOTICE file
 * distributed with this work for additional information
 * regarding copyright ownership.  The ASF licenses this file
 * to you under the Apache License, Version 2.0 (the
 * "License"); you may not use this file except in compliance
 * with the License.  You may obtain a copy of the License at
 *
 *     http://www.apache.org/licenses/LICENSE-2.0
 *
 * Unless required by applicable law or agreed to in writing, software
 * distributed under the License is distributed on an "AS IS" BASIS,
 * WITHOUT WARRANTIES OR CONDITIONS OF ANY KIND, either express or implied.
 * See the License for the specific language governing permissions and
 * limitations under the License.
 */
package org.apache.hadoop.hbase.util;

import java.lang.reflect.InvocationTargetException;
import java.lang.reflect.Method;
import java.lang.reflect.UndeclaredThrowableException;

import org.apache.yetus.audience.InterfaceAudience;

@InterfaceAudience.Private
<<<<<<< HEAD
public class Methods {
=======
public final class Methods {
  private static final Logger LOG = LoggerFactory.getLogger(Methods.class);
>>>>>>> 867b1e9c

  private Methods() {
  }

  public static <T> Object call(Class<T> clazz, T instance, String methodName,
      Class[] types, Object[] args) throws Exception {
    try {
      Method m = clazz.getMethod(methodName, types);
      return m.invoke(instance, args);
    } catch (IllegalArgumentException arge) {
      throw new IllegalArgumentException("Constructed invalid call. class=" + clazz.getName()
          + " method=" + methodName + " types=" + Classes.stringify(types), arge);
    } catch (NoSuchMethodException nsme) {
      throw new IllegalArgumentException(
          "Failed to find method " + methodName + " in " + clazz.getName(), nsme);
    } catch (InvocationTargetException ite) {
      // unwrap the underlying exception and rethrow
      if (ite.getTargetException() != null) {
        if (ite.getTargetException() instanceof Exception) {
          throw (Exception)ite.getTargetException();
        } else if (ite.getTargetException() instanceof Error) {
          throw (Error)ite.getTargetException();
        }
      }
      throw new UndeclaredThrowableException(ite,
          "Unknown exception invoking "+clazz.getName()+"."+methodName+"()");
    } catch (IllegalAccessException iae) {
      throw new IllegalArgumentException(
          "Denied access calling "+clazz.getName()+"."+methodName+"()", iae);
    } catch (SecurityException se) {
      throw new SecurityException("SecurityException calling method. class=" + clazz.getName()
          + " method=" + methodName + " types=" + Classes.stringify(types), se);
    }
  }
}<|MERGE_RESOLUTION|>--- conflicted
+++ resolved
@@ -26,12 +26,7 @@
 import org.apache.yetus.audience.InterfaceAudience;
 
 @InterfaceAudience.Private
-<<<<<<< HEAD
 public class Methods {
-=======
-public final class Methods {
-  private static final Logger LOG = LoggerFactory.getLogger(Methods.class);
->>>>>>> 867b1e9c
 
   private Methods() {
   }
