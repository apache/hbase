--- conflicted
+++ resolved
@@ -5217,13 +5217,8 @@
     put.add(kv3);
     region.put(put);
 
-<<<<<<< HEAD
     Scan scan = new Scan().withStartRow(rowC);
-    scan.setMaxVersions(5);
-=======
-    Scan scan = new Scan(rowC);
     scan.readVersions(5);
->>>>>>> fded2b9d
     scan.setReversed(true);
     InternalScanner scanner = region.getScanner(scan);
     List<Cell> currRow = new ArrayList<>();
@@ -5608,13 +5603,8 @@
     put.add(kv5_2_2);
     region.put(put);
     // scan range = ["row4", min), skip the max "row5"
-<<<<<<< HEAD
     Scan scan = new Scan().withStartRow(row4);
-    scan.setMaxVersions(5);
-=======
-    Scan scan = new Scan(row4);
     scan.readVersions(5);
->>>>>>> fded2b9d
     scan.setBatch(3);
     scan.setReversed(true);
     InternalScanner scanner = region.getScanner(scan);
