--- conflicted
+++ resolved
@@ -2455,7 +2455,6 @@
   }
 
   @Override
-<<<<<<< HEAD
   public long deleteTable(
       final TableName tableName,
       final long nonceGroup,
@@ -2472,21 +2471,9 @@
       @Override
       protected void run() throws IOException {
         getMaster().getMasterCoprocessorHost().preDeleteTable(tableName);
-=======
-  public long deleteTable(final TableName tableName, final long nonceGroup, final long nonce)
-    throws IOException {
-    checkInitialized();
-
-    return MasterProcedureUtil
-      .submitProcedure(new MasterProcedureUtil.NonceProcedureRunnable(this, nonceGroup, nonce) {
-        @Override
-        protected void run() throws IOException {
-          getMaster().getMasterCoprocessorHost().preDeleteTable(tableName);
->>>>>>> 80b36681
 
           LOG.info(getClientIdAuditPrefix() + " delete " + tableName);
 
-<<<<<<< HEAD
         // TODO: We can handle/merge duplicate request
         //
         // We need to wait for the procedure to potentially fail due to "prepare" sanity
@@ -2495,16 +2482,6 @@
         submitProcedure(new DeleteTableProcedure(procedureExecutor.getEnvironment(),
             tableName, latch, archive));
         latch.await();
-=======
-          // TODO: We can handle/merge duplicate request
-          //
-          // We need to wait for the procedure to potentially fail due to "prepare" sanity
-          // checks. This will block only the beginning of the procedure. See HBASE-19953.
-          ProcedurePrepareLatch latch = ProcedurePrepareLatch.createBlockingLatch();
-          submitProcedure(
-            new DeleteTableProcedure(procedureExecutor.getEnvironment(), tableName, latch));
-          latch.await();
->>>>>>> 80b36681
 
           getMaster().getMasterCoprocessorHost().postDeleteTable(tableName);
         }
