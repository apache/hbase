--- conflicted
+++ resolved
@@ -68,7 +68,7 @@
     EnvironmentEdgeManager
       .injectEdge(() -> System.currentTimeMillis() - 20 * ONE_DAY_IN_MILLISECONDS);
     PITRTestUtil.loadRandomData(TEST_UTIL, table1, famName, 1000); // Insert initial data into
-                                                                   // table1
+    // table1
 
     // Perform a full backup for table1 with continuous backup enabled
     String[] args =
@@ -218,59 +218,7 @@
       PITRTestUtil.getRowCount(TEST_UTIL, table1),
       PITRTestUtil.getRowCount(TEST_UTIL, restoredTable1));
     assertEquals("Restored table2 should have the same row count as the original",
-<<<<<<< HEAD
-      getRowCount(table2), getRowCount(restoredTable2));
-  }
-
-  public static String[] buildPITRArgs(TableName[] sourceTables, TableName[] targetTables,
-    long endTime) {
-    String sourceTableNames =
-      Arrays.stream(sourceTables).map(TableName::getNameAsString).collect(Collectors.joining(","));
-
-    String targetTableNames =
-      Arrays.stream(targetTables).map(TableName::getNameAsString).collect(Collectors.joining(","));
-
-    return new String[] { "-" + OPTION_TABLE, sourceTableNames, "-" + OPTION_TABLE_MAPPING,
-      targetTableNames, "-" + OPTION_TO_DATETIME, String.valueOf(endTime) };
-  }
-
-  private static String[] buildBackupArgs(String backupType, TableName[] tables,
-    boolean continuousEnabled) {
-    String tableNames =
-      Arrays.stream(tables).map(TableName::getNameAsString).collect(Collectors.joining(","));
-
-    if (continuousEnabled) {
-      return new String[] { "create", backupType, BACKUP_ROOT_DIR, "-" + OPTION_TABLE, tableNames,
-        "-" + OPTION_ENABLE_CONTINUOUS_BACKUP };
-    } else {
-      return new String[] { "create", backupType, BACKUP_ROOT_DIR, "-" + OPTION_TABLE, tableNames };
-    }
-  }
-
-  private static void loadRandomData(TableName tableName, int totalRows) throws IOException {
-    int rowSize = 32;
-    try (Table table = TEST_UTIL.getConnection().getTable(tableName)) {
-      TEST_UTIL.loadRandomRows(table, famName, rowSize, totalRows);
-    }
-  }
-
-  private static void waitForReplication() {
-    LOG.info("Waiting for replication to complete for {} ms", WAIT_FOR_REPLICATION_MS);
-    try {
-      Thread.sleep(WAIT_FOR_REPLICATION_MS);
-    } catch (InterruptedException e) {
-      Thread.currentThread().interrupt();
-      throw new RuntimeException("Thread was interrupted while waiting", e);
-    }
-  }
-
-  private int getRowCount(TableName tableName) throws IOException {
-    try (Table table = TEST_UTIL.getConnection().getTable(tableName)) {
-      return HBaseTestingUtil.countRows(table);
-    }
-=======
       PITRTestUtil.getRowCount(TEST_UTIL, table2),
       PITRTestUtil.getRowCount(TEST_UTIL, restoredTable2));
->>>>>>> cb9edf9f
   }
 }