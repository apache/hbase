/*
 * Licensed to the Apache Software Foundation (ASF) under one or more contributor license
 * agreements. See the NOTICE file distributed with this work for additional information regarding
 * copyright ownership. The ASF licenses this file to you under the Apache License, Version 2.0 (the
 * "License"); you may not use this file except in compliance with the License. You may obtain a
 * copy of the License at
 * <p>
 * http://www.apache.org/licenses/LICENSE-2.0
 * <p>
 * Unless required by applicable law or agreed to in writing, software distributed under the License
 * is distributed on an "AS IS" BASIS, WITHOUT WARRANTIES OR CONDITIONS OF ANY KIND, either express
 * or implied. See the License for the specific language governing permissions and limitations under
 * the License.
 */
package org.apache.hadoop.hbase.master.balancer;

import static junit.framework.TestCase.assertNotNull;
import static junit.framework.TestCase.assertTrue;
import static org.junit.Assert.assertNull;
import java.io.IOException;
import java.util.Arrays;
import java.util.Collections;
import java.util.LinkedList;
import java.util.List;
import java.util.Map;
import java.util.Queue;
import java.util.Random;
import java.util.TreeMap;
import java.util.concurrent.ThreadLocalRandom;

import org.apache.hadoop.fs.FileSystem;
import org.apache.hadoop.hbase.HBaseClassTestRule;
import org.apache.hadoop.hbase.HBaseTestingUtility;
import org.apache.hadoop.hbase.HConstants;
import org.apache.hadoop.hbase.ServerName;
import org.apache.hadoop.hbase.client.RegionInfo;
import org.apache.hadoop.hbase.client.RegionReplicaUtil;
import org.apache.hadoop.hbase.master.RackManager;
import org.apache.hadoop.hbase.master.RegionPlan;
import org.apache.hadoop.hbase.testclassification.MasterTests;
import org.apache.hadoop.hbase.testclassification.MediumTests;
import org.junit.BeforeClass;
import org.junit.ClassRule;
import org.junit.Test;
import org.junit.experimental.categories.Category;
import org.slf4j.Logger;
import org.slf4j.LoggerFactory;

@Category({ MasterTests.class, MediumTests.class })
public class TestStochasticLoadBalancerHeterogeneousCost extends StochasticBalancerTestBase {
  @ClassRule
  public static final HBaseClassTestRule CLASS_RULE =
      HBaseClassTestRule.forClass(TestStochasticLoadBalancerHeterogeneousCost.class);

  private static final Logger LOG =
      LoggerFactory.getLogger(TestStochasticLoadBalancerHeterogeneousCost.class);
  private static final double ALLOWED_WINDOW = 1.20;
  private static final HBaseTestingUtility HTU = new HBaseTestingUtility();
  private static String RULES_FILE;

  @BeforeClass
  public static void beforeAllTests() throws IOException {
    conf = HTU.getConfiguration();
    conf.setFloat("hbase.master.balancer.stochastic.regionCountCost", 0);
    conf.setFloat("hbase.master.balancer.stochastic.primaryRegionCountCost", 0);
    conf.setFloat("hbase.master.balancer.stochastic.tableSkewCost", 0);
    conf.setBoolean("hbase.master.balancer.stochastic.runMaxSteps", true);
    conf.set(StochasticLoadBalancer.COST_FUNCTIONS_COST_FUNCTIONS_KEY,
      HeterogeneousRegionCountCostFunction.class.getName());
    // Need to ensure test dir has been created.
    assertTrue(FileSystem.get(HTU.getConfiguration()).mkdirs(HTU.getDataTestDir()));
    RULES_FILE = HTU.getDataTestDir(
      TestStochasticLoadBalancerHeterogeneousCostRules.DEFAULT_RULES_FILE_NAME).toString();
    conf.set(
      HeterogeneousRegionCountCostFunction.HBASE_MASTER_BALANCER_HETEROGENEOUS_RULES_FILE,
      RULES_FILE);
    loadBalancer = new StochasticLoadBalancer();
    loadBalancer.setConf(BalancerTestBase.conf);
    loadBalancer.getCandidateGenerators().add(new FairRandomCandidateGenerator());
  }

  @Test
  public void testDefault() throws IOException {
    final List<String> rules = Collections.emptyList();

    final int numNodes = 2;
    final int numRegions = 300;
    final int numRegionsPerServer = 250;

    // Initial state: { rs1:50 , rs0:250 }
    // Cluster can hold 300/400 regions (75%)
    // Expected balanced Cluster: { rs0:150 , rs1:150 }
    this.testHeterogeneousWithCluster(numNodes, numRegions, numRegionsPerServer, rules);
  }

  @Test
  public void testOneGroup() throws IOException {
    final List<String> rules = Collections.singletonList("rs.* 100");

    final int numNodes = 4;
    final int numRegions = 300;
    final int numRegionsPerServer = 30;

    // Initial state: { rs0:30 , rs1:30 , rs2:30 , rs3:210 }.
    // The cluster can hold 300/400 regions (75%)
    // Expected balanced Cluster: { rs0:75 , rs1:75 , rs2:75 , rs3:75 }
    this.testHeterogeneousWithCluster(numNodes, numRegions, numRegionsPerServer, rules);
  }

  @Test
  public void testTwoGroups() throws IOException {
    final List<String> rules = Arrays.asList("rs[0-4] 200", "rs[5-9] 50");

    final int numNodes = 10;
    final int numRegions = 500;
    final int numRegionsPerServer = 50;

    // Initial state: { rs0:50 , rs1:50 , rs2:50 , rs3:50 , rs4:50 , rs5:50 , rs6:50 , rs7:50 ,
    // rs8:50 , rs9:50 }
    // the cluster can hold 500/1250 regions (40%)
    // Expected balanced Cluster: { rs5:20 , rs6:20 , rs7:20 , rs8:20 , rs9:20 , rs0:80 , rs1:80 ,
    // rs2:80 , rs3:80 , rs4:80 }
    this.testHeterogeneousWithCluster(numNodes, numRegions, numRegionsPerServer, rules);
  }

  @Test
  public void testFourGroups() throws IOException {
    final List<String> rules = Arrays.asList("rs[1-3] 200", "rs[4-7] 250", "rs[8-9] 100");

    final int numNodes = 10;
    final int numRegions = 800;
    final int numRegionsPerServer = 80;

    // Initial state: { rs0:80 , rs1:80 , rs2:80 , rs3:80 , rs4:80 , rs5:80 , rs6:80 , rs7:80 ,
    // rs8:80 , rs9:80 }
    // Cluster can hold 800/2000 regions (40%)
    // Expected balanced Cluster: { rs8:40 , rs9:40 , rs2:80 , rs3:80 , rs1:82 , rs0:94 , rs4:96 ,
    // rs5:96 , rs6:96 , rs7:96 }
    this.testHeterogeneousWithCluster(numNodes, numRegions, numRegionsPerServer, rules);
  }

  @Test
  public void testOverloaded() throws IOException {
    final int numNodes = 2;
    final int numRegions = 120;
    final int numRegionsPerServer = 60;

    TestStochasticLoadBalancerHeterogeneousCostRules.createRulesFile(RULES_FILE);
    final Map<ServerName, List<RegionInfo>> serverMap =
        this.createServerMap(numNodes, numRegions, numRegionsPerServer, 1, 1);
    final List<RegionPlan> plans =
        loadBalancer.balanceTable(HConstants.ENSEMBLE_TABLE_NAME, serverMap);
    // As we disabled all the other cost functions, balancing only according to
    // the heterogeneous cost function should return nothing.
    assertNull(plans);
  }

  private void testHeterogeneousWithCluster(final int numNodes, final int numRegions,
      final int numRegionsPerServer, final List<String> rules) throws IOException {

    TestStochasticLoadBalancerHeterogeneousCostRules.createRulesFile(RULES_FILE, rules);
    final Map<ServerName, List<RegionInfo>> serverMap =
        this.createServerMap(numNodes, numRegions, numRegionsPerServer, 1, 1);
    this.testWithCluster(serverMap, null, true, false);
  }

  protected void testWithCluster(final Map<ServerName, List<RegionInfo>> serverMap,
      final RackManager rackManager, final boolean assertFullyBalanced,
      final boolean assertFullyBalancedForReplicas) {
    final List<ServerAndLoad> list = this.convertToList(serverMap);
    LOG.info("Mock Cluster : " + this.printMock(list) + " " + this.printStats(list));

    loadBalancer.setRackManager(rackManager);

    // Run the balancer.
    final List<RegionPlan> plans =
        loadBalancer.balanceTable(HConstants.ENSEMBLE_TABLE_NAME, serverMap);
    assertNotNull(plans);

    // Check to see that this actually got to a stable place.
    if (assertFullyBalanced || assertFullyBalancedForReplicas) {
      // Apply the plan to the mock cluster.
      final List<ServerAndLoad> balancedCluster = this.reconcile(list, plans, serverMap);

      // Print out the cluster loads to make debugging easier.
      LOG.info("Mock Balanced cluster : " + this.printMock(balancedCluster));

      if (assertFullyBalanced) {
<<<<<<< HEAD
        final List<RegionPlan> secondPlans = BalancerTestBase.loadBalancer.balanceTable(
          HConstants.ENSEMBLE_TABLE_NAME, serverMap);
=======
        final List<RegionPlan> secondPlans =
            loadBalancer.balanceTable(HConstants.ENSEMBLE_TABLE_NAME, serverMap);
>>>>>>> e59a2423
        assertNull(secondPlans);

        // create external cost function to retrieve limit
        // for each RS
        final HeterogeneousRegionCountCostFunction cf =
            new HeterogeneousRegionCountCostFunction(conf);
        assertNotNull(cf);
        BalancerClusterState cluster =
            new BalancerClusterState(serverMap, null, null, null);
        cf.init(cluster);

        // checking that we all hosts have a number of regions below their limit
        for (final ServerAndLoad serverAndLoad : balancedCluster) {
          final ServerName sn = serverAndLoad.getServerName();
          final int numberRegions = serverAndLoad.getLoad();
          final int limit = cf.findLimitForRS(sn);

          double usage = (double) numberRegions / (double) limit;
          LOG.debug(
            sn.getHostname() + ":" + numberRegions + "/" + limit + "(" + (usage * 100) + "%)");

          // as the balancer is stochastic, we cannot check exactly the result of the balancing,
          // hence the allowedWindow parameter
          assertTrue("Host " + sn.getHostname() + " should be below "
              + cf.overallUsage * ALLOWED_WINDOW * 100 + "%; " + cf.overallUsage +
              ", " + usage + ", " + numberRegions + ", " + limit,
            usage <= cf.overallUsage * ALLOWED_WINDOW);
        }
      }

      if (assertFullyBalancedForReplicas) {
        this.assertRegionReplicaPlacement(serverMap, rackManager);
      }
    }
  }

  @Override
  protected Map<ServerName, List<RegionInfo>> createServerMap(int numNodes, int numRegions,
      int numRegionsPerServer, int replication, int numTables) {
    // construct a cluster of numNodes, having a total of numRegions. Each RS will hold
    // numRegionsPerServer many regions except for the last one, which will host all the
    // remaining regions
    int[] cluster = new int[numNodes];
    for (int i = 0; i < numNodes; i++) {
      cluster[i] = numRegionsPerServer;
    }
    cluster[cluster.length - 1] = numRegions - ((cluster.length - 1) * numRegionsPerServer);
    Map<ServerName, List<RegionInfo>> clusterState = mockClusterServers(cluster, numTables);
    if (replication > 0) {
      // replicate the regions to the same servers
      for (List<RegionInfo> regions : clusterState.values()) {
        int length = regions.size();
        for (int i = 0; i < length; i++) {
          for (int r = 1; r < replication; r++) {
            regions.add(RegionReplicaUtil.getRegionInfoForReplica(regions.get(i), r));
          }
        }
      }
    }

    return clusterState;
  }

  @Override
  protected TreeMap<ServerName, List<RegionInfo>> mockClusterServers(int[] mockCluster,
      int numTables) {
    int numServers = mockCluster.length;
    TreeMap<ServerName, List<RegionInfo>> servers = new TreeMap<>();
    for (int i = 0; i < numServers; i++) {
      int numRegions = mockCluster[i];
      ServerAndLoad sal = createServer("rs" + i);
      List<RegionInfo> regions = randomRegions(numRegions, numTables);
      servers.put(sal.getServerName(), regions);
    }
    return servers;
  }

  private Queue<ServerName> serverQueue = new LinkedList<>();

  private ServerAndLoad createServer(final String host) {
    if (!this.serverQueue.isEmpty()) {
      ServerName sn = this.serverQueue.poll();
      return new ServerAndLoad(sn, 0);
    }
    Random rand = ThreadLocalRandom.current();
    int port = rand.nextInt(60000);
    long startCode = rand.nextLong();
    ServerName sn = ServerName.valueOf(host, port, startCode);
    return new ServerAndLoad(sn, 0);
  }

  static class FairRandomCandidateGenerator extends
    RandomCandidateGenerator {

    @Override
    public BalanceAction pickRandomRegions(BalancerClusterState cluster,
      int thisServer, int otherServer) {
      if (thisServer < 0 || otherServer < 0) {
        return BalanceAction.NULL_ACTION;
      }

      int thisRegion = pickRandomRegion(cluster, thisServer, 0.5);
      int otherRegion = pickRandomRegion(cluster, otherServer, 0.5);

      return getAction(thisServer, thisRegion, otherServer, otherRegion);
    }

    @Override
    BalanceAction generate(BalancerClusterState cluster) {
      return super.generate(cluster);
    }
  }
}<|MERGE_RESOLUTION|>--- conflicted
+++ resolved
@@ -186,13 +186,8 @@
       LOG.info("Mock Balanced cluster : " + this.printMock(balancedCluster));
 
       if (assertFullyBalanced) {
-<<<<<<< HEAD
-        final List<RegionPlan> secondPlans = BalancerTestBase.loadBalancer.balanceTable(
-          HConstants.ENSEMBLE_TABLE_NAME, serverMap);
-=======
         final List<RegionPlan> secondPlans =
             loadBalancer.balanceTable(HConstants.ENSEMBLE_TABLE_NAME, serverMap);
->>>>>>> e59a2423
         assertNull(secondPlans);
 
         // create external cost function to retrieve limit
