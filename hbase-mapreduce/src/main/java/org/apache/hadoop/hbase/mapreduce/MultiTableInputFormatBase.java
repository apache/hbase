/**
 * Licensed to the Apache Software Foundation (ASF) under one
 * or more contributor license agreements.  See the NOTICE file
 * distributed with this work for additional information
 * regarding copyright ownership.  The ASF licenses this file
 * to you under the Apache License, Version 2.0 (the
 * "License"); you may not use this file except in compliance
 * with the License.  You may obtain a copy of the License at
 *
 *     http://www.apache.org/licenses/LICENSE-2.0
 *
 * Unless required by applicable law or agreed to in writing, software
 * distributed under the License is distributed on an "AS IS" BASIS,
 * WITHOUT WARRANTIES OR CONDITIONS OF ANY KIND, either express or implied.
 * See the License for the specific language governing permissions and
 * limitations under the License.
 */
package org.apache.hadoop.hbase.mapreduce;

import java.io.IOException;
import java.text.MessageFormat;
import java.util.ArrayList;
import java.util.HashMap;
import java.util.Iterator;
import java.util.List;
import java.util.Map;

import org.apache.hadoop.hbase.HRegionLocation;
import org.apache.hadoop.hbase.TableName;
import org.apache.hadoop.hbase.client.Connection;
import org.apache.hadoop.hbase.client.ConnectionFactory;
import org.apache.hadoop.hbase.client.RegionInfo;
import org.apache.hadoop.hbase.client.RegionLocator;
import org.apache.hadoop.hbase.client.Result;
import org.apache.hadoop.hbase.client.Scan;
import org.apache.hadoop.hbase.client.Table;
import org.apache.hadoop.hbase.io.ImmutableBytesWritable;
import org.apache.hadoop.hbase.util.Bytes;
import org.apache.hadoop.hbase.util.Pair;
import org.apache.hadoop.mapreduce.InputFormat;
import org.apache.hadoop.mapreduce.InputSplit;
import org.apache.hadoop.mapreduce.JobContext;
import org.apache.hadoop.mapreduce.RecordReader;
import org.apache.hadoop.mapreduce.TaskAttemptContext;
import org.apache.yetus.audience.InterfaceAudience;
import org.slf4j.Logger;
import org.slf4j.LoggerFactory;

/**
 * A base for {@link MultiTableInputFormat}s. Receives a list of
 * {@link Scan} instances that define the input tables and
 * filters etc. Subclasses may use other TableRecordReader implementations.
 */
@InterfaceAudience.Public
public abstract class MultiTableInputFormatBase extends
    InputFormat<ImmutableBytesWritable, Result> {

  private static final Logger LOG = LoggerFactory.getLogger(MultiTableInputFormatBase.class);

  /** Holds the set of scans used to define the input. */
  private List<Scan> scans;

  /** The reader scanning the table, can be a custom one. */
  private TableRecordReader tableRecordReader = null;

  /**
   * Builds a TableRecordReader. If no TableRecordReader was provided, uses the
   * default.
   *
   * @param split The split to work with.
   * @param context The current context.
   * @return The newly created record reader.
   * @throws IOException When creating the reader fails.
   * @throws InterruptedException when record reader initialization fails
   * @see org.apache.hadoop.mapreduce.InputFormat#createRecordReader(
   *      org.apache.hadoop.mapreduce.InputSplit,
   *      org.apache.hadoop.mapreduce.TaskAttemptContext)
   */
  @Override
  public RecordReader<ImmutableBytesWritable, Result> createRecordReader(
      InputSplit split, TaskAttemptContext context)
      throws IOException, InterruptedException {
    TableSplit tSplit = (TableSplit) split;
    LOG.info(MessageFormat.format("Input split length: {0} bytes.", tSplit.getLength()));

    if (tSplit.getTable() == null) {
      throw new IOException("Cannot create a record reader because of a"
          + " previous error. Please look at the previous logs lines from"
          + " the task's full log for more details.");
    }
    final Connection connection = ConnectionFactory.createConnection(context.getConfiguration());
    Table table = connection.getTable(tSplit.getTable());

    if (this.tableRecordReader == null) {
      this.tableRecordReader = new TableRecordReader();
    }
    final TableRecordReader trr = this.tableRecordReader;

    try {
      Scan sc = tSplit.getScan();
<<<<<<< HEAD
      sc.setStartRow(tSplit.getStartRow());
      sc.withStopRow(tSplit.getEndRow());
=======
      sc.withStartRow(tSplit.getStartRow());
      sc.setStopRow(tSplit.getEndRow());
>>>>>>> b9e74e0b
      trr.setScan(sc);
      trr.setTable(table);
      return new RecordReader<ImmutableBytesWritable, Result>() {

        @Override
        public void close() throws IOException {
          trr.close();
          connection.close();
        }

        @Override
        public ImmutableBytesWritable getCurrentKey() throws IOException, InterruptedException {
          return trr.getCurrentKey();
        }

        @Override
        public Result getCurrentValue() throws IOException, InterruptedException {
          return trr.getCurrentValue();
        }

        @Override
        public float getProgress() throws IOException, InterruptedException {
          return trr.getProgress();
        }

        @Override
        public void initialize(InputSplit inputsplit, TaskAttemptContext context)
            throws IOException, InterruptedException {
          trr.initialize(inputsplit, context);
        }

        @Override
        public boolean nextKeyValue() throws IOException, InterruptedException {
          return trr.nextKeyValue();
        }
      };
    } catch (IOException ioe) {
      // If there is an exception make sure that all
      // resources are closed and released.
      trr.close();
      connection.close();
      throw ioe;
    }
  }

  /**
   * Calculates the splits that will serve as input for the map tasks. The
   * number of splits matches the number of regions in a table.
   *
   * @param context The current job context.
   * @return The list of input splits.
   * @throws IOException When creating the list of splits fails.
   * @see org.apache.hadoop.mapreduce.InputFormat#getSplits(org.apache.hadoop.mapreduce.JobContext)
   */
  @Override
  public List<InputSplit> getSplits(JobContext context) throws IOException {
    if (scans.isEmpty()) {
      throw new IOException("No scans were provided.");
    }

    Map<TableName, List<Scan>> tableMaps = new HashMap<>();
    for (Scan scan : scans) {
      byte[] tableNameBytes = scan.getAttribute(Scan.SCAN_ATTRIBUTES_TABLE_NAME);
      if (tableNameBytes == null)
        throw new IOException("A scan object did not have a table name");

      TableName tableName = TableName.valueOf(tableNameBytes);

      List<Scan> scanList = tableMaps.get(tableName);
      if (scanList == null) {
        scanList = new ArrayList<>();
        tableMaps.put(tableName, scanList);
      }
      scanList.add(scan);
    }

    List<InputSplit> splits = new ArrayList<>();
    Iterator iter = tableMaps.entrySet().iterator();
    // Make a single Connection to the Cluster and use it across all tables.
    try (Connection conn = ConnectionFactory.createConnection(context.getConfiguration())) {
      while (iter.hasNext()) {
        Map.Entry<TableName, List<Scan>> entry = (Map.Entry<TableName, List<Scan>>) iter.next();
        TableName tableName = entry.getKey();
        List<Scan> scanList = entry.getValue();
        try (Table table = conn.getTable(tableName);
             RegionLocator regionLocator = conn.getRegionLocator(tableName)) {
          RegionSizeCalculator sizeCalculator = new RegionSizeCalculator(
              regionLocator, conn.getAdmin());
          Pair<byte[][], byte[][]> keys = regionLocator.getStartEndKeys();
          for (Scan scan : scanList) {
            if (keys == null || keys.getFirst() == null || keys.getFirst().length == 0) {
              throw new IOException("Expecting at least one region for table : "
                  + tableName.getNameAsString());
            }
            int count = 0;

            byte[] startRow = scan.getStartRow();
            byte[] stopRow = scan.getStopRow();

            for (int i = 0; i < keys.getFirst().length; i++) {
              if (!includeRegionInSplit(keys.getFirst()[i], keys.getSecond()[i])) {
                continue;
              }

              if ((startRow.length == 0 || keys.getSecond()[i].length == 0 ||
                  Bytes.compareTo(startRow, keys.getSecond()[i]) < 0) &&
                  (stopRow.length == 0 || Bytes.compareTo(stopRow,
                      keys.getFirst()[i]) > 0)) {
                byte[] splitStart = startRow.length == 0 ||
                    Bytes.compareTo(keys.getFirst()[i], startRow) >= 0 ?
                    keys.getFirst()[i] : startRow;
                byte[] splitStop = (stopRow.length == 0 ||
                    Bytes.compareTo(keys.getSecond()[i], stopRow) <= 0) &&
                    keys.getSecond()[i].length > 0 ?
                    keys.getSecond()[i] : stopRow;

                HRegionLocation hregionLocation = regionLocator.getRegionLocation(
                    keys.getFirst()[i], false);
                String regionHostname = hregionLocation.getHostname();
                RegionInfo regionInfo = hregionLocation.getRegion();
                String encodedRegionName = regionInfo.getEncodedName();
                long regionSize = sizeCalculator.getRegionSize(
                    regionInfo.getRegionName());

                TableSplit split = new TableSplit(table.getName(),
                    scan, splitStart, splitStop, regionHostname,
                    encodedRegionName, regionSize);

                splits.add(split);

                if (LOG.isDebugEnabled()) {
                  LOG.debug("getSplits: split -> " + (count++) + " -> " + split);
                }
              }
            }
          }
        }
      }
    }

    return splits;
  }

  /**
   * Test if the given region is to be included in the InputSplit while
   * splitting the regions of a table.
   * <p>
   * This optimization is effective when there is a specific reasoning to
   * exclude an entire region from the M-R job, (and hence, not contributing to
   * the InputSplit), given the start and end keys of the same. <br>
   * Useful when we need to remember the last-processed top record and revisit
   * the [last, current) interval for M-R processing, continuously. In addition
   * to reducing InputSplits, reduces the load on the region server as well, due
   * to the ordering of the keys. <br>
   * <br>
   * Note: It is possible that <code>endKey.length() == 0 </code> , for the last
   * (recent) region. <br>
   * Override this method, if you want to bulk exclude regions altogether from
   * M-R. By default, no region is excluded( i.e. all regions are included).
   *
   * @param startKey Start key of the region
   * @param endKey End key of the region
   * @return true, if this region needs to be included as part of the input
   *         (default).
   */
  protected boolean includeRegionInSplit(final byte[] startKey,
      final byte[] endKey) {
    return true;
  }

  /**
   * Allows subclasses to get the list of {@link Scan} objects.
   */
  protected List<Scan> getScans() {
    return this.scans;
  }

  /**
   * Allows subclasses to set the list of {@link Scan} objects.
   *
   * @param scans The list of {@link Scan} used to define the input
   */
  protected void setScans(List<Scan> scans) {
    this.scans = scans;
  }

  /**
   * Allows subclasses to set the {@link TableRecordReader}.
   *
   * @param tableRecordReader A different {@link TableRecordReader}
   *          implementation.
   */
  protected void setTableRecordReader(TableRecordReader tableRecordReader) {
    this.tableRecordReader = tableRecordReader;
  }
}<|MERGE_RESOLUTION|>--- conflicted
+++ resolved
@@ -98,13 +98,8 @@
 
     try {
       Scan sc = tSplit.getScan();
-<<<<<<< HEAD
-      sc.setStartRow(tSplit.getStartRow());
+      sc.withStartRow(tSplit.getStartRow());
       sc.withStopRow(tSplit.getEndRow());
-=======
-      sc.withStartRow(tSplit.getStartRow());
-      sc.setStopRow(tSplit.getEndRow());
->>>>>>> b9e74e0b
       trr.setScan(sc);
       trr.setTable(table);
       return new RecordReader<ImmutableBytesWritable, Result>() {
