/*
 *
 * Licensed to the Apache Software Foundation (ASF) under one
 * or more contributor license agreements.  See the NOTICE file
 * distributed with this work for additional information
 * regarding copyright ownership.  The ASF licenses this file
 * to you under the Apache License, Version 2.0 (the
 * "License"); you may not use this file except in compliance
 * with the License.  You may obtain a copy of the License at
 *
 *     http://www.apache.org/licenses/LICENSE-2.0
 *
 * Unless required by applicable law or agreed to in writing, software
 * distributed under the License is distributed on an "AS IS" BASIS,
 * WITHOUT WARRANTIES OR CONDITIONS OF ANY KIND, either express or implied.
 * See the License for the specific language governing permissions and
 * limitations under the License.
 */

package org.apache.hadoop.hbase.replication;

import static org.apache.hadoop.hbase.replication.TestReplicationEndpoint.ReplicationEndpointForTest;
import static org.hamcrest.CoreMatchers.is;
import static org.hamcrest.MatcherAssert.assertThat;
import static org.junit.Assert.assertEquals;
import static org.junit.Assert.assertNotNull;
import static org.junit.Assert.assertNull;
import static org.junit.Assert.assertTrue;
import static org.mockito.Matchers.anyBoolean;
import static org.mockito.Matchers.anyString;
import static org.mockito.Mockito.doCallRealMethod;
import static org.mockito.Mockito.doReturn;
import static org.mockito.Mockito.doThrow;
import static org.mockito.Mockito.mock;
import static org.mockito.Mockito.verify;
import static org.mockito.Mockito.when;
import static org.mockito.internal.verification.VerificationModeFactory.times;
<<<<<<< HEAD
import com.google.common.collect.Sets;
=======

import com.google.common.collect.Lists;

>>>>>>> a7574ec9
import java.io.IOException;
import java.util.Collections;
import java.util.HashMap;
import java.util.List;
import java.util.Map;
import java.util.NavigableMap;
import java.util.SortedSet;
import java.util.TreeMap;
import java.util.UUID;
import java.util.concurrent.ExecutorService;
import java.util.concurrent.Executors;
import java.util.concurrent.Future;
import java.util.concurrent.atomic.AtomicLong;
import org.apache.commons.logging.Log;
import org.apache.commons.logging.LogFactory;
import org.apache.hadoop.conf.Configuration;
import org.apache.hadoop.fs.FSDataOutputStream;
import org.apache.hadoop.fs.FileSystem;
import org.apache.hadoop.fs.Path;
import org.apache.hadoop.hbase.CompatibilitySingletonFactory;
import org.apache.hadoop.hbase.CoordinatedStateManager;
import org.apache.hadoop.hbase.HBaseConfiguration;
import org.apache.hadoop.hbase.HBaseTestingUtility;
import org.apache.hadoop.hbase.HConstants;
import org.apache.hadoop.hbase.HRegionInfo;
import org.apache.hadoop.hbase.KeyValue;
import org.apache.hadoop.hbase.MiniHBaseCluster;
import org.apache.hadoop.hbase.Server;
import org.apache.hadoop.hbase.Stoppable;
import org.apache.hadoop.hbase.TableName;
import org.apache.hadoop.hbase.Waiter;
import org.apache.hadoop.hbase.Waiter.Predicate;
import org.apache.hadoop.hbase.client.replication.ReplicationAdmin;
import org.apache.hadoop.hbase.protobuf.ProtobufUtil;
import org.apache.hadoop.hbase.protobuf.generated.WALProtos;
import org.apache.hadoop.hbase.regionserver.HRegionServer;
import org.apache.hadoop.hbase.regionserver.wal.WALEdit;
import org.apache.hadoop.hbase.replication.regionserver.HBaseInterClusterReplicationEndpoint;
import org.apache.hadoop.hbase.replication.regionserver.MetricsReplicationSourceFactory;
import org.apache.hadoop.hbase.replication.regionserver.MetricsReplicationSourceSource;
import org.apache.hadoop.hbase.replication.regionserver.MetricsSource;
import org.apache.hadoop.hbase.replication.regionserver.Replication;
import org.apache.hadoop.hbase.replication.regionserver.ReplicationSource;
import org.apache.hadoop.hbase.replication.regionserver.ReplicationSourceInterface;
import org.apache.hadoop.hbase.replication.regionserver.ReplicationSourceManager;
import org.apache.hadoop.hbase.testclassification.MediumTests;
import org.apache.hadoop.hbase.util.ByteStringer;
import org.apache.hadoop.hbase.util.Bytes;
import org.apache.hadoop.hbase.util.EnvironmentEdgeManager;
import org.apache.hadoop.hbase.util.HFileTestUtil;
import org.apache.hadoop.hbase.util.ManualEnvironmentEdge;
import org.apache.hadoop.hbase.wal.WAL;
import org.apache.hadoop.hbase.wal.WALFactory;
import org.apache.hadoop.hbase.wal.WALKey;
import org.apache.hadoop.hbase.wal.WALProvider;

import org.junit.After;
import org.junit.AfterClass;
import org.junit.Before;
import org.junit.BeforeClass;
import org.junit.Test;
import org.junit.experimental.categories.Category;
import org.mockito.ArgumentCaptor;
import org.mockito.Mockito;

@Category(MediumTests.class)
public class TestReplicationSource {

  private static final Log LOG =
      LogFactory.getLog(TestReplicationSource.class);
  private final static HBaseTestingUtility TEST_UTIL =
      new HBaseTestingUtility();
  private final static HBaseTestingUtility TEST_UTIL_PEER =
      new HBaseTestingUtility();
  private static FileSystem FS;
  private static Path oldLogDir;
  private static Path logDir;
  private static Configuration conf = TEST_UTIL.getConfiguration();

  /**
   * @throws java.lang.Exception exception
   */
  @BeforeClass
  public static void setUpBeforeClass() throws Exception {
    TEST_UTIL.startMiniDFSCluster(1);
    FS = TEST_UTIL.getDFSCluster().getFileSystem();
    Path rootDir = TEST_UTIL.createRootDir();
    oldLogDir = new Path(rootDir, HConstants.HREGION_OLDLOGDIR_NAME);
    if (FS.exists(oldLogDir)) {
      FS.delete(oldLogDir, true);
    }
    logDir = new Path(rootDir, HConstants.HREGION_LOGDIR_NAME);
    if (FS.exists(logDir)) {
      FS.delete(logDir, true);
    }
    conf.setBoolean("replication.source.eof.autorecovery", true);
  }

  @Before
  public void setup() throws IOException {
    if (!FS.exists(logDir)) {
      FS.mkdirs(logDir);
    }
    if (!FS.exists(oldLogDir)) {
      FS.mkdirs(oldLogDir);
    }

    ReplicationEndpointForTest.contructedCount.set(0);
    ReplicationEndpointForTest.startedCount.set(0);
    ReplicationEndpointForTest.replicateCount.set(0);
    ReplicationEndpointForTest.stoppedCount.set(0);
    ReplicationEndpointForTest.lastEntries = null;
  }

  @After
  public void tearDown() throws IOException {
    if (FS.exists(oldLogDir)) {
      FS.delete(oldLogDir, true);
    }
    if (FS.exists(logDir)) {
      FS.delete(logDir, true);
    }
  }

  @AfterClass
  public static void tearDownAfterClass() throws Exception {
    TEST_UTIL_PEER.shutdownMiniHBaseCluster();
    TEST_UTIL.shutdownMiniHBaseCluster();
    TEST_UTIL.shutdownMiniDFSCluster();
  }

  /**
   * Sanity check that we can move logs around while we are reading
   * from them. Should this test fail, ReplicationSource would have a hard
   * time reading logs that are being archived.
   * @throws Exception exception
   */
  @Test
  public void testLogMoving() throws Exception{
    Path logPath = new Path(logDir, "log");
    WALProvider.Writer writer = WALFactory.createWALWriter(FS, logPath,
        TEST_UTIL.getConfiguration());
    for(int i = 0; i < 3; i++) {
      byte[] b = Bytes.toBytes(Integer.toString(i));
      KeyValue kv = new KeyValue(b,b,b);
      WALEdit edit = new WALEdit();
      edit.add(kv);
      WALKey key = new WALKey(b, TableName.valueOf(b), 0, 0,
          HConstants.DEFAULT_CLUSTER_ID);
      writer.append(new WAL.Entry(key, edit));
      writer.sync(false);
    }
    writer.close();

    WAL.Reader reader = WALFactory.createReader(FS, logPath, TEST_UTIL.getConfiguration());
    WAL.Entry entry = reader.next();
    assertNotNull(entry);

    Path oldLogPath = new Path(oldLogDir, "log");
    FS.rename(logPath, oldLogPath);

    entry = reader.next();
    assertNotNull(entry);

    entry = reader.next();
    entry = reader.next();

    assertNull(entry);
    reader.close();
  }

  /**
   * Tests that {@link ReplicationSource#terminate(String)} will timeout properly
   */
  @Test
  public void testTerminateTimeout() throws Exception {
    final ReplicationSource source = new ReplicationSource();
    ReplicationEndpoint replicationEndpoint = new HBaseInterClusterReplicationEndpoint() {
      @Override
      protected void doStart() {
        notifyStarted();
      }

      @Override
      protected void doStop() {
        // not calling notifyStopped() here causes the caller of stop() to get a Future that never
        // completes
      }
    };
    replicationEndpoint.start();
    ReplicationPeers mockPeers = Mockito.mock(ReplicationPeers.class);
    ReplicationPeer mockPeer = Mockito.mock(ReplicationPeer.class);
    Mockito.when(mockPeer.getPeerBandwidth()).thenReturn(0L);
    Configuration testConf = HBaseConfiguration.create();
    testConf.setInt("replication.source.maxretriesmultiplier", 1);
    ReplicationSourceManager manager = Mockito.mock(ReplicationSourceManager.class);
    source.init(testConf, null, manager, null, mockPeers, null, "testPeer",
        null, replicationEndpoint, null);
    ExecutorService executor = Executors.newSingleThreadExecutor();
    final Future<?> future = executor.submit(new Runnable() {

      @Override
      public void run() {
        source.terminate("testing source termination");
      }
    });
    long sleepForRetries = testConf.getLong("replication.source.sleepforretries", 1000);
    Waiter.waitFor(testConf, sleepForRetries * 2, new Predicate<Exception>() {

      @Override
      public boolean evaluate() throws Exception {
        return future.isDone();
      }
    });
  }

  private void appendEntries(WALProvider.Writer writer, int numEntries) throws IOException {
    for (int i = 0; i < numEntries; i++) {
      byte[] b = Bytes.toBytes(Integer.toString(i));
      KeyValue kv = new KeyValue(b,b,b);
      WALEdit edit = new WALEdit();
      edit.add(kv);
      WALKey key = new WALKey(b, TableName.valueOf(b), 0, 0,
              HConstants.DEFAULT_CLUSTER_ID);
      NavigableMap<byte[], Integer> scopes = new TreeMap<byte[], Integer>(Bytes.BYTES_COMPARATOR);
      scopes.put(b, HConstants.REPLICATION_SCOPE_GLOBAL);
      key.setScopes(scopes);
      writer.append(new WAL.Entry(key, edit));
      writer.sync(false);
    }
    writer.close();
  }

  private long getPosition(WALFactory wals, Path log2, int numEntries) throws IOException {
    WAL.Reader reader = wals.createReader(FS, log2);
    for (int i = 0; i < numEntries; i++) {
      reader.next();
    }
    return reader.getPosition();
  }

  private static final class Mocks {
    private ReplicationSourceManager manager = mock(ReplicationSourceManager.class);
    private final ReplicationQueues queues = mock(ReplicationQueues.class);
    private final ReplicationPeers peers = mock(ReplicationPeers.class);
    private final MetricsSource metrics = mock(MetricsSource.class);
    private final ReplicationPeer peer = mock(ReplicationPeer.class);
    private final ReplicationEndpoint.Context context = mock(ReplicationEndpoint.Context.class);
    private final AtomicLong totalBufferUsed = new AtomicLong();

    private Mocks() {
      when(peers.getStatusOfPeer(anyString())).thenReturn(true);
      when(context.getReplicationPeer()).thenReturn(peer);
      when(manager.getTotalBufferUsed()).thenReturn(totalBufferUsed);
    }

    ReplicationSource createReplicationSourceAndManagerWithMocks(ReplicationEndpoint endpoint)
        throws Exception {
      ReplicationTracker tracker = mock(ReplicationTracker.class);
      Server server = mock(Server.class);
      FileSystem fs = mock(FileSystem.class);
      UUID clusterId = UUID.randomUUID();
      String peerId = "testPeerClusterZnode";

      manager = Mockito.spy(new ReplicationSourceManager(
        queues, peers, tracker, conf, server, fs, logDir, oldLogDir, clusterId));

      doCallRealMethod().when(manager).removePeer(Mockito.anyString());
      // Mock the failure during cleaning log with node already deleted
      doThrow(new ReplicationSourceWithoutPeerException("Peer Removed")).when(queues)
        .removeLog(anyString(), anyString());
      doCallRealMethod().when(manager)
        .logPositionAndCleanOldLogs(Mockito.<Path>anyObject(), Mockito.anyString(),
          Mockito.anyLong(), Mockito.anyBoolean(), Mockito.anyBoolean());
      final ReplicationSource source = new ReplicationSource();
      endpoint.init(context);
      source.init(conf, FS, manager, queues, peers, mock(Stoppable.class),
        peerId, clusterId, endpoint, metrics);
      manager.getSources().add(source);
      SortedSet<String> walsWithPrefix = Sets.newTreeSet(Collections.singletonList("fake"));
      doReturn(walsWithPrefix).when(manager).getLogsWithPrefix(anyString(), anyString());
      return source;
    }

    ReplicationSource createReplicationSourceWithMocks(ReplicationEndpoint endpoint,
      boolean isRecovered) throws IOException {
      final ReplicationSource source = new ReplicationSource();
      endpoint.init(context);
      source.init(conf, FS, manager, queues, peers, mock(Stoppable.class),
        "testPeerClusterZnode", UUID.randomUUID(), endpoint, metrics);
      if (isRecovered) {
        when(manager.getOldSources())
          .thenReturn(Lists.<ReplicationSourceInterface>newArrayList(source));
      }
      return source;
    }

    ReplicationSource createReplicationSourceWithMocks(MetricsSource metrics,
            ReplicationEndpoint endpoint) throws IOException {
      final ReplicationSource source = new ReplicationSource();
      endpoint.init(context);
      source.init(conf, FS, manager, queues, peers, mock(Stoppable.class),
        "testPeerClusterZnode", UUID.randomUUID(), endpoint, metrics);
      return source;
    }

    public AtomicLong getTotalBufferUsed() {
      return totalBufferUsed;
    }
  }

  @Test
  public void testSetLogPositionForWALCurrentlyReadingWhenLogsRolled() throws Exception {
    final int numWALEntries = 5;
    int nbCapacity = conf.getInt("replication.source.nb.capacity", 25000);
    try {
      conf.setInt("replication.source.nb.capacity", numWALEntries);

      Mocks mocks = new Mocks();
      final ReplicationEndpointForTest endpoint = new ReplicationEndpointForTest() {
        @Override public WALEntryFilter getWALEntryfilter() {
          return null;
        }
      };
      WALFactory wals = new WALFactory(TEST_UTIL.getConfiguration(), null, "test");
      final Path log1 = new Path(logDir, "log.1");
      final Path log2 = new Path(logDir, "log.2");

      WALProvider.Writer writer1
        = WALFactory.createWALWriter(FS, log1, TEST_UTIL.getConfiguration());
      WALProvider.Writer writer2
        = WALFactory.createWALWriter(FS, log2, TEST_UTIL.getConfiguration());

      appendEntries(writer1, 3);
      appendEntries(writer2, 2);

      long pos = getPosition(wals, log2, 2);

      final ReplicationSource source = mocks.createReplicationSourceWithMocks(endpoint, false);
      source.run();

      source.enqueueLog(log1);
      // log rolled
      source.enqueueLog(log2);

      Waiter.waitFor(conf, 20000, new Waiter.Predicate<Exception>() {
        @Override public boolean evaluate() {
          return endpoint.replicateCount.get() > 0;
        }
      });

      ArgumentCaptor<Path> pathCaptor = ArgumentCaptor.forClass(Path.class);
      ArgumentCaptor<Long> positionCaptor = ArgumentCaptor.forClass(Long.class);
      verify(mocks.manager, times(1))
        .logPositionAndCleanOldLogs(pathCaptor.capture(), anyString(), positionCaptor.capture(),
          anyBoolean(), anyBoolean());
      assertTrue(endpoint.lastEntries.size() == 5);
      assertThat(pathCaptor.getValue(), is(log2));
      assertThat(positionCaptor.getValue(), is(pos));
    } finally {
      conf.setInt("replication.source.nb.capacity", nbCapacity);
    }
  }

  @Test
  public void testUpdateQuotaWhenBulkLoad() throws Exception {
    byte[] cfBytes = Bytes.toBytes("cf");
    TableName tableName = TableName.valueOf("test_table");
    Path dir = TEST_UTIL.getDataTestDirOnTestFS(tableName.getNameAsString());
    Map<String, Long> storeFilesSize = new HashMap<>(1);
    Map<byte[], List<Path>> storeFiles = new HashMap<>(1);
    int numRows = 10;

    Path familyDir = new Path(dir, Bytes.toString(cfBytes));
    Path hfilePath = new Path(familyDir, "test_hfile");
    HFileTestUtil.createHFile(conf, FS, hfilePath, cfBytes, cfBytes,
      Bytes.toBytes("a"), Bytes.toBytes("z"), numRows);
    storeFilesSize.put(hfilePath.getName(), FS.getFileStatus(hfilePath).getLen());
    storeFiles.put(cfBytes, Collections.singletonList(hfilePath));

    HRegionInfo regionInfo = new HRegionInfo(tableName);
    WALProtos.BulkLoadDescriptor loadDescriptor = ProtobufUtil
      .toBulkLoadDescriptor(tableName, ByteStringer.wrap(Bytes.toBytes("test_region")),
        storeFiles, storeFilesSize, 1, null);
    WALEdit edit = WALEdit.createBulkLoadEvent(regionInfo, loadDescriptor);

    final ReplicationEndpointForTest endpoint = new ReplicationEndpointForTest() {
      @Override
      public WALEntryFilter getWALEntryfilter() {
        return null;
      }
    };
    final Path log = new Path(logDir, "log.1");

    WALProvider.Writer writer = WALFactory.createWALWriter(FS, log, TEST_UTIL.getConfiguration());
    WALKey key = new WALKey(regionInfo.getEncodedNameAsBytes(), tableName, 0, 0,
      HConstants.DEFAULT_CLUSTER_ID);
    WAL.Entry bulkLoadEventEntry = new WAL.Entry(key, edit);
    WAL.Entry entryWithoutCells = new WAL.Entry(key, new WALEdit());
    writer.append(bulkLoadEventEntry);
    writer.append(entryWithoutCells);
    writer.close();

    Mocks mocks = new Mocks();
    final ReplicationSource source = mocks.createReplicationSourceWithMocks(endpoint, false);
    source.run();

    source.enqueueLog(log);
    Waiter.waitFor(conf, 20000, new Waiter.Predicate<Exception>() {
      @Override public boolean evaluate() throws Exception {
        return endpoint.replicateCount.get() > 0;
      }
    });

    assertEquals(0L, mocks.getTotalBufferUsed().get());
  }

  @Test
  public void testSetLogPositionAndRemoveOldWALsEvenIfEmptyWALsRolled() throws Exception {
    Mocks mocks = new Mocks();

    final ReplicationEndpointForTest endpoint = new ReplicationEndpointForTest();
    final ReplicationSource source = mocks.createReplicationSourceWithMocks(endpoint, false);
    WALFactory wals = new WALFactory(TEST_UTIL.getConfiguration(), null, "test");

    final Path log1 = new Path(logDir, "log.1");
    final Path log2 = new Path(logDir, "log.2");

    WALFactory.createWALWriter(FS, log1, TEST_UTIL.getConfiguration()).close();
    WALFactory.createWALWriter(FS, log2, TEST_UTIL.getConfiguration()).close();
    final long startPos = getPosition(wals, log2, 0);

    source.run();
    source.enqueueLog(log1);
    source.enqueueLog(log2);

    Waiter.waitFor(conf, 20000, new Waiter.Predicate<Exception>() {
      @Override public boolean evaluate() throws Exception {
        return log2.equals(source.getLastLoggedPath())
                && source.getLastLoggedPosition() >= startPos;
      }
    });

    ArgumentCaptor<Path> pathCaptor = ArgumentCaptor.forClass(Path.class);
    ArgumentCaptor<Long> positionCaptor = ArgumentCaptor.forClass(Long.class);

    verify(mocks.manager, times(1))
            .logPositionAndCleanOldLogs(pathCaptor.capture(), anyString(), positionCaptor.capture(),
                    anyBoolean(), anyBoolean());
    assertThat(pathCaptor.getValue(), is(log2));
    assertThat(positionCaptor.getValue(), is(startPos));
  }

  @Test
  public void testSetLogPositionAndRemoveOldWALsEvenIfNoCfsReplicated() throws Exception {
    Mocks mocks = new Mocks();
    // set table cfs to filter all cells out
    final TableName replicatedTable = TableName.valueOf("replicated_table");
    final Map<TableName, List<String>> cfs =
            Collections.singletonMap(replicatedTable, Collections.<String>emptyList());
    when(mocks.peer.getTableCFs()).thenReturn(cfs);

    WALFactory wals = new WALFactory(TEST_UTIL.getConfiguration(), null, "test");
    final Path log1 = new Path(logDir, "log.1");
    final Path log2 = new Path(logDir, "log.2");

    WALProvider.Writer writer1 = WALFactory.createWALWriter(FS, log1, TEST_UTIL.getConfiguration());
    WALProvider.Writer writer2 = WALFactory.createWALWriter(FS, log2, TEST_UTIL.getConfiguration());

    appendEntries(writer1, 3);
    appendEntries(writer2, 2);
    final long pos = getPosition(wals, log2, 2);

    final ReplicationEndpointForTest endpoint = new ReplicationEndpointForTest();
    final ReplicationSource source = mocks.createReplicationSourceWithMocks(endpoint, false);
    source.enqueueLog(log1);
    source.enqueueLog(log2);
    source.run();
    Waiter.waitFor(conf, 20000, new Waiter.Predicate<Exception>() {
      @Override public boolean evaluate() throws Exception {
        // wait until reader read all cells
        return log2.equals(source.getLastLoggedPath()) && source.getLastLoggedPosition() >= pos;
      }
    });

    ArgumentCaptor<Path> pathCaptor = ArgumentCaptor.forClass(Path.class);
    ArgumentCaptor<Long> positionCaptor = ArgumentCaptor.forClass(Long.class);

    // all old wals should be removed by updating wal position, even if all cells are filtered out.
    verify(mocks.manager, times(1))
        .logPositionAndCleanOldLogs(pathCaptor.capture(), anyString(), positionCaptor.capture(),
              anyBoolean(), anyBoolean());
    assertThat(pathCaptor.getValue(), is(log2));
    assertThat(positionCaptor.getValue(), is(pos));
  }

  /**
   * There can be a scenario of replication peer removed but the replication source
   * still running since termination of source depends upon zk listener and there
   * can a rare scenario where zk listener might not get invoked or get delayed.
   * In that case, replication source manager will throw since it won't be able
   * to remove the znode while removing the log. We should terminate the source
   * in that case. See HBASE-25583
   * @throws Exception any exception
   */
  @Test
  public void testReplicationSourceTerminationWhenNoZnodeForPeerAndQueues() throws Exception {
    final Mocks mocks = new Mocks();
    // set table cfs to filter all cells out
    final TableName replicatedTable = TableName.valueOf("replicated_table");
    final Map<TableName, List<String>> cfs =
      Collections.singletonMap(replicatedTable, Collections.<String>emptyList());
    when(mocks.peer.getTableCFs()).thenReturn(cfs);

    // Append 3 entries in a log
    final Path log1 = new Path(logDir, "log.1");
    WALProvider.Writer writer1 = WALFactory.createWALWriter(FS, log1, TEST_UTIL.getConfiguration());
    appendEntries(writer1, 3);

    // Replication end point with no filter
    final ReplicationEndpointForTest endpoint = new ReplicationEndpointForTest() {
      @Override
      public WALEntryFilter getWALEntryfilter() {
        return null;
      }
    };

<<<<<<< HEAD
    final ReplicationSource source = mocks.createReplicationSourceAndManagerWithMocks(endpoint);
=======
    final ReplicationSource source = mocks.createReplicationSourceWithMocks(endpoint, false);
>>>>>>> a7574ec9
    source.run();
    source.enqueueLog(log1);

    // Wait for source to replicate
    Waiter.waitFor(conf, 20000, new Waiter.Predicate<Exception>() {
      @Override public boolean evaluate() {
        return endpoint.replicateCount.get() == 1;
      }
    });

    // Wait for all the entries to get replicated
    Waiter.waitFor(conf, 20000, new Waiter.Predicate<Exception>() {
      @Override public boolean evaluate() {
        return endpoint.lastEntries.size() == 3;
      }
    });

    // And the source should be terminated
    Waiter.waitFor(conf, 20000, new Waiter.Predicate<Exception>() {
      @Override public boolean evaluate() {
        return !source.isSourceActive();
      }
    });
  }

  @Test
  public void testReplicationOnEmptyLogAtTheEndOfQueueWithMultipleLogs() throws Exception {
    final String logPrefix = "logPrefix";
    Mocks mocks = new Mocks();
    // set table cfs to filter all cells out
    final TableName replicatedTable = TableName.valueOf("replicated_table");
    final Map<TableName, List<String>> cfs =
      Collections.singletonMap(replicatedTable, Collections.<String>emptyList());
    when(mocks.peer.getTableCFs()).thenReturn(cfs);

    // Append 3 entries in a log
    final Path log1 = new Path(logDir, logPrefix + ".1");
    WALProvider.Writer writer1 = WALFactory.createWALWriter(FS, log1, TEST_UTIL.getConfiguration());
    appendEntries(writer1, 3);

    // Create a 0 length log.
    Path emptyLog = new Path(logDir, logPrefix + ".2");
    FSDataOutputStream fsdos = FS.create(emptyLog);
    fsdos.close();
    assertEquals(0, FS.getFileStatus(emptyLog).getLen());

    // Replication end point with no filter
    final ReplicationEndpointForTest endpoint = new ReplicationEndpointForTest() {
      @Override
      public WALEntryFilter getWALEntryfilter() {
        return null;
      }
    };

    final ReplicationSource source = mocks.createReplicationSourceWithMocks(endpoint, true);
    source.run();
    source.enqueueLog(log1);
    source.enqueueLog(emptyLog);

    // Wait for source to replicate
    Waiter.waitFor(conf, 20000, new Waiter.Predicate<Exception>() {
      @Override public boolean evaluate() {
        return endpoint.replicateCount.get() == 1;
      }
    });

    // Wait and verify if all the entries get replicated for non empty logs
    Waiter.waitFor(conf, 20000, new Waiter.Predicate<Exception>() {
      @Override public boolean evaluate() {
        return endpoint.lastEntries.size() == 3;
      }
    });

    // Wait and verify if log queue has been drained fully
    Waiter.waitFor(conf, 20000, new Waiter.Predicate<Exception>() {
      @Override public boolean evaluate() {
        return source.getQueues().get(logPrefix).isEmpty();
      }
    });
  }

  @Test
  public void testReplicationOnEmptyLogAtTheEndOfQueueWithSingleLog() throws Exception {
    final String logPrefix = "logPrefix";
    Mocks mocks = new Mocks();
    // set table cfs to filter all cells out
    final TableName replicatedTable = TableName.valueOf("replicated_table");
    final Map<TableName, List<String>> cfs =
      Collections.singletonMap(replicatedTable, Collections.<String>emptyList());
    when(mocks.peer.getTableCFs()).thenReturn(cfs);

    // Create a 0 length log.
    Path emptyLog = new Path(logDir, logPrefix + ".1");
    FSDataOutputStream fsdos = FS.create(emptyLog);
    fsdos.close();
    assertEquals(0, FS.getFileStatus(emptyLog).getLen());

    // Replication end point with no filter
    final ReplicationEndpointForTest endpoint = new ReplicationEndpointForTest() {
      @Override
      public WALEntryFilter getWALEntryfilter() {
        return null;
      }
    };

    final ReplicationSource source = mocks.createReplicationSourceWithMocks(endpoint, true);
    source.run();
    source.enqueueLog(emptyLog);

    // Wait and verify if no entry got replicated
    Waiter.waitFor(conf, 20000, new Waiter.Predicate<Exception>() {
      @Override public boolean evaluate() {
        return endpoint.lastEntries == null;
      }
    });

    // Wait and verify get is queue is empty
    Waiter.waitFor(conf, 20000, new Waiter.Predicate<Exception>() {
      @Override public boolean evaluate() {
        return source.getQueues().get(logPrefix).isEmpty();
      }
    });
  }

  @Test
  public void testReplicationOnEmptyLogBetweenTheNonEmptyLogsInLogQueue() throws Exception {
    final String logPrefix = "logPrefix";
    Mocks mocks = new Mocks();
    // set table cfs to filter all cells out
    final TableName replicatedTable = TableName.valueOf("replicated_table");
    final Map<TableName, List<String>> cfs =
      Collections.singletonMap(replicatedTable, Collections.<String>emptyList());
    when(mocks.peer.getTableCFs()).thenReturn(cfs);

    // Append 3 entries in a log
    final Path log1 = new Path(logDir, logPrefix + ".11");
    WALProvider.Writer writer1 = WALFactory.createWALWriter(FS, log1, TEST_UTIL.getConfiguration());
    appendEntries(writer1, 3);

    // Create a 0 length log.
    Path emptyLog = new Path(logDir, logPrefix + ".12");
    FSDataOutputStream fsdos = FS.create(emptyLog);
    fsdos.close();
    assertEquals(0, FS.getFileStatus(emptyLog).getLen());

    // Append 5 entries in a log
    final Path log3 = new Path(logDir, logPrefix + ".13");
    WALProvider.Writer writer3 = WALFactory.createWALWriter(FS, log3, TEST_UTIL.getConfiguration());
    appendEntries(writer3, 5);

    // Append 10 entries in a log
    final Path log4 = new Path(logDir, logPrefix + ".14");
    WALProvider.Writer writer4 = WALFactory.createWALWriter(FS, log4, TEST_UTIL.getConfiguration());
    appendEntries(writer4, 10);

    // Replication end point with no filter
    final ReplicationEndpointForTest endpoint = new ReplicationEndpointForTest() {
      @Override
      public WALEntryFilter getWALEntryfilter() {
        return null;
      }
    };

    final ReplicationSource source = mocks.createReplicationSourceWithMocks(endpoint, true);
    source.run();
    source.enqueueLog(log1);
    source.enqueueLog(emptyLog);
    source.enqueueLog(log3);
    source.enqueueLog(log4);

    // Wait for source to replicate
    Waiter.waitFor(conf, 20000, new Waiter.Predicate<Exception>() {
      @Override public boolean evaluate() {
        return endpoint.replicateCount.get() == 2;
      }
    });

    // Wait and verify the last replicated entries
    Waiter.waitFor(conf, 20000, new Waiter.Predicate<Exception>() {
      @Override public boolean evaluate() {
        return endpoint.lastEntries.size() == 15;
      }
    });

    // Wait and verify only one log is there in queue
    Waiter.waitFor(conf, 20000, new Waiter.Predicate<Exception>() {
      @Override public boolean evaluate() {
        return source.getQueues().get(logPrefix).size() == 1;
      }
    });
  }

  /**
   * Tests that recovered queues are preserved on a regionserver shutdown.
   * See HBASE-18192
   */
  @Test
  public void testServerShutdownRecoveredQueue() throws Exception {
    try {
      // Ensure single-threaded WAL
      conf.set("hbase.wal.provider", "defaultProvider");
      conf.setInt("replication.sleep.before.failover", 2000);
      // Introduces a delay in regionserver shutdown to give the race condition a chance to kick in.
      conf.set(HConstants.REGION_SERVER_IMPL, ShutdownDelayRegionServer.class.getName());
      MiniHBaseCluster cluster = TEST_UTIL.startMiniCluster(2);
      TEST_UTIL_PEER.startMiniCluster(1);

      HRegionServer serverA = cluster.getRegionServer(0);
      final ReplicationSourceManager managerA =
          ((Replication) serverA.getReplicationSourceService()).getReplicationManager();
      HRegionServer serverB = cluster.getRegionServer(1);
      final ReplicationSourceManager managerB =
          ((Replication) serverB.getReplicationSourceService()).getReplicationManager();
      final ReplicationAdmin replicationAdmin = new ReplicationAdmin(TEST_UTIL.getConfiguration());

      final String peerId = "TestPeer";
      replicationAdmin.addPeer(peerId,
          new ReplicationPeerConfig().setClusterKey(TEST_UTIL_PEER.getClusterKey()), null);
      // Wait for replication sources to come up
      Waiter.waitFor(conf, 20000, new Waiter.Predicate<Exception>() {
        @Override public boolean evaluate() throws Exception {
          return !(managerA.getSources().isEmpty() || managerB.getSources().isEmpty());
        }
      });
      // Disabling peer makes sure there is at least one log to claim when the server dies
      // The recovered queue will also stay there until the peer is disabled even if the
      // WALs it contains have no data.
      replicationAdmin.disablePeer(peerId);

      // Stopping serverA
      // It's queues should be claimed by the only other alive server i.e. serverB
      cluster.stopRegionServer(serverA.getServerName());
      Waiter.waitFor(conf, 20000, new Waiter.Predicate<Exception>() {
        @Override public boolean evaluate() throws Exception {
          return managerB.getOldSources().size() == 1;
        }
      });

      final HRegionServer serverC = cluster.startRegionServer().getRegionServer();
      serverC.waitForServerOnline();
      Waiter.waitFor(conf, 20000, new Waiter.Predicate<Exception>() {
        @Override public boolean evaluate() throws Exception {
          return serverC.getReplicationSourceService() != null;
        }
      });
      final ReplicationSourceManager managerC =
          ((Replication) serverC.getReplicationSourceService()).getReplicationManager();
      // Sanity check
      assertEquals(0, managerC.getOldSources().size());

      // Stopping serverB
      // Now serverC should have two recovered queues:
      // 1. The serverB's normal queue
      // 2. serverA's recovered queue on serverB
      cluster.stopRegionServer(serverB.getServerName());
      Waiter.waitFor(conf, 20000, new Waiter.Predicate<Exception>() {
        @Override public boolean evaluate() throws Exception {
          return managerC.getOldSources().size() == 2;
        }
      });
      replicationAdmin.enablePeer(peerId);
      Waiter.waitFor(conf, 20000, new Waiter.Predicate<Exception>() {
        @Override public boolean evaluate() throws Exception {
          return managerC.getOldSources().size() == 0;
        }
      });
    } finally {
      conf.set(HConstants.REGION_SERVER_IMPL, HRegionServer.class.getName());
    }
  }

  /**
   * Regionserver implementation that adds a delay on the graceful shutdown.
   */
  public static class ShutdownDelayRegionServer extends HRegionServer {
    public ShutdownDelayRegionServer(Configuration conf) throws IOException, InterruptedException {
      super(conf);
    }

    public ShutdownDelayRegionServer(Configuration conf, CoordinatedStateManager csm)
        throws IOException, InterruptedException {
      super(conf, csm);
    }

    @Override
    protected void stopServiceThreads() {
      // Add a delay before service threads are shutdown.
      // This will keep the zookeeper connection alive for the duration of the delay.
      LOG.info("Adding a delay to the regionserver shutdown");
      try {
        Thread.sleep(2000);
      } catch (InterruptedException ex) {
        LOG.error("Interrupted while sleeping");
      }
      super.stopServiceThreads();
    }
  }

  /*
  Test age of oldest wal metric.
  */
  @Test
  public void testAgeOfOldestWal() throws Exception {
    try {
      ManualEnvironmentEdge manualEdge = new ManualEnvironmentEdge();
      EnvironmentEdgeManager.injectEdge(manualEdge);

      String id = "1";
      MetricsSource metrics = new MetricsSource(id);
      Configuration conf = new Configuration(TEST_UTIL.getConfiguration());
      conf.setInt("replication.source.maxretriesmultiplier", 1);
      Mocks mocks = new Mocks();
      ReplicationEndpoint endpoint = mock(ReplicationEndpoint.class);
      ReplicationSource source = mocks.createReplicationSourceWithMocks(metrics, endpoint);

      final Path log1 = new Path(logDir, "log-walgroup-a.8");
      manualEdge.setValue(10);
      // Diff of current time (10) and  log-walgroup-a.8 timestamp will be 2.
      source.enqueueLog(log1);
      MetricsReplicationSourceSource metricsSource1 = getSourceMetrics(id);
      assertEquals(2, metricsSource1.getOldestWalAge());

      final Path log2 = new Path(logDir, "log-walgroup-b.4");
      // Diff of current time (10) and log-walgroup-b.4 will be 6 so oldestWalAge should be 6
      source.enqueueLog(log2);
      assertEquals(6, metricsSource1.getOldestWalAge());
      // Clear all metrics.
      metrics.clear();
    } finally {
      EnvironmentEdgeManager.reset();
    }
  }

  private MetricsReplicationSourceSource getSourceMetrics(String sourceId) {
    MetricsReplicationSourceFactory factory = CompatibilitySingletonFactory
      .getInstance(MetricsReplicationSourceFactory.class);
    return factory.getSource(sourceId);
  }
}<|MERGE_RESOLUTION|>--- conflicted
+++ resolved
@@ -35,13 +35,8 @@
 import static org.mockito.Mockito.verify;
 import static org.mockito.Mockito.when;
 import static org.mockito.internal.verification.VerificationModeFactory.times;
-<<<<<<< HEAD
+import com.google.common.collect.Lists;
 import com.google.common.collect.Sets;
-=======
-
-import com.google.common.collect.Lists;
-
->>>>>>> a7574ec9
 import java.io.IOException;
 import java.util.Collections;
 import java.util.HashMap;
@@ -569,11 +564,7 @@
       }
     };
 
-<<<<<<< HEAD
-    final ReplicationSource source = mocks.createReplicationSourceAndManagerWithMocks(endpoint);
-=======
     final ReplicationSource source = mocks.createReplicationSourceWithMocks(endpoint, false);
->>>>>>> a7574ec9
     source.run();
     source.enqueueLog(log1);
 
