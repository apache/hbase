--- conflicted
+++ resolved
@@ -130,13 +130,8 @@
     "hbase.regionserver.wal.slowsync.roll.interval.ms";
   protected static final int DEFAULT_SLOW_SYNC_ROLL_INTERVAL_MS = 60 * 1000; // in ms, 1 minute
 
-<<<<<<< HEAD
-  protected static final String WAL_SYNC_TIMEOUT_MS = "hbase.regionserver.wal.sync.timeout";
-  protected static final int DEFAULT_WAL_SYNC_TIMEOUT_MS = 5 * 60 * 1000; // in ms, 5min
-=======
   public static final String WAL_SYNC_TIMEOUT_MS = "hbase.regionserver.wal.sync.timeout";
   public static final int DEFAULT_WAL_SYNC_TIMEOUT_MS = 5 * 60 * 1000; // in ms, 5min
->>>>>>> 35b68760
 
   /**
    * file system instance
