/**
 * Licensed to the Apache Software Foundation (ASF) under one
 * or more contributor license agreements.  See the NOTICE file
 * distributed with this work for additional information
 * regarding copyright ownership.  The ASF licenses this file
 * to you under the Apache License, Version 2.0 (the
 * "License"); you may not use this file except in compliance
 * with the License.  You may obtain a copy of the License at
 *
 *     http://www.apache.org/licenses/LICENSE-2.0
 *
 * Unless required by applicable law or agreed to in writing, software
 * distributed under the License is distributed on an "AS IS" BASIS,
 * WITHOUT WARRANTIES OR CONDITIONS OF ANY KIND, either express or implied.
 * See the License for the specific language governing permissions and
 * limitations under the License.
 */
package org.apache.hadoop.hbase.client;

import java.io.IOException;
import java.util.Arrays;
import java.util.Collections;
import java.util.List;
import java.util.Map;
import java.util.Optional;
import java.util.TreeMap;
import java.util.concurrent.CountDownLatch;
import java.util.concurrent.TimeUnit;
import java.util.concurrent.atomic.AtomicLong;
import java.util.concurrent.atomic.AtomicReference;
import org.apache.hadoop.conf.Configuration;
import org.apache.hadoop.fs.Path;
import org.apache.hadoop.hbase.Cell;
import org.apache.hadoop.hbase.HBaseClassTestRule;
import org.apache.hadoop.hbase.HBaseConfiguration;
import org.apache.hadoop.hbase.HBaseTestingUtility;
import org.apache.hadoop.hbase.HColumnDescriptor;
import org.apache.hadoop.hbase.HConstants;
import org.apache.hadoop.hbase.HTableDescriptor;
import org.apache.hadoop.hbase.TableName;
import org.apache.hadoop.hbase.Waiter;
import org.apache.hadoop.hbase.coprocessor.CoreCoprocessor;
import org.apache.hadoop.hbase.coprocessor.ObserverContext;
import org.apache.hadoop.hbase.coprocessor.RegionCoprocessor;
import org.apache.hadoop.hbase.coprocessor.RegionCoprocessorEnvironment;
import org.apache.hadoop.hbase.coprocessor.RegionObserver;
import org.apache.hadoop.hbase.regionserver.RegionServerStoppedException;
import org.apache.hadoop.hbase.regionserver.StorefileRefresherChore;
import org.apache.hadoop.hbase.regionserver.TestHRegionServerBulkLoad;
import org.apache.hadoop.hbase.replication.ReplicationPeerConfig;
import org.apache.hadoop.hbase.testclassification.ClientTests;
import org.apache.hadoop.hbase.testclassification.LargeTests;
import org.apache.hadoop.hbase.tool.BulkLoadHFiles;
import org.apache.hadoop.hbase.util.Bytes;
import org.apache.hadoop.hbase.zookeeper.MiniZooKeeperCluster;
import org.junit.AfterClass;
import org.junit.Assert;
import org.junit.BeforeClass;
import org.junit.ClassRule;
import org.junit.Test;
import org.junit.experimental.categories.Category;
import org.slf4j.Logger;
import org.slf4j.LoggerFactory;

@Category({LargeTests.class, ClientTests.class})
public class TestReplicaWithCluster {

  @ClassRule
  public static final HBaseClassTestRule CLASS_RULE =
      HBaseClassTestRule.forClass(TestReplicaWithCluster.class);

  private static final Logger LOG = LoggerFactory.getLogger(TestReplicaWithCluster.class);

  private static final int NB_SERVERS = 3;
  private static final byte[] row = Bytes.toBytes(TestReplicaWithCluster.class.getName());
  private static final HBaseTestingUtility HTU = new HBaseTestingUtility();

  // second minicluster used in testing of replication
  private static HBaseTestingUtility HTU2;
  private static final byte[] f = HConstants.CATALOG_FAMILY;

  private final static int REFRESH_PERIOD = 1000;
  private final static int META_SCAN_TIMEOUT_IN_MILLISEC = 200;

  /**
   * This copro is used to synchronize the tests.
   */
  public static class SlowMeCopro implements RegionCoprocessor, RegionObserver {
    static final AtomicLong sleepTime = new AtomicLong(0);
    static final AtomicReference<CountDownLatch> cdl = new AtomicReference<>(new CountDownLatch(0));

    public SlowMeCopro() {
    }

    @Override
    public Optional<RegionObserver> getRegionObserver() {
      return Optional.of(this);
    }

    @Override
    public void preGetOp(final ObserverContext<RegionCoprocessorEnvironment> e,
                         final Get get, final List<Cell> results) throws IOException {

      if (e.getEnvironment().getRegion().getRegionInfo().getReplicaId() == 0) {
        CountDownLatch latch = cdl.get();
        try {
          if (sleepTime.get() > 0) {
            LOG.info("Sleeping for " + sleepTime.get() + " ms");
            Thread.sleep(sleepTime.get());
          } else if (latch.getCount() > 0) {
            LOG.info("Waiting for the counterCountDownLatch");
            latch.await(2, TimeUnit.MINUTES); // To help the tests to finish.
            if (latch.getCount() > 0) {
              throw new RuntimeException("Can't wait more");
            }
          }
        } catch (InterruptedException e1) {
          LOG.error(e1.toString(), e1);
        }
      } else {
        LOG.info("We're not the primary replicas.");
      }
    }
  }

  /**
   * This copro is used to simulate region server down exception for Get and Scan
   */
  @CoreCoprocessor
  public static class RegionServerStoppedCopro implements RegionCoprocessor, RegionObserver {

    public RegionServerStoppedCopro() {
    }

    @Override
    public Optional<RegionObserver> getRegionObserver() {
      return Optional.of(this);
    }

    @Override
    public void preGetOp(final ObserverContext<RegionCoprocessorEnvironment> e,
        final Get get, final List<Cell> results) throws IOException {

      int replicaId = e.getEnvironment().getRegion().getRegionInfo().getReplicaId();

      // Fail for the primary replica and replica 1
      if (e.getEnvironment().getRegion().getRegionInfo().getReplicaId() <= 1) {
        LOG.info("Throw Region Server Stopped Exceptoin for replica id " + replicaId);
        throw new RegionServerStoppedException("Server " + e.getEnvironment().getServerName()
            + " not running");
      } else {
        LOG.info("We're replica region " + replicaId);
      }
    }

    @Override
    public void preScannerOpen(final ObserverContext<RegionCoprocessorEnvironment> e,
        final Scan scan) throws IOException {
      int replicaId = e.getEnvironment().getRegion().getRegionInfo().getReplicaId();
      // Fail for the primary replica and replica 1
      if (e.getEnvironment().getRegion().getRegionInfo().getReplicaId() <= 1) {
        LOG.info("Throw Region Server Stopped Exceptoin for replica id " + replicaId);
        throw new RegionServerStoppedException("Server " + e.getEnvironment().getServerName()
            + " not running");
      } else {
        LOG.info("We're replica region " + replicaId);
      }
    }
  }

  /**
   * This copro is used to slow down the primary meta region scan a bit
   */
  public static class RegionServerHostingPrimayMetaRegionSlowOrStopCopro
      implements RegionCoprocessor, RegionObserver {
    static boolean slowDownPrimaryMetaScan = false;
    static boolean throwException = false;

    @Override
    public Optional<RegionObserver> getRegionObserver() {
      return Optional.of(this);
    }

    @Override
    public void preGetOp(final ObserverContext<RegionCoprocessorEnvironment> e,
        final Get get, final List<Cell> results) throws IOException {

      int replicaId = e.getEnvironment().getRegion().getRegionInfo().getReplicaId();

      // Fail for the primary replica, but not for meta
      if (throwException) {
        if (!e.getEnvironment().getRegion().getRegionInfo().isMetaRegion() && (replicaId == 0)) {
          LOG.info("Get, throw Region Server Stopped Exceptoin for region " + e.getEnvironment()
              .getRegion().getRegionInfo());
          throw new RegionServerStoppedException("Server " + e.getEnvironment().getServerName()
                  + " not running");
        }
      } else {
        LOG.info("Get, We're replica region " + replicaId);
      }
    }

    @Override
    public void preScannerOpen(final ObserverContext<RegionCoprocessorEnvironment> e,
        final Scan scan) throws IOException {

      int replicaId = e.getEnvironment().getRegion().getRegionInfo().getReplicaId();

      // Slow down with the primary meta region scan
      if (e.getEnvironment().getRegion().getRegionInfo().isMetaRegion() && (replicaId == 0)) {
        if (slowDownPrimaryMetaScan) {
          LOG.info("Scan with primary meta region, slow down a bit");
          try {
            Thread.sleep(META_SCAN_TIMEOUT_IN_MILLISEC - 50);
          } catch (InterruptedException ie) {
            // Ingore
          }
        }

        // Fail for the primary replica
        if (throwException) {
          LOG.info("Scan, throw Region Server Stopped Exceptoin for replica " + e.getEnvironment()
              .getRegion().getRegionInfo());

          throw new RegionServerStoppedException("Server " + e.getEnvironment().getServerName()
               + " not running");
        } else {
          LOG.info("Scan, We're replica region " + replicaId);
        }
      } else {
        LOG.info("Scan, We're replica region " + replicaId);
      }
    }
  }

  @BeforeClass
  public static void beforeClass() throws Exception {
    // enable store file refreshing
    HTU.getConfiguration().setInt(StorefileRefresherChore.REGIONSERVER_STOREFILE_REFRESH_PERIOD,
        REFRESH_PERIOD);

    HTU.getConfiguration().setFloat("hbase.regionserver.logroll.multiplier", 0.0001f);
    HTU.getConfiguration().setInt("replication.source.size.capacity", 10240);
    HTU.getConfiguration().setLong("replication.source.sleepforretries", 100);
    HTU.getConfiguration().setInt("hbase.regionserver.maxlogs", 2);
    HTU.getConfiguration().setLong("hbase.master.logcleaner.ttl", 10);
    HTU.getConfiguration().setInt("zookeeper.recovery.retry", 1);
    HTU.getConfiguration().setInt("zookeeper.recovery.retry.intervalmill", 10);

    // Wait for primary call longer so make sure that it will get exception from the primary call
    HTU.getConfiguration().setInt("hbase.client.primaryCallTimeout.get", 1000000);
    HTU.getConfiguration().setInt("hbase.client.primaryCallTimeout.scan", 1000000);

    // Enable meta replica at server side
    HTU.getConfiguration().setInt("hbase.meta.replica.count", 2);

    // Make sure master does not host system tables.
    HTU.getConfiguration().set("hbase.balancer.tablesOnMaster", "none");

    // Set system coprocessor so it can be applied to meta regions
    HTU.getConfiguration().set("hbase.coprocessor.region.classes",
        RegionServerHostingPrimayMetaRegionSlowOrStopCopro.class.getName());

    HTU.getConfiguration().setInt(HConstants.HBASE_CLIENT_META_REPLICA_SCAN_TIMEOUT,
        META_SCAN_TIMEOUT_IN_MILLISEC * 1000);

    HTU.startMiniCluster(NB_SERVERS);
    HTU.getHBaseCluster().startMaster();
  }

  @AfterClass
  public static void afterClass() throws Exception {
    if (HTU2 != null)
      HTU2.shutdownMiniCluster();
    HTU.shutdownMiniCluster();
  }

  @Test
  public void testCreateDeleteTable() throws IOException {
    // Create table then get the single region for our new table.
    HTableDescriptor hdt = HTU.createTableDescriptor(TableName.valueOf("testCreateDeleteTable"),
      HColumnDescriptor.DEFAULT_MIN_VERSIONS, 3, HConstants.FOREVER,
      HColumnDescriptor.DEFAULT_KEEP_DELETED);
    hdt.setRegionReplication(NB_SERVERS);
    hdt.addCoprocessor(SlowMeCopro.class.getName());
    Table table = HTU.createTable(hdt, new byte[][]{f}, null);

    Put p = new Put(row);
    p.addColumn(f, row, row);
    table.put(p);

    Get g = new Get(row);
    Result r = table.get(g);
    Assert.assertFalse(r.isStale());

    try {
      // But if we ask for stale we will get it
      SlowMeCopro.cdl.set(new CountDownLatch(1));
      g = new Get(row);
      g.setConsistency(Consistency.TIMELINE);
      r = table.get(g);
      Assert.assertTrue(r.isStale());
      SlowMeCopro.cdl.get().countDown();
    } finally {
      SlowMeCopro.cdl.get().countDown();
      SlowMeCopro.sleepTime.set(0);
    }

    HTU.getAdmin().disableTable(hdt.getTableName());
    HTU.deleteTable(hdt.getTableName());
  }

  @Test
  public void testChangeTable() throws Exception {
    TableDescriptor td = TableDescriptorBuilder.newBuilder(TableName.valueOf("testChangeTable"))
            .setRegionReplication(NB_SERVERS)
            .setCoprocessor(SlowMeCopro.class.getName())
            .setColumnFamily(ColumnFamilyDescriptorBuilder.of(f))
            .build();
    HTU.getAdmin().createTable(td);
    Table table = HTU.getConnection().getTable(td.getTableName());
    // basic test: it should work.
    Put p = new Put(row);
    p.addColumn(f, row, row);
    table.put(p);

    Get g = new Get(row);
    Result r = table.get(g);
    Assert.assertFalse(r.isStale());

    // Add a CF, it should work.
    TableDescriptor bHdt = HTU.getAdmin().getDescriptor(td.getTableName());
    td = TableDescriptorBuilder.newBuilder(td)
            .setColumnFamily(ColumnFamilyDescriptorBuilder.of(row))
            .build();
    HTU.getAdmin().disableTable(td.getTableName());
    HTU.getAdmin().modifyTable(td);
    HTU.getAdmin().enableTable(td.getTableName());
    TableDescriptor nHdt = HTU.getAdmin().getDescriptor(td.getTableName());
    Assert.assertEquals("fams=" + Arrays.toString(nHdt.getColumnFamilies()),
        bHdt.getColumnFamilyCount() + 1, nHdt.getColumnFamilyCount());

    p = new Put(row);
    p.addColumn(row, row, row);
    table.put(p);

    g = new Get(row);
    r = table.get(g);
    Assert.assertFalse(r.isStale());

    try {
      SlowMeCopro.cdl.set(new CountDownLatch(1));
      g = new Get(row);
      g.setConsistency(Consistency.TIMELINE);
      r = table.get(g);
      Assert.assertTrue(r.isStale());
    } finally {
      SlowMeCopro.cdl.get().countDown();
      SlowMeCopro.sleepTime.set(0);
    }

    Admin admin = HTU.getAdmin();
    nHdt =admin.getDescriptor(td.getTableName());
    Assert.assertEquals("fams=" + Arrays.toString(nHdt.getColumnFamilies()),
        bHdt.getColumnFamilyCount() + 1, nHdt.getColumnFamilyCount());

    admin.disableTable(td.getTableName());
    admin.deleteTable(td.getTableName());
    admin.close();
  }

  @SuppressWarnings("deprecation")
  @Test
  public void testReplicaAndReplication() throws Exception {
    HTableDescriptor hdt = HTU.createTableDescriptor(TableName.valueOf("testReplicaAndReplication"),
      HColumnDescriptor.DEFAULT_MIN_VERSIONS, 3, HConstants.FOREVER,
      HColumnDescriptor.DEFAULT_KEEP_DELETED);
    hdt.setRegionReplication(NB_SERVERS);

    HColumnDescriptor fam = new HColumnDescriptor(row);
    fam.setScope(HConstants.REPLICATION_SCOPE_GLOBAL);
    hdt.addFamily(fam);

    hdt.addCoprocessor(SlowMeCopro.class.getName());
    HTU.getAdmin().createTable(hdt, HBaseTestingUtility.KEYS_FOR_HBA_CREATE_TABLE);

    Configuration conf2 = HBaseConfiguration.create(HTU.getConfiguration());
    conf2.set(HConstants.HBASE_CLIENT_INSTANCE_ID, String.valueOf(-1));
    conf2.set(HConstants.ZOOKEEPER_ZNODE_PARENT, "/2");
    MiniZooKeeperCluster miniZK = HTU.getZkCluster();

    HTU2 = new HBaseTestingUtility(conf2);
    HTU2.setZkCluster(miniZK);
    HTU2.startMiniCluster(NB_SERVERS);
    LOG.info("Setup second Zk");
    HTU2.getAdmin().createTable(hdt, HBaseTestingUtility.KEYS_FOR_HBA_CREATE_TABLE);

    Admin admin = ConnectionFactory.createConnection(HTU.getConfiguration()).getAdmin();

    ReplicationPeerConfig rpc = new ReplicationPeerConfig();
    rpc.setClusterKey(HTU2.getClusterKey());
    admin.addReplicationPeer("2", rpc);
    admin.close();

    Put p = new Put(row);
    p.addColumn(row, row, row);
    final Table table = HTU.getConnection().getTable(hdt.getTableName());
    table.put(p);

    HTU.getAdmin().flush(table.getName());
    LOG.info("Put & flush done on the first cluster. Now doing a get on the same cluster.");

    Waiter.waitFor(HTU.getConfiguration(), 1000, new Waiter.Predicate<Exception>() {
      @Override public boolean evaluate() throws Exception {
        try {
          SlowMeCopro.cdl.set(new CountDownLatch(1));
          Get g = new Get(row);
          g.setConsistency(Consistency.TIMELINE);
          Result r = table.get(g);
          Assert.assertTrue(r.isStale());
          return !r.isEmpty();
        } finally {
          SlowMeCopro.cdl.get().countDown();
          SlowMeCopro.sleepTime.set(0);
        }
      }
    });
    table.close();
    LOG.info("stale get on the first cluster done. Now for the second.");

    final Table table2 = HTU.getConnection().getTable(hdt.getTableName());
    Waiter.waitFor(HTU.getConfiguration(), 1000, new Waiter.Predicate<Exception>() {
      @Override public boolean evaluate() throws Exception {
        try {
          SlowMeCopro.cdl.set(new CountDownLatch(1));
          Get g = new Get(row);
          g.setConsistency(Consistency.TIMELINE);
          Result r = table2.get(g);
          Assert.assertTrue(r.isStale());
          return !r.isEmpty();
        } finally {
          SlowMeCopro.cdl.get().countDown();
          SlowMeCopro.sleepTime.set(0);
        }
      }
    });
    table2.close();

    HTU.getAdmin().disableTable(hdt.getTableName());
    HTU.deleteTable(hdt.getTableName());

    HTU2.getAdmin().disableTable(hdt.getTableName());
    HTU2.deleteTable(hdt.getTableName());

    // We shutdown HTU2 minicluster later, in afterClass(), as shutting down
    // the minicluster has negative impact of deleting all HConnections in JVM.
  }

  @Test
  public void testBulkLoad() throws IOException {
    // Create table then get the single region for our new table.
    LOG.debug("Creating test table");
    HTableDescriptor hdt = HTU.createTableDescriptor(TableName.valueOf("testBulkLoad"),
      HColumnDescriptor.DEFAULT_MIN_VERSIONS, 3, HConstants.FOREVER,
      HColumnDescriptor.DEFAULT_KEEP_DELETED);
    hdt.setRegionReplication(NB_SERVERS);
    hdt.addCoprocessor(SlowMeCopro.class.getName());
    Table table = HTU.createTable(hdt, new byte[][]{f}, null);

    // create hfiles to load.
    LOG.debug("Creating test data");
    Path dir = HTU.getDataTestDirOnTestFS("testBulkLoad");
    final int numRows = 10;
    final byte[] qual = Bytes.toBytes("qual");
    final byte[] val  = Bytes.toBytes("val");
    Map<byte[], List<Path>> family2Files = new TreeMap<>(Bytes.BYTES_COMPARATOR);
    for (HColumnDescriptor col : hdt.getColumnFamilies()) {
      Path hfile = new Path(dir, col.getNameAsString());
      TestHRegionServerBulkLoad.createHFile(HTU.getTestFileSystem(), hfile, col.getName(), qual,
        val, numRows);
      family2Files.put(col.getName(), Collections.singletonList(hfile));
    }

    // bulk load HFiles
    LOG.debug("Loading test data");
    BulkLoadHFiles.create(HTU.getConfiguration()).bulkLoad(hdt.getTableName(), family2Files);

    // verify we can read them from the primary
    LOG.debug("Verifying data load");
    for (int i = 0; i < numRows; i++) {
      byte[] row = TestHRegionServerBulkLoad.rowkey(i);
      Get g = new Get(row);
      Result r = table.get(g);
      Assert.assertFalse(r.isStale());
    }

    // verify we can read them from the replica
    LOG.debug("Verifying replica queries");
    try {
      SlowMeCopro.cdl.set(new CountDownLatch(1));
      for (int i = 0; i < numRows; i++) {
        byte[] row = TestHRegionServerBulkLoad.rowkey(i);
        Get g = new Get(row);
        g.setConsistency(Consistency.TIMELINE);
        Result r = table.get(g);
        Assert.assertTrue(r.isStale());
      }
      SlowMeCopro.cdl.get().countDown();
    } finally {
      SlowMeCopro.cdl.get().countDown();
      SlowMeCopro.sleepTime.set(0);
    }

    HTU.getAdmin().disableTable(hdt.getTableName());
    HTU.deleteTable(hdt.getTableName());
  }

  @Test
  public void testReplicaGetWithPrimaryDown() throws IOException {
    // Create table then get the single region for our new table.
    HTableDescriptor hdt = HTU.createTableDescriptor(TableName.valueOf("testCreateDeleteTable"),
      HColumnDescriptor.DEFAULT_MIN_VERSIONS, 3, HConstants.FOREVER,
      HColumnDescriptor.DEFAULT_KEEP_DELETED);
    hdt.setRegionReplication(NB_SERVERS);
    hdt.addCoprocessor(RegionServerStoppedCopro.class.getName());
    try {
      Table table = HTU.createTable(hdt, new byte[][] { f }, null);

      Put p = new Put(row);
      p.addColumn(f, row, row);
      table.put(p);

      // Flush so it can be picked by the replica refresher thread
      HTU.flush(table.getName());

      // Sleep for some time until data is picked up by replicas
      try {
        Thread.sleep(2 * REFRESH_PERIOD);
      } catch (InterruptedException e1) {
        LOG.error(e1.toString(), e1);
      }

      // But if we ask for stale we will get it
      Get g = new Get(row);
      g.setConsistency(Consistency.TIMELINE);
      Result r = table.get(g);
      Assert.assertTrue(r.isStale());
    } finally {
      HTU.getAdmin().disableTable(hdt.getTableName());
      HTU.deleteTable(hdt.getTableName());
    }
  }

  @Test
  public void testReplicaScanWithPrimaryDown() throws IOException {
    // Create table then get the single region for our new table.
    HTableDescriptor hdt = HTU.createTableDescriptor(TableName.valueOf("testCreateDeleteTable"),
      HColumnDescriptor.DEFAULT_MIN_VERSIONS, 3, HConstants.FOREVER,
      HColumnDescriptor.DEFAULT_KEEP_DELETED);
    hdt.setRegionReplication(NB_SERVERS);
    hdt.addCoprocessor(RegionServerStoppedCopro.class.getName());

    try {
      Table table = HTU.createTable(hdt, new byte[][] { f }, null);

      Put p = new Put(row);
      p.addColumn(f, row, row);
      table.put(p);

      // Flush so it can be picked by the replica refresher thread
      HTU.flush(table.getName());

      // Sleep for some time until data is picked up by replicas
      try {
        Thread.sleep(2 * REFRESH_PERIOD);
      } catch (InterruptedException e1) {
        LOG.error(e1.toString(), e1);
      }

      // But if we ask for stale we will get it
      // Instantiating the Scan class
      Scan scan = new Scan();

      // Scanning the required columns
      scan.addFamily(f);
      scan.setConsistency(Consistency.TIMELINE);

      // Getting the scan result
      ResultScanner scanner = table.getScanner(scan);

      Result r = scanner.next();

      Assert.assertTrue(r.isStale());
    } finally {
      HTU.getAdmin().disableTable(hdt.getTableName());
      HTU.deleteTable(hdt.getTableName());
    }
  }

  @Test
  public void testReplicaGetWithAsyncRpcClientImpl() throws IOException {
    HTU.getConfiguration().setBoolean("hbase.ipc.client.specificThreadForWriting", true);
    HTU.getConfiguration().set(
        "hbase.rpc.client.impl", "org.apache.hadoop.hbase.ipc.AsyncRpcClient");
    // Create table then get the single region for our new table.
<<<<<<< HEAD
    HTableDescriptor hdt = HTU.createTableDescriptor(
      TableName.valueOf("testReplicaGetWithRpcClientImpl"), HColumnDescriptor.DEFAULT_MIN_VERSIONS,
      3, HConstants.FOREVER, HColumnDescriptor.DEFAULT_KEEP_DELETED);
=======
    HTableDescriptor hdt = HTU.createTableDescriptor("testReplicaGetWithAsyncRpcClientImpl");
>>>>>>> fe0d49bc
    hdt.setRegionReplication(NB_SERVERS);
    hdt.addCoprocessor(SlowMeCopro.class.getName());

    try {
      Table table = HTU.createTable(hdt, new byte[][] { f }, null);

      Put p = new Put(row);
      p.addColumn(f, row, row);
      table.put(p);

      // Flush so it can be picked by the replica refresher thread
      HTU.flush(table.getName());

      // Sleep for some time until data is picked up by replicas
      try {
        Thread.sleep(2 * REFRESH_PERIOD);
      } catch (InterruptedException e1) {
        LOG.error(e1.toString(), e1);
      }

      try {
        // Create the new connection so new config can kick in
        Connection connection = ConnectionFactory.createConnection(HTU.getConfiguration());
        Table t = connection.getTable(hdt.getTableName());

        // But if we ask for stale we will get it
        SlowMeCopro.cdl.set(new CountDownLatch(1));
        Get g = new Get(row);
        g.setConsistency(Consistency.TIMELINE);
        Result r = t.get(g);
        Assert.assertTrue(r.isStale());
        SlowMeCopro.cdl.get().countDown();
      } finally {
        SlowMeCopro.cdl.get().countDown();
        SlowMeCopro.sleepTime.set(0);
      }
    } finally {
      HTU.getConfiguration().unset("hbase.ipc.client.specificThreadForWriting");
      HTU.getConfiguration().unset("hbase.rpc.client.impl");
      HTU.getAdmin().disableTable(hdt.getTableName());
      HTU.deleteTable(hdt.getTableName());
    }
  }
}<|MERGE_RESOLUTION|>--- conflicted
+++ resolved
@@ -603,13 +603,9 @@
     HTU.getConfiguration().set(
         "hbase.rpc.client.impl", "org.apache.hadoop.hbase.ipc.AsyncRpcClient");
     // Create table then get the single region for our new table.
-<<<<<<< HEAD
     HTableDescriptor hdt = HTU.createTableDescriptor(
-      TableName.valueOf("testReplicaGetWithRpcClientImpl"), HColumnDescriptor.DEFAULT_MIN_VERSIONS,
+      TableName.valueOf("testReplicaGetWithAsyncRpcClientImpl"), HColumnDescriptor.DEFAULT_MIN_VERSIONS,
       3, HConstants.FOREVER, HColumnDescriptor.DEFAULT_KEEP_DELETED);
-=======
-    HTableDescriptor hdt = HTU.createTableDescriptor("testReplicaGetWithAsyncRpcClientImpl");
->>>>>>> fe0d49bc
     hdt.setRegionReplication(NB_SERVERS);
     hdt.addCoprocessor(SlowMeCopro.class.getName());
 
