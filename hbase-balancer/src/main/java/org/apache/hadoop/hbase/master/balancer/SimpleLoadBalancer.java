--- conflicted
+++ resolved
@@ -662,18 +662,4 @@
     rp.setDestination(sn);
     regionsToReturn.add(rp);
   }
-<<<<<<< HEAD
-
-  /**
-   * Override to invoke {@link #setClusterLoad} before balance, We need clusterLoad of all regions
-   * on every server to achieve overall balanced
-   */
-  @Override
-  public synchronized List<RegionPlan> balanceCluster(Map<TableName, Map<ServerName,
-    List<RegionInfo>>> loadOfAllTable) {
-    setClusterLoad(loadOfAllTable);
-    return super.balanceCluster(loadOfAllTable);
-  }
-=======
->>>>>>> 253968f2
 }