/*
 * Licensed to the Apache Software Foundation (ASF) under one
 * or more contributor license agreements.  See the NOTICE file
 * distributed with this work for additional information
 * regarding copyright ownership.  The ASF licenses this file
 * to you under the Apache License, Version 2.0 (the
 * "License"); you may not use this file except in compliance
 * with the License.  You may obtain a copy of the License at
 *
 *     http://www.apache.org/licenses/LICENSE-2.0
 *
 * Unless required by applicable law or agreed to in writing, software
 * distributed under the License is distributed on an "AS IS" BASIS,
 * WITHOUT WARRANTIES OR CONDITIONS OF ANY KIND, either express or implied.
 * See the License for the specific language governing permissions and
 * limitations under the License.
 */
package org.apache.hadoop.hbase;

import com.codahale.metrics.Histogram;
import com.codahale.metrics.UniformReservoir;
import io.opentelemetry.api.trace.Span;
import io.opentelemetry.context.Scope;
import java.io.IOException;
import java.io.PrintStream;
import java.lang.reflect.Constructor;
import java.math.BigDecimal;
import java.math.MathContext;
import java.text.DecimalFormat;
import java.text.SimpleDateFormat;
import java.util.ArrayList;
import java.util.Arrays;
import java.util.Date;
import java.util.LinkedList;
import java.util.List;
import java.util.Locale;
import java.util.Map;
import java.util.NoSuchElementException;
import java.util.Properties;
import java.util.Queue;
import java.util.Random;
import java.util.TreeMap;
import java.util.concurrent.Callable;
import java.util.concurrent.ExecutionException;
import java.util.concurrent.ExecutorService;
import java.util.concurrent.Executors;
import java.util.concurrent.Future;
import java.util.concurrent.ThreadLocalRandom;
import org.apache.commons.lang3.StringUtils;
import org.apache.hadoop.conf.Configuration;
import org.apache.hadoop.conf.Configured;
import org.apache.hadoop.fs.FileSystem;
import org.apache.hadoop.fs.Path;
import org.apache.hadoop.hbase.client.Admin;
import org.apache.hadoop.hbase.client.Append;
import org.apache.hadoop.hbase.client.AsyncConnection;
import org.apache.hadoop.hbase.client.AsyncTable;
import org.apache.hadoop.hbase.client.BufferedMutator;
import org.apache.hadoop.hbase.client.BufferedMutatorParams;
import org.apache.hadoop.hbase.client.ColumnFamilyDescriptorBuilder;
import org.apache.hadoop.hbase.client.Connection;
import org.apache.hadoop.hbase.client.ConnectionFactory;
import org.apache.hadoop.hbase.client.Consistency;
import org.apache.hadoop.hbase.client.Delete;
import org.apache.hadoop.hbase.client.Durability;
import org.apache.hadoop.hbase.client.Get;
import org.apache.hadoop.hbase.client.Increment;
import org.apache.hadoop.hbase.client.Put;
import org.apache.hadoop.hbase.client.RegionInfo;
import org.apache.hadoop.hbase.client.RegionInfoBuilder;
import org.apache.hadoop.hbase.client.RegionLocator;
import org.apache.hadoop.hbase.client.Result;
import org.apache.hadoop.hbase.client.ResultScanner;
import org.apache.hadoop.hbase.client.RowMutations;
import org.apache.hadoop.hbase.client.Scan;
import org.apache.hadoop.hbase.client.Table;
import org.apache.hadoop.hbase.client.TableDescriptor;
import org.apache.hadoop.hbase.client.TableDescriptorBuilder;
import org.apache.hadoop.hbase.client.metrics.ScanMetrics;
import org.apache.hadoop.hbase.filter.BinaryComparator;
import org.apache.hadoop.hbase.filter.Filter;
import org.apache.hadoop.hbase.filter.FilterAllFilter;
import org.apache.hadoop.hbase.filter.FilterList;
import org.apache.hadoop.hbase.filter.PageFilter;
import org.apache.hadoop.hbase.filter.SingleColumnValueFilter;
import org.apache.hadoop.hbase.filter.WhileMatchFilter;
import org.apache.hadoop.hbase.io.compress.Compression;
import org.apache.hadoop.hbase.io.encoding.DataBlockEncoding;
import org.apache.hadoop.hbase.mapreduce.TableMapReduceUtil;
import org.apache.hadoop.hbase.regionserver.BloomType;
import org.apache.hadoop.hbase.regionserver.CompactingMemStore;
import org.apache.hadoop.hbase.trace.TraceUtil;
import org.apache.hadoop.hbase.util.ByteArrayHashKey;
import org.apache.hadoop.hbase.util.Bytes;
import org.apache.hadoop.hbase.util.EnvironmentEdgeManager;
import org.apache.hadoop.hbase.util.GsonUtil;
import org.apache.hadoop.hbase.util.Hash;
import org.apache.hadoop.hbase.util.MurmurHash;
import org.apache.hadoop.hbase.util.Pair;
import org.apache.hadoop.hbase.util.RandomDistribution;
import org.apache.hadoop.hbase.util.YammerHistogramUtils;
import org.apache.hadoop.io.LongWritable;
import org.apache.hadoop.io.Text;
import org.apache.hadoop.mapreduce.Job;
import org.apache.hadoop.mapreduce.Mapper;
import org.apache.hadoop.mapreduce.lib.input.NLineInputFormat;
import org.apache.hadoop.mapreduce.lib.output.TextOutputFormat;
import org.apache.hadoop.mapreduce.lib.reduce.LongSumReducer;
import org.apache.hadoop.util.Tool;
import org.apache.hadoop.util.ToolRunner;
import org.apache.yetus.audience.InterfaceAudience;
import org.slf4j.Logger;
import org.slf4j.LoggerFactory;

import org.apache.hbase.thirdparty.com.google.common.base.MoreObjects;
import org.apache.hbase.thirdparty.com.google.common.util.concurrent.ThreadFactoryBuilder;
import org.apache.hbase.thirdparty.com.google.gson.Gson;

/**
 * Script used evaluating HBase performance and scalability. Runs a HBase client that steps through
 * one of a set of hardcoded tests or 'experiments' (e.g. a random reads test, a random writes test,
 * etc.). Pass on the command-line which test to run and how many clients are participating in this
 * experiment. Run {@code PerformanceEvaluation --help} to obtain usage.
 * <p>
 * This class sets up and runs the evaluation programs described in Section 7, <i>Performance
 * Evaluation</i>, of the <a href="http://labs.google.com/papers/bigtable.html">Bigtable</a> paper,
 * pages 8-10.
 * <p>
 * By default, runs as a mapreduce job where each mapper runs a single test client. Can also run as
 * a non-mapreduce, multithreaded application by specifying {@code --nomapred}. Each client does
 * about 1GB of data, unless specified otherwise.
 */
@InterfaceAudience.LimitedPrivate(HBaseInterfaceAudience.TOOLS)
public class PerformanceEvaluation extends Configured implements Tool {
  static final String RANDOM_SEEK_SCAN = "randomSeekScan";
  static final String RANDOM_READ = "randomRead";
  static final String PE_COMMAND_SHORTNAME = "pe";
  private static final Logger LOG = LoggerFactory.getLogger(PerformanceEvaluation.class.getName());
  private static final Gson GSON = GsonUtil.createGson().create();

  public static final String TABLE_NAME = "TestTable";
  public static final String FAMILY_NAME_BASE = "info";
  public static final byte[] FAMILY_ZERO = Bytes.toBytes("info0");
  public static final byte[] COLUMN_ZERO = Bytes.toBytes("" + 0);
  public static final int DEFAULT_VALUE_LENGTH = 1000;
  public static final int ROW_LENGTH = 26;

  private static final int ONE_GB = 1024 * 1024 * 1000;
  private static final int DEFAULT_ROWS_PER_GB = ONE_GB / DEFAULT_VALUE_LENGTH;
  // TODO : should we make this configurable
  private static final int TAG_LENGTH = 256;
  private static final DecimalFormat FMT = new DecimalFormat("0.##");
  private static final MathContext CXT = MathContext.DECIMAL64;
  private static final BigDecimal MS_PER_SEC = BigDecimal.valueOf(1000);
  private static final BigDecimal BYTES_PER_MB = BigDecimal.valueOf(1024 * 1024);
  private static final TestOptions DEFAULT_OPTS = new TestOptions();

  private static Map<String, CmdDescriptor> COMMANDS = new TreeMap<>();
  private static final Path PERF_EVAL_DIR = new Path("performance_evaluation");

  static {
    addCommandDescriptor(AsyncRandomReadTest.class, "asyncRandomRead",
      "Run async random read test");
    addCommandDescriptor(AsyncRandomWriteTest.class, "asyncRandomWrite",
      "Run async random write test");
    addCommandDescriptor(AsyncSequentialReadTest.class, "asyncSequentialRead",
      "Run async sequential read test");
    addCommandDescriptor(AsyncSequentialWriteTest.class, "asyncSequentialWrite",
      "Run async sequential write test");
    addCommandDescriptor(AsyncScanTest.class, "asyncScan", "Run async scan test (read every row)");
    addCommandDescriptor(RandomReadTest.class, RANDOM_READ, "Run random read test");
    addCommandDescriptor(MetaRandomReadTest.class, "metaRandomRead", "Run getRegionLocation test");
    addCommandDescriptor(RandomSeekScanTest.class, RANDOM_SEEK_SCAN,
      "Run random seek and scan 100 test");
    addCommandDescriptor(RandomScanWithRange10Test.class, "scanRange10",
      "Run random seek scan with both start and stop row (max 10 rows)");
    addCommandDescriptor(RandomScanWithRange100Test.class, "scanRange100",
      "Run random seek scan with both start and stop row (max 100 rows)");
    addCommandDescriptor(RandomScanWithRange1000Test.class, "scanRange1000",
      "Run random seek scan with both start and stop row (max 1000 rows)");
    addCommandDescriptor(RandomScanWithRange10000Test.class, "scanRange10000",
      "Run random seek scan with both start and stop row (max 10000 rows)");
    addCommandDescriptor(RandomWriteTest.class, "randomWrite", "Run random write test");
    addCommandDescriptor(RandomDeleteTest.class, "randomDelete", "Run random delete test");
    addCommandDescriptor(SequentialReadTest.class, "sequentialRead", "Run sequential read test");
    addCommandDescriptor(SequentialWriteTest.class, "sequentialWrite", "Run sequential write test");
    addCommandDescriptor(SequentialDeleteTest.class, "sequentialDelete",
      "Run sequential delete test");
    addCommandDescriptor(MetaWriteTest.class, "metaWrite",
      "Populate meta table;used with 1 thread; to be cleaned up by cleanMeta");
    addCommandDescriptor(ScanTest.class, "scan", "Run scan test (read every row)");
    addCommandDescriptor(ReverseScanTest.class, "reverseScan",
      "Run reverse scan test (read every row)");
    addCommandDescriptor(FilteredScanTest.class, "filterScan",
      "Run scan test using a filter to find a specific row based on it's value "
        + "(make sure to use --rows=20)");
    addCommandDescriptor(IncrementTest.class, "increment",
      "Increment on each row; clients overlap on keyspace so some concurrent operations");
    addCommandDescriptor(AppendTest.class, "append",
      "Append on each row; clients overlap on keyspace so some concurrent operations");
    addCommandDescriptor(CheckAndMutateTest.class, "checkAndMutate",
      "CheckAndMutate on each row; clients overlap on keyspace so some concurrent operations");
    addCommandDescriptor(CheckAndPutTest.class, "checkAndPut",
      "CheckAndPut on each row; clients overlap on keyspace so some concurrent operations");
    addCommandDescriptor(CheckAndDeleteTest.class, "checkAndDelete",
      "CheckAndDelete on each row; clients overlap on keyspace so some concurrent operations");
    addCommandDescriptor(CleanMetaTest.class, "cleanMeta",
      "Remove fake region entries on meta table inserted by metaWrite; used with 1 thread");
  }

  /**
   * Enum for map metrics. Keep it out here rather than inside in the Map inner-class so we can find
   * associated properties.
   */
  protected static enum Counter {
    /** elapsed time */
    ELAPSED_TIME,
    /** number of rows */
    ROWS
  }

  protected static class RunResult implements Comparable<RunResult> {
    public RunResult(long duration, Histogram hist) {
      this.duration = duration;
      this.hist = hist;
      numbOfReplyOverThreshold = 0;
      numOfReplyFromReplica = 0;
    }

    public RunResult(long duration, long numbOfReplyOverThreshold, long numOfReplyFromReplica,
      Histogram hist) {
      this.duration = duration;
      this.hist = hist;
      this.numbOfReplyOverThreshold = numbOfReplyOverThreshold;
      this.numOfReplyFromReplica = numOfReplyFromReplica;
    }

    public final long duration;
    public final Histogram hist;
    public final long numbOfReplyOverThreshold;
    public final long numOfReplyFromReplica;

    @Override
    public String toString() {
      return Long.toString(duration);
    }

    @Override
    public int compareTo(RunResult o) {
      return Long.compare(this.duration, o.duration);
    }

    @Override
    public boolean equals(Object obj) {
      if (this == obj) {
        return true;
      }
      if (obj == null || getClass() != obj.getClass()) {
        return false;
      }
      return this.compareTo((RunResult) obj) == 0;
    }

    @Override
    public int hashCode() {
      return Long.hashCode(duration);
    }
  }

  /**
   * Constructor
   * @param conf Configuration object
   */
  public PerformanceEvaluation(final Configuration conf) {
    super(conf);
  }

  protected static void addCommandDescriptor(Class<? extends TestBase> cmdClass, String name,
    String description) {
    CmdDescriptor cmdDescriptor = new CmdDescriptor(cmdClass, name, description);
    COMMANDS.put(name, cmdDescriptor);
  }

  /**
   * Implementations can have their status set.
   */
  interface Status {
    /**
     * Sets status
     * @param msg status message
     */
    void setStatus(final String msg) throws IOException;
  }

  /**
   * MapReduce job that runs a performance evaluation client in each map task.
   */
  public static class EvaluationMapTask
    extends Mapper<LongWritable, Text, LongWritable, LongWritable> {

    /** configuration parameter name that contains the command */
    public final static String CMD_KEY = "EvaluationMapTask.command";
    /** configuration parameter name that contains the PE impl */
    public static final String PE_KEY = "EvaluationMapTask.performanceEvalImpl";

    private Class<? extends Test> cmd;

    @Override
    protected void setup(Context context) throws IOException, InterruptedException {
      this.cmd = forName(context.getConfiguration().get(CMD_KEY), Test.class);

      // this is required so that extensions of PE are instantiated within the
      // map reduce task...
      Class<? extends PerformanceEvaluation> peClass =
        forName(context.getConfiguration().get(PE_KEY), PerformanceEvaluation.class);
      try {
        peClass.getConstructor(Configuration.class).newInstance(context.getConfiguration());
      } catch (Exception e) {
        throw new IllegalStateException("Could not instantiate PE instance", e);
      }
    }

    private <Type> Class<? extends Type> forName(String className, Class<Type> type) {
      try {
        return Class.forName(className).asSubclass(type);
      } catch (ClassNotFoundException e) {
        throw new IllegalStateException("Could not find class for name: " + className, e);
      }
    }

    @Override
    protected void map(LongWritable key, Text value, final Context context)
      throws IOException, InterruptedException {

      Status status = new Status() {
        @Override
        public void setStatus(String msg) {
          context.setStatus(msg);
        }
      };

      TestOptions opts = GSON.fromJson(value.toString(), TestOptions.class);
      Configuration conf = HBaseConfiguration.create(context.getConfiguration());
      final Connection con = ConnectionFactory.createConnection(conf);
      AsyncConnection asyncCon = null;
      try {
        asyncCon = ConnectionFactory.createAsyncConnection(conf).get();
      } catch (ExecutionException e) {
        throw new IOException(e);
      }

      // Evaluation task
      RunResult result =
        PerformanceEvaluation.runOneClient(this.cmd, conf, con, asyncCon, opts, status);
      // Collect how much time the thing took. Report as map output and
      // to the ELAPSED_TIME counter.
      context.getCounter(Counter.ELAPSED_TIME).increment(result.duration);
      context.getCounter(Counter.ROWS).increment(opts.perClientRunRows);
      context.write(new LongWritable(opts.startRow), new LongWritable(result.duration));
      context.progress();
    }
  }

  /*
   * If table does not already exist, create. Also create a table when {@code opts.presplitRegions}
   * is specified or when the existing table's region replica count doesn't match {@code
   * opts.replicas}.
   */
  static boolean checkTable(Admin admin, TestOptions opts) throws IOException {
    TableName tableName = TableName.valueOf(opts.tableName);
    boolean needsDelete = false, exists = admin.tableExists(tableName);
    boolean isReadCmd = opts.cmdName.toLowerCase(Locale.ROOT).contains("read")
      || opts.cmdName.toLowerCase(Locale.ROOT).contains("scan");
    boolean isDeleteCmd = opts.cmdName.toLowerCase(Locale.ROOT).contains("delete");
    if (!exists && (isReadCmd || isDeleteCmd)) {
      throw new IllegalStateException(
        "Must specify an existing table for read commands. Run a write command first.");
    }
    TableDescriptor desc = exists ? admin.getDescriptor(TableName.valueOf(opts.tableName)) : null;
    byte[][] splits = getSplits(opts);

    // recreate the table when user has requested presplit or when existing
    // {RegionSplitPolicy,replica count} does not match requested, or when the
    // number of column families does not match requested.
    if (
      (exists && opts.presplitRegions != DEFAULT_OPTS.presplitRegions
        && opts.presplitRegions != admin.getRegions(tableName).size())
        || (!isReadCmd && desc != null
          && !StringUtils.equals(desc.getRegionSplitPolicyClassName(), opts.splitPolicy))
        || (!(isReadCmd || isDeleteCmd) && desc != null
          && desc.getRegionReplication() != opts.replicas)
        || (desc != null && desc.getColumnFamilyCount() != opts.families)
    ) {
      needsDelete = true;
      // wait, why did it delete my table?!?
      LOG.debug(MoreObjects.toStringHelper("needsDelete").add("needsDelete", needsDelete)
        .add("isReadCmd", isReadCmd).add("exists", exists).add("desc", desc)
        .add("presplit", opts.presplitRegions).add("splitPolicy", opts.splitPolicy)
        .add("replicas", opts.replicas).add("families", opts.families).toString());
    }

    // remove an existing table
    if (needsDelete) {
      if (admin.isTableEnabled(tableName)) {
        admin.disableTable(tableName);
      }
      admin.deleteTable(tableName);
    }

    // table creation is necessary
    if (!exists || needsDelete) {
      desc = getTableDescriptor(opts);
      if (splits != null) {
        if (LOG.isDebugEnabled()) {
          for (int i = 0; i < splits.length; i++) {
            LOG.debug(" split " + i + ": " + Bytes.toStringBinary(splits[i]));
          }
        }
      }
      if (splits != null) {
        admin.createTable(desc, splits);
      } else {
        admin.createTable(desc);
      }
      LOG.info("Table " + desc + " created");
    }
    return admin.tableExists(tableName);
  }

  /**
   * Create an HTableDescriptor from provided TestOptions.
   */
  protected static TableDescriptor getTableDescriptor(TestOptions opts) {
    TableDescriptorBuilder builder =
      TableDescriptorBuilder.newBuilder(TableName.valueOf(opts.tableName));

    for (int family = 0; family < opts.families; family++) {
      byte[] familyName = Bytes.toBytes(FAMILY_NAME_BASE + family);
      ColumnFamilyDescriptorBuilder cfBuilder =
        ColumnFamilyDescriptorBuilder.newBuilder(familyName);
      cfBuilder.setDataBlockEncoding(opts.blockEncoding);
      cfBuilder.setCompressionType(opts.compression);
      cfBuilder.setEncryptionType(opts.encryption);
      cfBuilder.setBloomFilterType(opts.bloomType);
      cfBuilder.setBlocksize(opts.blockSize);
      if (opts.inMemoryCF) {
        cfBuilder.setInMemory(true);
      }
      cfBuilder.setInMemoryCompaction(opts.inMemoryCompaction);
      builder.setColumnFamily(cfBuilder.build());
    }
    if (opts.replicas != DEFAULT_OPTS.replicas) {
      builder.setRegionReplication(opts.replicas);
    }
    if (opts.splitPolicy != null && !opts.splitPolicy.equals(DEFAULT_OPTS.splitPolicy)) {
      builder.setRegionSplitPolicyClassName(opts.splitPolicy);
    }
    return builder.build();
  }

  /**
   * generates splits based on total number of rows and specified split regions
   */
  protected static byte[][] getSplits(TestOptions opts) {
    if (opts.presplitRegions == DEFAULT_OPTS.presplitRegions) return null;

    int numSplitPoints = opts.presplitRegions - 1;
    byte[][] splits = new byte[numSplitPoints][];
    long jump = opts.totalRows / opts.presplitRegions;
    for (int i = 0; i < numSplitPoints; i++) {
      long rowkey = jump * (1 + i);
      splits[i] = format(rowkey);
    }
    return splits;
  }

  static void setupConnectionCount(final TestOptions opts) {
    if (opts.oneCon) {
      opts.connCount = 1;
    } else {
      if (opts.connCount == -1) {
        // set to thread number if connCount is not set
        opts.connCount = opts.numClientThreads;
      }
    }
  }

  /*
   * Run all clients in this vm each to its own thread.
   */
  static RunResult[] doLocalClients(final TestOptions opts, final Configuration conf)
    throws IOException, InterruptedException, ExecutionException {
    final Class<? extends TestBase> cmd = determineCommandClass(opts.cmdName);
    assert cmd != null;
    @SuppressWarnings("unchecked")
    Future<RunResult>[] threads = new Future[opts.numClientThreads];
    RunResult[] results = new RunResult[opts.numClientThreads];
    ExecutorService pool = Executors.newFixedThreadPool(opts.numClientThreads,
      new ThreadFactoryBuilder().setNameFormat("TestClient-%s").build());
    setupConnectionCount(opts);
    final Connection[] cons = new Connection[opts.connCount];
    final AsyncConnection[] asyncCons = new AsyncConnection[opts.connCount];
    for (int i = 0; i < opts.connCount; i++) {
      cons[i] = ConnectionFactory.createConnection(conf);
      asyncCons[i] = ConnectionFactory.createAsyncConnection(conf).get();
    }
    LOG
      .info("Created " + opts.connCount + " connections for " + opts.numClientThreads + " threads");
    for (int i = 0; i < threads.length; i++) {
      final int index = i;
      threads[i] = pool.submit(new Callable<RunResult>() {
        @Override
        public RunResult call() throws Exception {
          TestOptions threadOpts = new TestOptions(opts);
          final Connection con = cons[index % cons.length];
          final AsyncConnection asyncCon = asyncCons[index % asyncCons.length];
          if (threadOpts.startRow == 0) threadOpts.startRow = index * threadOpts.perClientRunRows;
          RunResult run = runOneClient(cmd, conf, con, asyncCon, threadOpts, new Status() {
            @Override
            public void setStatus(final String msg) throws IOException {
              LOG.info(msg);
            }
          });
          LOG.info("Finished " + Thread.currentThread().getName() + " in " + run.duration
            + "ms over " + threadOpts.perClientRunRows + " rows");
          if (opts.latencyThreshold > 0) {
            LOG.info("Number of replies over latency threshold " + opts.latencyThreshold
              + "(ms) is " + run.numbOfReplyOverThreshold);
          }
          return run;
        }
      });
    }
    pool.shutdown();

    for (int i = 0; i < threads.length; i++) {
      try {
        results[i] = threads[i].get();
      } catch (ExecutionException e) {
        throw new IOException(e.getCause());
      }
    }
    final String test = cmd.getSimpleName();
    LOG.info("[" + test + "] Summary of timings (ms): " + Arrays.toString(results));
    Arrays.sort(results);
    long total = 0;
    float avgLatency = 0;
    float avgTPS = 0;
    long replicaWins = 0;
    for (RunResult result : results) {
      total += result.duration;
      avgLatency += result.hist.getSnapshot().getMean();
      avgTPS += opts.perClientRunRows * 1.0f / result.duration;
      replicaWins += result.numOfReplyFromReplica;
    }
    avgTPS *= 1000; // ms to second
    avgLatency = avgLatency / results.length;
    LOG.info("[" + test + " duration ]" + "\tMin: " + results[0] + "ms" + "\tMax: "
      + results[results.length - 1] + "ms" + "\tAvg: " + (total / results.length) + "ms");
    LOG.info("[ Avg latency (us)]\t" + Math.round(avgLatency));
    LOG.info("[ Avg TPS/QPS]\t" + Math.round(avgTPS) + "\t row per second");
    if (opts.replicas > 1) {
      LOG.info("[results from replica regions] " + replicaWins);
    }

    for (int i = 0; i < opts.connCount; i++) {
      cons[i].close();
      asyncCons[i].close();
    }

    return results;
  }

  /*
   * Run a mapreduce job. Run as many maps as asked-for clients. Before we start up the job, write
   * out an input file with instruction per client regards which row they are to start on.
   * @param cmd Command to run.
   */
  static Job doMapReduce(TestOptions opts, final Configuration conf)
    throws IOException, InterruptedException, ClassNotFoundException {
    final Class<? extends TestBase> cmd = determineCommandClass(opts.cmdName);
    assert cmd != null;
    Path inputDir = writeInputFile(conf, opts);
    conf.set(EvaluationMapTask.CMD_KEY, cmd.getName());
    conf.set(EvaluationMapTask.PE_KEY, PerformanceEvaluation.class.getName());
    Job job = Job.getInstance(conf);
    job.setJarByClass(PerformanceEvaluation.class);
    job.setJobName("HBase Performance Evaluation - " + opts.cmdName);

    job.setInputFormatClass(NLineInputFormat.class);
    NLineInputFormat.setInputPaths(job, inputDir);
    // this is default, but be explicit about it just in case.
    NLineInputFormat.setNumLinesPerSplit(job, 1);

    job.setOutputKeyClass(LongWritable.class);
    job.setOutputValueClass(LongWritable.class);

    job.setMapperClass(EvaluationMapTask.class);
    job.setReducerClass(LongSumReducer.class);

    job.setNumReduceTasks(1);

    job.setOutputFormatClass(TextOutputFormat.class);
    TextOutputFormat.setOutputPath(job, new Path(inputDir.getParent(), "outputs"));

    TableMapReduceUtil.addDependencyJars(job);
    TableMapReduceUtil.addDependencyJarsForClasses(job.getConfiguration(), Histogram.class, // yammer
                                                                                            // metrics
      Gson.class, // gson
      FilterAllFilter.class // hbase-server tests jar
    );

    TableMapReduceUtil.initCredentials(job);

    job.waitForCompletion(true);
    return job;
  }

  /**
   * Each client has one mapper to do the work, and client do the resulting count in a map task.
   */

  static String JOB_INPUT_FILENAME = "input.txt";

  /*
   * Write input file of offsets-per-client for the mapreduce job.
   * @param c Configuration
   * @return Directory that contains file written whose name is JOB_INPUT_FILENAME
   */
  static Path writeInputFile(final Configuration c, final TestOptions opts) throws IOException {
    return writeInputFile(c, opts, new Path("."));
  }

  static Path writeInputFile(final Configuration c, final TestOptions opts, final Path basedir)
    throws IOException {
    SimpleDateFormat formatter = new SimpleDateFormat("yyyyMMddHHmmss");
    Path jobdir = new Path(new Path(basedir, PERF_EVAL_DIR), formatter.format(new Date()));
    Path inputDir = new Path(jobdir, "inputs");

    FileSystem fs = FileSystem.get(c);
    fs.mkdirs(inputDir);

    Path inputFile = new Path(inputDir, JOB_INPUT_FILENAME);
    PrintStream out = new PrintStream(fs.create(inputFile));
    // Make input random.
    Map<Integer, String> m = new TreeMap<>();
    Hash h = MurmurHash.getInstance();
    long perClientRows = (opts.totalRows / opts.numClientThreads);
    try {
      for (int j = 0; j < opts.numClientThreads; j++) {
        TestOptions next = new TestOptions(opts);
        next.startRow = j * perClientRows;
        next.perClientRunRows = perClientRows;
        String s = GSON.toJson(next);
        LOG.info("Client=" + j + ", input=" + s);
        byte[] b = Bytes.toBytes(s);
        int hash = h.hash(new ByteArrayHashKey(b, 0, b.length), -1);
        m.put(hash, s);
      }
      for (Map.Entry<Integer, String> e : m.entrySet()) {
        out.println(e.getValue());
      }
    } finally {
      out.close();
    }
    return inputDir;
  }

  /**
   * Describes a command.
   */
  static class CmdDescriptor {
    private Class<? extends TestBase> cmdClass;
    private String name;
    private String description;

    CmdDescriptor(Class<? extends TestBase> cmdClass, String name, String description) {
      this.cmdClass = cmdClass;
      this.name = name;
      this.description = description;
    }

    public Class<? extends TestBase> getCmdClass() {
      return cmdClass;
    }

    public String getName() {
      return name;
    }

    public String getDescription() {
      return description;
    }
  }

  /**
   * Wraps up options passed to {@link org.apache.hadoop.hbase.PerformanceEvaluation}. This makes
   * tracking all these arguments a little easier. NOTE: ADDING AN OPTION, you need to add a data
   * member, a getter/setter (to make JSON serialization of this TestOptions class behave), and you
   * need to add to the clone constructor below copying your new option from the 'that' to the
   * 'this'. Look for 'clone' below.
   */
  static class TestOptions {
    String cmdName = null;
    boolean nomapred = false;
    boolean filterAll = false;
    long startRow = 0;
    float size = 1.0f;
    long perClientRunRows = DEFAULT_ROWS_PER_GB;
    int numClientThreads = 1;
    long totalRows = DEFAULT_ROWS_PER_GB;
    int measureAfter = 0;
    float sampleRate = 1.0f;
    /**
     * @deprecated Useless after switching to OpenTelemetry
     */
    @Deprecated
    double traceRate = 0.0;
    String tableName = TABLE_NAME;
    boolean flushCommits = true;
    boolean writeToWAL = true;
    boolean autoFlush = false;
    boolean oneCon = false;
    int connCount = -1; // wil decide the actual num later
    boolean useTags = false;
    int noOfTags = 1;
    boolean reportLatency = false;
    int multiGet = 0;
    int multiPut = 0;
    int randomSleep = 0;
    boolean inMemoryCF = false;
    int presplitRegions = 0;
    int replicas = TableDescriptorBuilder.DEFAULT_REGION_REPLICATION;
    String splitPolicy = null;
    Compression.Algorithm compression = Compression.Algorithm.NONE;
    String encryption = null;
    BloomType bloomType = BloomType.ROW;
    int blockSize = HConstants.DEFAULT_BLOCKSIZE;
    DataBlockEncoding blockEncoding = DataBlockEncoding.NONE;
    boolean valueRandom = false;
    boolean valueZipf = false;
    int valueSize = DEFAULT_VALUE_LENGTH;
    long period = (this.perClientRunRows / 10) == 0 ? perClientRunRows : perClientRunRows / 10;
    int cycles = 1;
    int columns = 1;
    int families = 1;
    int caching = 30;
    int latencyThreshold = 0; // in millsecond
    boolean addColumns = true;
    MemoryCompactionPolicy inMemoryCompaction =
      MemoryCompactionPolicy.valueOf(CompactingMemStore.COMPACTING_MEMSTORE_TYPE_DEFAULT);
    boolean asyncPrefetch = false;
    boolean cacheBlocks = true;
    Scan.ReadType scanReadType = Scan.ReadType.DEFAULT;
    long bufferSize = 2l * 1024l * 1024l;
    Properties commandProperties;

    public TestOptions() {
    }

    /**
     * Clone constructor.
     * @param that Object to copy from.
     */
    public TestOptions(TestOptions that) {
      this.cmdName = that.cmdName;
      this.cycles = that.cycles;
      this.nomapred = that.nomapred;
      this.startRow = that.startRow;
      this.size = that.size;
      this.perClientRunRows = that.perClientRunRows;
      this.numClientThreads = that.numClientThreads;
      this.totalRows = that.totalRows;
      this.sampleRate = that.sampleRate;
      this.traceRate = that.traceRate;
      this.tableName = that.tableName;
      this.flushCommits = that.flushCommits;
      this.writeToWAL = that.writeToWAL;
      this.autoFlush = that.autoFlush;
      this.oneCon = that.oneCon;
      this.connCount = that.connCount;
      this.useTags = that.useTags;
      this.noOfTags = that.noOfTags;
      this.reportLatency = that.reportLatency;
      this.latencyThreshold = that.latencyThreshold;
      this.multiGet = that.multiGet;
      this.multiPut = that.multiPut;
      this.inMemoryCF = that.inMemoryCF;
      this.presplitRegions = that.presplitRegions;
      this.replicas = that.replicas;
      this.splitPolicy = that.splitPolicy;
      this.compression = that.compression;
      this.encryption = that.encryption;
      this.blockEncoding = that.blockEncoding;
      this.filterAll = that.filterAll;
      this.bloomType = that.bloomType;
      this.blockSize = that.blockSize;
      this.valueRandom = that.valueRandom;
      this.valueZipf = that.valueZipf;
      this.valueSize = that.valueSize;
      this.period = that.period;
      this.randomSleep = that.randomSleep;
      this.measureAfter = that.measureAfter;
      this.addColumns = that.addColumns;
      this.columns = that.columns;
      this.families = that.families;
      this.caching = that.caching;
      this.inMemoryCompaction = that.inMemoryCompaction;
      this.asyncPrefetch = that.asyncPrefetch;
      this.cacheBlocks = that.cacheBlocks;
      this.scanReadType = that.scanReadType;
      this.bufferSize = that.bufferSize;
      this.commandProperties = that.commandProperties;
    }

    public Properties getCommandProperties() {
      return commandProperties;
    }

    public int getCaching() {
      return this.caching;
    }

    public void setCaching(final int caching) {
      this.caching = caching;
    }

    public int getColumns() {
      return this.columns;
    }

    public void setColumns(final int columns) {
      this.columns = columns;
    }

    public int getFamilies() {
      return this.families;
    }

    public void setFamilies(final int families) {
      this.families = families;
    }

    public int getCycles() {
      return this.cycles;
    }

    public void setCycles(final int cycles) {
      this.cycles = cycles;
    }

    public boolean isValueZipf() {
      return valueZipf;
    }

    public void setValueZipf(boolean valueZipf) {
      this.valueZipf = valueZipf;
    }

    public String getCmdName() {
      return cmdName;
    }

    public void setCmdName(String cmdName) {
      this.cmdName = cmdName;
    }

    public int getRandomSleep() {
      return randomSleep;
    }

    public void setRandomSleep(int randomSleep) {
      this.randomSleep = randomSleep;
    }

    public int getReplicas() {
      return replicas;
    }

    public void setReplicas(int replicas) {
      this.replicas = replicas;
    }

    public String getSplitPolicy() {
      return splitPolicy;
    }

    public void setSplitPolicy(String splitPolicy) {
      this.splitPolicy = splitPolicy;
    }

    public void setNomapred(boolean nomapred) {
      this.nomapred = nomapred;
    }

    public void setFilterAll(boolean filterAll) {
      this.filterAll = filterAll;
    }

    public void setStartRow(long startRow) {
      this.startRow = startRow;
    }

    public void setSize(float size) {
      this.size = size;
    }

    public void setPerClientRunRows(int perClientRunRows) {
      this.perClientRunRows = perClientRunRows;
    }

    public void setNumClientThreads(int numClientThreads) {
      this.numClientThreads = numClientThreads;
    }

    public void setTotalRows(long totalRows) {
      this.totalRows = totalRows;
    }

    public void setSampleRate(float sampleRate) {
      this.sampleRate = sampleRate;
    }

    public void setTraceRate(double traceRate) {
      this.traceRate = traceRate;
    }

    public void setTableName(String tableName) {
      this.tableName = tableName;
    }

    public void setFlushCommits(boolean flushCommits) {
      this.flushCommits = flushCommits;
    }

    public void setWriteToWAL(boolean writeToWAL) {
      this.writeToWAL = writeToWAL;
    }

    public void setAutoFlush(boolean autoFlush) {
      this.autoFlush = autoFlush;
    }

    public void setOneCon(boolean oneCon) {
      this.oneCon = oneCon;
    }

    public int getConnCount() {
      return connCount;
    }

    public void setConnCount(int connCount) {
      this.connCount = connCount;
    }

    public void setUseTags(boolean useTags) {
      this.useTags = useTags;
    }

    public void setNoOfTags(int noOfTags) {
      this.noOfTags = noOfTags;
    }

    public void setReportLatency(boolean reportLatency) {
      this.reportLatency = reportLatency;
    }

    public void setMultiGet(int multiGet) {
      this.multiGet = multiGet;
    }

    public void setMultiPut(int multiPut) {
      this.multiPut = multiPut;
    }

    public void setInMemoryCF(boolean inMemoryCF) {
      this.inMemoryCF = inMemoryCF;
    }

    public void setPresplitRegions(int presplitRegions) {
      this.presplitRegions = presplitRegions;
    }

    public void setCompression(Compression.Algorithm compression) {
      this.compression = compression;
    }

    public void setEncryption(String encryption) {
      this.encryption = encryption;
    }

    public void setBloomType(BloomType bloomType) {
      this.bloomType = bloomType;
    }

    public void setBlockSize(int blockSize) {
      this.blockSize = blockSize;
    }

    public void setBlockEncoding(DataBlockEncoding blockEncoding) {
      this.blockEncoding = blockEncoding;
    }

    public void setValueRandom(boolean valueRandom) {
      this.valueRandom = valueRandom;
    }

    public void setValueSize(int valueSize) {
      this.valueSize = valueSize;
    }

    public void setBufferSize(long bufferSize) {
      this.bufferSize = bufferSize;
    }

    public void setPeriod(int period) {
      this.period = period;
    }

    public boolean isNomapred() {
      return nomapred;
    }

    public boolean isFilterAll() {
      return filterAll;
    }

    public long getStartRow() {
      return startRow;
    }

    public float getSize() {
      return size;
    }

    public long getPerClientRunRows() {
      return perClientRunRows;
    }

    public int getNumClientThreads() {
      return numClientThreads;
    }

    public long getTotalRows() {
      return totalRows;
    }

    public float getSampleRate() {
      return sampleRate;
    }

    public double getTraceRate() {
      return traceRate;
    }

    public String getTableName() {
      return tableName;
    }

    public boolean isFlushCommits() {
      return flushCommits;
    }

    public boolean isWriteToWAL() {
      return writeToWAL;
    }

    public boolean isAutoFlush() {
      return autoFlush;
    }

    public boolean isUseTags() {
      return useTags;
    }

    public int getNoOfTags() {
      return noOfTags;
    }

    public boolean isReportLatency() {
      return reportLatency;
    }

    public int getMultiGet() {
      return multiGet;
    }

    public int getMultiPut() {
      return multiPut;
    }

    public boolean isInMemoryCF() {
      return inMemoryCF;
    }

    public int getPresplitRegions() {
      return presplitRegions;
    }

    public Compression.Algorithm getCompression() {
      return compression;
    }

    public String getEncryption() {
      return encryption;
    }

    public DataBlockEncoding getBlockEncoding() {
      return blockEncoding;
    }

    public boolean isValueRandom() {
      return valueRandom;
    }

    public int getValueSize() {
      return valueSize;
    }

    public long getPeriod() {
      return period;
    }

    public BloomType getBloomType() {
      return bloomType;
    }

    public int getBlockSize() {
      return blockSize;
    }

    public boolean isOneCon() {
      return oneCon;
    }

    public int getMeasureAfter() {
      return measureAfter;
    }

    public void setMeasureAfter(int measureAfter) {
      this.measureAfter = measureAfter;
    }

    public boolean getAddColumns() {
      return addColumns;
    }

    public void setAddColumns(boolean addColumns) {
      this.addColumns = addColumns;
    }

    public void setInMemoryCompaction(MemoryCompactionPolicy inMemoryCompaction) {
      this.inMemoryCompaction = inMemoryCompaction;
    }

    public MemoryCompactionPolicy getInMemoryCompaction() {
      return this.inMemoryCompaction;
    }

    public long getBufferSize() {
      return this.bufferSize;
    }
  }

  /*
   * A test. Subclass to particularize what happens per row.
   */
  static abstract class TestBase {
    // Below is make it so when Tests are all running in the one
    // jvm, that they each have a differently seeded Random.
    private static final Random randomSeed = new Random(EnvironmentEdgeManager.currentTime());

    private static long nextRandomSeed() {
      return randomSeed.nextLong();
    }

    private final long everyN;

    protected final Random rand = new Random(nextRandomSeed());
    protected final Configuration conf;
    protected final TestOptions opts;

    protected final Status status;

    private String testName;
    protected Histogram latencyHistogram;
    private Histogram replicaLatencyHistogram;
    private Histogram valueSizeHistogram;
    private Histogram rpcCallsHistogram;
    private Histogram remoteRpcCallsHistogram;
    private Histogram millisBetweenNextHistogram;
    private Histogram regionsScannedHistogram;
    private Histogram bytesInResultsHistogram;
    private Histogram bytesInRemoteResultsHistogram;
    private RandomDistribution.Zipf zipf;
    private long numOfReplyOverLatencyThreshold = 0;
    private long numOfReplyFromReplica = 0;

    /**
     * Note that all subclasses of this class must provide a public constructor that has the exact
     * same list of arguments.
     */
    TestBase(final Configuration conf, final TestOptions options, final Status status) {
      this.conf = conf;
      this.opts = options;
      this.status = status;
      this.testName = this.getClass().getSimpleName();
<<<<<<< HEAD
      everyN = (int) (1 / opts.sampleRate);
=======
      everyN = (long) (opts.totalRows / (opts.totalRows * opts.sampleRate));
>>>>>>> 6ebd48e4
      if (options.isValueZipf()) {
        this.zipf = new RandomDistribution.Zipf(this.rand, 1, options.getValueSize(), 1.2);
      }
      LOG.info("Sampling 1 every " + everyN + " out of " + opts.perClientRunRows + " total rows.");
    }

    int getValueLength(final Random r) {
      if (this.opts.isValueRandom()) {
        return r.nextInt(opts.valueSize);
      } else if (this.opts.isValueZipf()) {
        return Math.abs(this.zipf.nextInt());
      } else {
        return opts.valueSize;
      }
    }

    void updateValueSize(final Result[] rs) throws IOException {
      updateValueSize(rs, 0);
    }

    void updateValueSize(final Result[] rs, final long latency) throws IOException {
      if (rs == null || (latency == 0)) return;
      for (Result r : rs)
        updateValueSize(r, latency);
    }

    void updateValueSize(final Result r) throws IOException {
      updateValueSize(r, 0);
    }

    void updateValueSize(final Result r, final long latency) throws IOException {
      if (r == null || (latency == 0)) return;
      int size = 0;
      // update replicaHistogram
      if (r.isStale()) {
        replicaLatencyHistogram.update(latency / 1000);
        numOfReplyFromReplica++;
      }
      if (!isRandomValueSize()) return;

      for (CellScanner scanner = r.cellScanner(); scanner.advance();) {
        size += scanner.current().getValueLength();
      }
      updateValueSize(size);
    }

    void updateValueSize(final int valueSize) {
      if (!isRandomValueSize()) return;
      this.valueSizeHistogram.update(valueSize);
    }

    void updateScanMetrics(final ScanMetrics metrics) {
      if (metrics == null) return;
      Map<String, Long> metricsMap = metrics.getMetricsMap();
      Long rpcCalls = metricsMap.get(ScanMetrics.RPC_CALLS_METRIC_NAME);
      if (rpcCalls != null) {
        this.rpcCallsHistogram.update(rpcCalls.longValue());
      }
      Long remoteRpcCalls = metricsMap.get(ScanMetrics.REMOTE_RPC_CALLS_METRIC_NAME);
      if (remoteRpcCalls != null) {
        this.remoteRpcCallsHistogram.update(remoteRpcCalls.longValue());
      }
      Long millisBetweenNext = metricsMap.get(ScanMetrics.MILLIS_BETWEEN_NEXTS_METRIC_NAME);
      if (millisBetweenNext != null) {
        this.millisBetweenNextHistogram.update(millisBetweenNext.longValue());
      }
      Long regionsScanned = metricsMap.get(ScanMetrics.REGIONS_SCANNED_METRIC_NAME);
      if (regionsScanned != null) {
        this.regionsScannedHistogram.update(regionsScanned.longValue());
      }
      Long bytesInResults = metricsMap.get(ScanMetrics.BYTES_IN_RESULTS_METRIC_NAME);
      if (bytesInResults != null && bytesInResults.longValue() > 0) {
        this.bytesInResultsHistogram.update(bytesInResults.longValue());
      }
      Long bytesInRemoteResults = metricsMap.get(ScanMetrics.BYTES_IN_REMOTE_RESULTS_METRIC_NAME);
      if (bytesInRemoteResults != null && bytesInRemoteResults.longValue() > 0) {
        this.bytesInRemoteResultsHistogram.update(bytesInRemoteResults.longValue());
      }
    }

    String generateStatus(final long sr, final long i, final long lr) {
      return "row [start=" + sr + ", current=" + i + ", last=" + lr + "], latency ["
        + getShortLatencyReport() + "]"
        + (!isRandomValueSize() ? "" : ", value size [" + getShortValueSizeReport() + "]");
    }

    boolean isRandomValueSize() {
      return opts.valueRandom;
    }

    protected long getReportingPeriod() {
      return opts.period;
    }

    /**
     * Populated by testTakedown. Only implemented by RandomReadTest at the moment.
     */
    public Histogram getLatencyHistogram() {
      return latencyHistogram;
    }

    void testSetup() throws IOException {
      // test metrics
      latencyHistogram = YammerHistogramUtils.newHistogram(new UniformReservoir(1024 * 500));
      // If it is a replica test, set up histogram for replica.
      if (opts.replicas > 1) {
        replicaLatencyHistogram =
          YammerHistogramUtils.newHistogram(new UniformReservoir(1024 * 500));
      }
      valueSizeHistogram = YammerHistogramUtils.newHistogram(new UniformReservoir(1024 * 500));
      // scan metrics
      rpcCallsHistogram = YammerHistogramUtils.newHistogram(new UniformReservoir(1024 * 500));
      remoteRpcCallsHistogram = YammerHistogramUtils.newHistogram(new UniformReservoir(1024 * 500));
      millisBetweenNextHistogram =
        YammerHistogramUtils.newHistogram(new UniformReservoir(1024 * 500));
      regionsScannedHistogram = YammerHistogramUtils.newHistogram(new UniformReservoir(1024 * 500));
      bytesInResultsHistogram = YammerHistogramUtils.newHistogram(new UniformReservoir(1024 * 500));
      bytesInRemoteResultsHistogram =
        YammerHistogramUtils.newHistogram(new UniformReservoir(1024 * 500));

      onStartup();
    }

    abstract void onStartup() throws IOException;

    void testTakedown() throws IOException {
      onTakedown();
      // Print all stats for this thread continuously.
      // Synchronize on Test.class so different threads don't intermingle the
      // output. We can't use 'this' here because each thread has its own instance of Test class.
      synchronized (Test.class) {
        status.setStatus("Test : " + testName + ", Thread : " + Thread.currentThread().getName());
        status
          .setStatus("Latency (us) : " + YammerHistogramUtils.getHistogramReport(latencyHistogram));
        if (opts.replicas > 1) {
          status.setStatus("Latency (us) from Replica Regions: "
            + YammerHistogramUtils.getHistogramReport(replicaLatencyHistogram));
        }
        status.setStatus("Num measures (latency) : " + latencyHistogram.getCount());
        status.setStatus(YammerHistogramUtils.getPrettyHistogramReport(latencyHistogram));
        if (valueSizeHistogram.getCount() > 0) {
          status.setStatus(
            "ValueSize (bytes) : " + YammerHistogramUtils.getHistogramReport(valueSizeHistogram));
          status.setStatus("Num measures (ValueSize): " + valueSizeHistogram.getCount());
          status.setStatus(YammerHistogramUtils.getPrettyHistogramReport(valueSizeHistogram));
        } else {
          status.setStatus("No valueSize statistics available");
        }
        if (rpcCallsHistogram.getCount() > 0) {
          status.setStatus(
            "rpcCalls (count): " + YammerHistogramUtils.getHistogramReport(rpcCallsHistogram));
        }
        if (remoteRpcCallsHistogram.getCount() > 0) {
          status.setStatus("remoteRpcCalls (count): "
            + YammerHistogramUtils.getHistogramReport(remoteRpcCallsHistogram));
        }
        if (millisBetweenNextHistogram.getCount() > 0) {
          status.setStatus("millisBetweenNext (latency): "
            + YammerHistogramUtils.getHistogramReport(millisBetweenNextHistogram));
        }
        if (regionsScannedHistogram.getCount() > 0) {
          status.setStatus("regionsScanned (count): "
            + YammerHistogramUtils.getHistogramReport(regionsScannedHistogram));
        }
        if (bytesInResultsHistogram.getCount() > 0) {
          status.setStatus("bytesInResults (size): "
            + YammerHistogramUtils.getHistogramReport(bytesInResultsHistogram));
        }
        if (bytesInRemoteResultsHistogram.getCount() > 0) {
          status.setStatus("bytesInRemoteResults (size): "
            + YammerHistogramUtils.getHistogramReport(bytesInRemoteResultsHistogram));
        }
      }
    }

    abstract void onTakedown() throws IOException;

    /*
     * Run test
     * @return Elapsed time.
     */
    long test() throws IOException, InterruptedException {
      testSetup();
      LOG.info("Timed test starting in thread " + Thread.currentThread().getName());
      final long startTime = System.nanoTime();
      try {
        testTimed();
      } finally {
        testTakedown();
      }
      return (System.nanoTime() - startTime) / 1000000;
    }

    long getStartRow() {
      return opts.startRow;
    }

    long getLastRow() {
      return getStartRow() + opts.perClientRunRows;
    }

    /**
     * Provides an extension point for tests that don't want a per row invocation.
     */
    void testTimed() throws IOException, InterruptedException {
      long startRow = getStartRow();
      long lastRow = getLastRow();
      // Report on completion of 1/10th of total.
      for (int ii = 0; ii < opts.cycles; ii++) {
        if (opts.cycles > 1) LOG.info("Cycle=" + ii + " of " + opts.cycles);
        for (long i = startRow; i < lastRow; i++) {
          if (i % everyN != 0) continue;
          long startTime = System.nanoTime();
          boolean requestSent = false;
          Span span = TraceUtil.getGlobalTracer().spanBuilder("test row").startSpan();
          try (Scope scope = span.makeCurrent()) {
            requestSent = testRow(i, startTime);
          } finally {
            span.end();
          }
          if ((i - startRow) > opts.measureAfter) {
            // If multiget or multiput is enabled, say set to 10, testRow() returns immediately
            // first 9 times and sends the actual get request in the 10th iteration.
            // We should only set latency when actual request is sent because otherwise
            // it turns out to be 0.
            if (requestSent) {
              long latency = (System.nanoTime() - startTime) / 1000;
              latencyHistogram.update(latency);
              if ((opts.latencyThreshold > 0) && (latency / 1000 >= opts.latencyThreshold)) {
                numOfReplyOverLatencyThreshold++;
              }
            }
            if (status != null && i > 0 && (i % getReportingPeriod()) == 0) {
              status.setStatus(generateStatus(startRow, i, lastRow));
            }
          }
        }
      }
    }

    /** Returns Subset of the histograms' calculation. */
    public String getShortLatencyReport() {
      return YammerHistogramUtils.getShortHistogramReport(this.latencyHistogram);
    }

    /** Returns Subset of the histograms' calculation. */
    public String getShortValueSizeReport() {
      return YammerHistogramUtils.getShortHistogramReport(this.valueSizeHistogram);
    }

    /**
     * Test for individual row.
     * @param i Row index.
     * @return true if the row was sent to server and need to record metrics. False if not, multiGet
     *         and multiPut e.g., the rows are sent to server only if enough gets/puts are gathered.
     */
    abstract boolean testRow(final long i, final long startTime)
      throws IOException, InterruptedException;
  }

  static abstract class Test extends TestBase {
    protected Connection connection;

    Test(final Connection con, final TestOptions options, final Status status) {
      super(con == null ? HBaseConfiguration.create() : con.getConfiguration(), options, status);
      this.connection = con;
    }
  }

  static abstract class AsyncTest extends TestBase {
    protected AsyncConnection connection;

    AsyncTest(final AsyncConnection con, final TestOptions options, final Status status) {
      super(con == null ? HBaseConfiguration.create() : con.getConfiguration(), options, status);
      this.connection = con;
    }
  }

  static abstract class TableTest extends Test {
    protected Table table;

    TableTest(Connection con, TestOptions options, Status status) {
      super(con, options, status);
    }

    @Override
    void onStartup() throws IOException {
      this.table = connection.getTable(TableName.valueOf(opts.tableName));
    }

    @Override
    void onTakedown() throws IOException {
      table.close();
    }
  }

  /*
   * Parent class for all meta tests: MetaWriteTest, MetaRandomReadTest and CleanMetaTest
   */
  static abstract class MetaTest extends TableTest {
    protected int keyLength;

    MetaTest(Connection con, TestOptions options, Status status) {
      super(con, options, status);
      keyLength = Long.toString(opts.perClientRunRows).length();
    }

    @Override
    void onTakedown() throws IOException {
      // No clean up
    }

    /*
     * Generates Lexicographically ascending strings
     */
    protected byte[] getSplitKey(final long i) {
      return Bytes.toBytes(String.format("%0" + keyLength + "d", i));
    }

  }

  static abstract class AsyncTableTest extends AsyncTest {
    protected AsyncTable<?> table;

    AsyncTableTest(AsyncConnection con, TestOptions options, Status status) {
      super(con, options, status);
    }

    @Override
    void onStartup() throws IOException {
      this.table = connection.getTable(TableName.valueOf(opts.tableName));
    }

    @Override
    void onTakedown() throws IOException {
    }
  }

  static class AsyncRandomReadTest extends AsyncTableTest {
    private final Consistency consistency;
    private ArrayList<Get> gets;

    AsyncRandomReadTest(AsyncConnection con, TestOptions options, Status status) {
      super(con, options, status);
      consistency = options.replicas == DEFAULT_OPTS.replicas ? null : Consistency.TIMELINE;
      if (opts.multiGet > 0) {
        LOG.info("MultiGet enabled. Sending GETs in batches of " + opts.multiGet + ".");
        this.gets = new ArrayList<>(opts.multiGet);
      }
    }

    @Override
    boolean testRow(final long i, final long startTime) throws IOException, InterruptedException {
      if (opts.randomSleep > 0) {
        Thread.sleep(ThreadLocalRandom.current().nextInt(opts.randomSleep));
      }
      Get get = new Get(getRandomRow(this.rand, opts.totalRows));
      for (int family = 0; family < opts.families; family++) {
        byte[] familyName = Bytes.toBytes(FAMILY_NAME_BASE + family);
        if (opts.addColumns) {
          for (int column = 0; column < opts.columns; column++) {
            byte[] qualifier = column == 0 ? COLUMN_ZERO : Bytes.toBytes("" + column);
            get.addColumn(familyName, qualifier);
          }
        } else {
          get.addFamily(familyName);
        }
      }
      if (opts.filterAll) {
        get.setFilter(new FilterAllFilter());
      }
      get.setConsistency(consistency);
      if (LOG.isTraceEnabled()) LOG.trace(get.toString());
      try {
        if (opts.multiGet > 0) {
          this.gets.add(get);
          if (this.gets.size() == opts.multiGet) {
            Result[] rs =
              this.table.get(this.gets).stream().map(f -> propagate(f::get)).toArray(Result[]::new);
            updateValueSize(rs);
            this.gets.clear();
          } else {
            return false;
          }
        } else {
          updateValueSize(this.table.get(get).get());
        }
      } catch (ExecutionException e) {
        throw new IOException(e);
      }
      return true;
    }

    public static RuntimeException runtime(Throwable e) {
      if (e instanceof RuntimeException) {
        return (RuntimeException) e;
      }
      return new RuntimeException(e);
    }

    public static <V> V propagate(Callable<V> callable) {
      try {
        return callable.call();
      } catch (Exception e) {
        throw runtime(e);
      }
    }

    @Override
    protected long getReportingPeriod() {
      long period = opts.perClientRunRows / 10;
      return period == 0 ? opts.perClientRunRows : period;
    }

    @Override
    protected void testTakedown() throws IOException {
      if (this.gets != null && this.gets.size() > 0) {
        this.table.get(gets);
        this.gets.clear();
      }
      super.testTakedown();
    }
  }

  static class AsyncRandomWriteTest extends AsyncSequentialWriteTest {

    AsyncRandomWriteTest(AsyncConnection con, TestOptions options, Status status) {
      super(con, options, status);
    }

    @Override
    protected byte[] generateRow(final long i) {
      return getRandomRow(this.rand, opts.totalRows);
    }
  }

  static class AsyncScanTest extends AsyncTableTest {
    private ResultScanner testScanner;
    private AsyncTable<?> asyncTable;

    AsyncScanTest(AsyncConnection con, TestOptions options, Status status) {
      super(con, options, status);
    }

    @Override
    void onStartup() throws IOException {
      this.asyncTable = connection.getTable(TableName.valueOf(opts.tableName),
        Executors.newFixedThreadPool(Runtime.getRuntime().availableProcessors()));
    }

    @Override
    void testTakedown() throws IOException {
      if (this.testScanner != null) {
        updateScanMetrics(this.testScanner.getScanMetrics());
        this.testScanner.close();
      }
      super.testTakedown();
    }

    @Override
    boolean testRow(final long i, final long startTime) throws IOException {
      if (this.testScanner == null) {
        Scan scan = new Scan().withStartRow(format(opts.startRow)).setCaching(opts.caching)
          .setCacheBlocks(opts.cacheBlocks).setAsyncPrefetch(opts.asyncPrefetch)
          .setReadType(opts.scanReadType).setScanMetricsEnabled(true);
        for (int family = 0; family < opts.families; family++) {
          byte[] familyName = Bytes.toBytes(FAMILY_NAME_BASE + family);
          if (opts.addColumns) {
            for (int column = 0; column < opts.columns; column++) {
              byte[] qualifier = column == 0 ? COLUMN_ZERO : Bytes.toBytes("" + column);
              scan.addColumn(familyName, qualifier);
            }
          } else {
            scan.addFamily(familyName);
          }
        }
        if (opts.filterAll) {
          scan.setFilter(new FilterAllFilter());
        }
        this.testScanner = asyncTable.getScanner(scan);
      }
      Result r = testScanner.next();
      updateValueSize(r);
      return true;
    }
  }

  static class AsyncSequentialReadTest extends AsyncTableTest {
    AsyncSequentialReadTest(AsyncConnection con, TestOptions options, Status status) {
      super(con, options, status);
    }

    @Override
    boolean testRow(final long i, final long startTime) throws IOException, InterruptedException {
      Get get = new Get(format(i));
      for (int family = 0; family < opts.families; family++) {
        byte[] familyName = Bytes.toBytes(FAMILY_NAME_BASE + family);
        if (opts.addColumns) {
          for (int column = 0; column < opts.columns; column++) {
            byte[] qualifier = column == 0 ? COLUMN_ZERO : Bytes.toBytes("" + column);
            get.addColumn(familyName, qualifier);
          }
        } else {
          get.addFamily(familyName);
        }
      }
      if (opts.filterAll) {
        get.setFilter(new FilterAllFilter());
      }
      try {
        updateValueSize(table.get(get).get());
      } catch (ExecutionException e) {
        throw new IOException(e);
      }
      return true;
    }
  }

  static class AsyncSequentialWriteTest extends AsyncTableTest {
    private ArrayList<Put> puts;

    AsyncSequentialWriteTest(AsyncConnection con, TestOptions options, Status status) {
      super(con, options, status);
      if (opts.multiPut > 0) {
        LOG.info("MultiPut enabled. Sending PUTs in batches of " + opts.multiPut + ".");
        this.puts = new ArrayList<>(opts.multiPut);
      }
    }

    protected byte[] generateRow(final long i) {
      return format(i);
    }

    @Override
    @SuppressWarnings("ReturnValueIgnored")
    boolean testRow(final long i, final long startTime) throws IOException, InterruptedException {
      byte[] row = generateRow(i);
      Put put = new Put(row);
      for (int family = 0; family < opts.families; family++) {
        byte[] familyName = Bytes.toBytes(FAMILY_NAME_BASE + family);
        for (int column = 0; column < opts.columns; column++) {
          byte[] qualifier = column == 0 ? COLUMN_ZERO : Bytes.toBytes("" + column);
          byte[] value = generateData(this.rand, getValueLength(this.rand));
          if (opts.useTags) {
            byte[] tag = generateData(this.rand, TAG_LENGTH);
            Tag[] tags = new Tag[opts.noOfTags];
            for (int n = 0; n < opts.noOfTags; n++) {
              Tag t = new ArrayBackedTag((byte) n, tag);
              tags[n] = t;
            }
            KeyValue kv =
              new KeyValue(row, familyName, qualifier, HConstants.LATEST_TIMESTAMP, value, tags);
            put.add(kv);
            updateValueSize(kv.getValueLength());
          } else {
            put.addColumn(familyName, qualifier, value);
            updateValueSize(value.length);
          }
        }
      }
      put.setDurability(opts.writeToWAL ? Durability.SYNC_WAL : Durability.SKIP_WAL);
      try {
        table.put(put).get();
        if (opts.multiPut > 0) {
          this.puts.add(put);
          if (this.puts.size() == opts.multiPut) {
            this.table.put(puts).stream().map(f -> AsyncRandomReadTest.propagate(f::get));
            this.puts.clear();
          } else {
            return false;
          }
        } else {
          table.put(put).get();
        }
      } catch (ExecutionException e) {
        throw new IOException(e);
      }
      return true;
    }
  }

  static abstract class BufferedMutatorTest extends Test {
    protected BufferedMutator mutator;
    protected Table table;

    BufferedMutatorTest(Connection con, TestOptions options, Status status) {
      super(con, options, status);
    }

    @Override
    void onStartup() throws IOException {
      BufferedMutatorParams p = new BufferedMutatorParams(TableName.valueOf(opts.tableName));
      p.writeBufferSize(opts.bufferSize);
      this.mutator = connection.getBufferedMutator(p);
      this.table = connection.getTable(TableName.valueOf(opts.tableName));
    }

    @Override
    void onTakedown() throws IOException {
      mutator.close();
      table.close();
    }
  }

  static class RandomSeekScanTest extends TableTest {
    RandomSeekScanTest(Connection con, TestOptions options, Status status) {
      super(con, options, status);
    }

    @Override
    boolean testRow(final long i, final long startTime) throws IOException {
      Scan scan =
        new Scan().withStartRow(getRandomRow(this.rand, opts.totalRows)).setCaching(opts.caching)
          .setCacheBlocks(opts.cacheBlocks).setAsyncPrefetch(opts.asyncPrefetch)
          .setReadType(opts.scanReadType).setScanMetricsEnabled(true);
      FilterList list = new FilterList();
      for (int family = 0; family < opts.families; family++) {
        byte[] familyName = Bytes.toBytes(FAMILY_NAME_BASE + family);
        if (opts.addColumns) {
          for (int column = 0; column < opts.columns; column++) {
            byte[] qualifier = column == 0 ? COLUMN_ZERO : Bytes.toBytes("" + column);
            scan.addColumn(familyName, qualifier);
          }
        } else {
          scan.addFamily(familyName);
        }
      }
      if (opts.filterAll) {
        list.addFilter(new FilterAllFilter());
      }
      list.addFilter(new WhileMatchFilter(new PageFilter(120)));
      scan.setFilter(list);
      ResultScanner s = this.table.getScanner(scan);
      try {
        for (Result rr; (rr = s.next()) != null;) {
          updateValueSize(rr);
        }
      } finally {
        updateScanMetrics(s.getScanMetrics());
        s.close();
      }
      return true;
    }

    @Override
    protected long getReportingPeriod() {
      long period = opts.perClientRunRows / 100;
      return period == 0 ? opts.perClientRunRows : period;
    }

  }

  static abstract class RandomScanWithRangeTest extends TableTest {
    RandomScanWithRangeTest(Connection con, TestOptions options, Status status) {
      super(con, options, status);
    }

    @Override
    boolean testRow(final long i, final long startTime) throws IOException {
      Pair<byte[], byte[]> startAndStopRow = getStartAndStopRow();
      Scan scan = new Scan().withStartRow(startAndStopRow.getFirst())
        .withStopRow(startAndStopRow.getSecond()).setCaching(opts.caching)
        .setCacheBlocks(opts.cacheBlocks).setAsyncPrefetch(opts.asyncPrefetch)
        .setReadType(opts.scanReadType).setScanMetricsEnabled(true);
      for (int family = 0; family < opts.families; family++) {
        byte[] familyName = Bytes.toBytes(FAMILY_NAME_BASE + family);
        if (opts.addColumns) {
          for (int column = 0; column < opts.columns; column++) {
            byte[] qualifier = column == 0 ? COLUMN_ZERO : Bytes.toBytes("" + column);
            scan.addColumn(familyName, qualifier);
          }
        } else {
          scan.addFamily(familyName);
        }
      }
      if (opts.filterAll) {
        scan.setFilter(new FilterAllFilter());
      }
      Result r = null;
      int count = 0;
      ResultScanner s = this.table.getScanner(scan);
      try {
        for (; (r = s.next()) != null;) {
          updateValueSize(r);
          count++;
        }
        if (i % 100 == 0) {
          LOG.info(String.format("Scan for key range %s - %s returned %s rows",
            Bytes.toString(startAndStopRow.getFirst()), Bytes.toString(startAndStopRow.getSecond()),
            count));
        }
      } finally {
        updateScanMetrics(s.getScanMetrics());
        s.close();
      }
      return true;
    }

    protected abstract Pair<byte[], byte[]> getStartAndStopRow();

    protected Pair<byte[], byte[]> generateStartAndStopRows(long maxRange) {
      long start = this.rand.nextLong(Long.MAX_VALUE) % opts.totalRows;
      long stop = start + maxRange;
      return new Pair<>(format(start), format(stop));
    }

    @Override
    protected long getReportingPeriod() {
      long period = opts.perClientRunRows / 100;
      return period == 0 ? opts.perClientRunRows : period;
    }
  }

  static class RandomScanWithRange10Test extends RandomScanWithRangeTest {
    RandomScanWithRange10Test(Connection con, TestOptions options, Status status) {
      super(con, options, status);
    }

    @Override
    protected Pair<byte[], byte[]> getStartAndStopRow() {
      return generateStartAndStopRows(10);
    }
  }

  static class RandomScanWithRange100Test extends RandomScanWithRangeTest {
    RandomScanWithRange100Test(Connection con, TestOptions options, Status status) {
      super(con, options, status);
    }

    @Override
    protected Pair<byte[], byte[]> getStartAndStopRow() {
      return generateStartAndStopRows(100);
    }
  }

  static class RandomScanWithRange1000Test extends RandomScanWithRangeTest {
    RandomScanWithRange1000Test(Connection con, TestOptions options, Status status) {
      super(con, options, status);
    }

    @Override
    protected Pair<byte[], byte[]> getStartAndStopRow() {
      return generateStartAndStopRows(1000);
    }
  }

  static class RandomScanWithRange10000Test extends RandomScanWithRangeTest {
    RandomScanWithRange10000Test(Connection con, TestOptions options, Status status) {
      super(con, options, status);
    }

    @Override
    protected Pair<byte[], byte[]> getStartAndStopRow() {
      return generateStartAndStopRows(10000);
    }
  }

  static class RandomReadTest extends TableTest {
    private final Consistency consistency;
    private ArrayList<Get> gets;

    RandomReadTest(Connection con, TestOptions options, Status status) {
      super(con, options, status);
      consistency = options.replicas == DEFAULT_OPTS.replicas ? null : Consistency.TIMELINE;
      if (opts.multiGet > 0) {
        LOG.info("MultiGet enabled. Sending GETs in batches of " + opts.multiGet + ".");
        this.gets = new ArrayList<>(opts.multiGet);
      }
    }

    @Override
    boolean testRow(final long i, final long startTime) throws IOException, InterruptedException {
      if (opts.randomSleep > 0) {
        Thread.sleep(ThreadLocalRandom.current().nextInt(opts.randomSleep));
      }
      Get get = new Get(getRandomRow(this.rand, opts.totalRows));
      for (int family = 0; family < opts.families; family++) {
        byte[] familyName = Bytes.toBytes(FAMILY_NAME_BASE + family);
        if (opts.addColumns) {
          for (int column = 0; column < opts.columns; column++) {
            byte[] qualifier = column == 0 ? COLUMN_ZERO : Bytes.toBytes("" + column);
            get.addColumn(familyName, qualifier);
          }
        } else {
          get.addFamily(familyName);
        }
      }
      if (opts.filterAll) {
        get.setFilter(new FilterAllFilter());
      }
      get.setConsistency(consistency);
      if (LOG.isTraceEnabled()) LOG.trace(get.toString());
      if (opts.multiGet > 0) {
        this.gets.add(get);
        if (this.gets.size() == opts.multiGet) {
          Result[] rs = this.table.get(this.gets);
          if (opts.replicas > 1) {
            long latency = System.nanoTime() - startTime;
            updateValueSize(rs, latency);
          } else {
            updateValueSize(rs);
          }
          this.gets.clear();
        } else {
          return false;
        }
      } else {
        if (opts.replicas > 1) {
          Result r = this.table.get(get);
          long latency = System.nanoTime() - startTime;
          updateValueSize(r, latency);
        } else {
          updateValueSize(this.table.get(get));
        }
      }
      return true;
    }

    @Override
    protected long getReportingPeriod() {
      long period = opts.perClientRunRows / 10;
      return period == 0 ? opts.perClientRunRows : period;
    }

    @Override
    protected void testTakedown() throws IOException {
      if (this.gets != null && this.gets.size() > 0) {
        this.table.get(gets);
        this.gets.clear();
      }
      super.testTakedown();
    }
  }

  /*
   * Send random reads against fake regions inserted by MetaWriteTest
   */
  static class MetaRandomReadTest extends MetaTest {
    private RegionLocator regionLocator;

    MetaRandomReadTest(Connection con, TestOptions options, Status status) {
      super(con, options, status);
      LOG.info("call getRegionLocation");
    }

    @Override
    void onStartup() throws IOException {
      super.onStartup();
      this.regionLocator = connection.getRegionLocator(table.getName());
    }

    @Override
    boolean testRow(final long i, final long startTime) throws IOException, InterruptedException {
      if (opts.randomSleep > 0) {
        Thread.sleep(rand.nextInt(opts.randomSleep));
      }
      HRegionLocation hRegionLocation =
        regionLocator.getRegionLocation(getSplitKey(rand.nextLong(opts.perClientRunRows)), true);
      LOG.debug("get location for region: " + hRegionLocation);
      return true;
    }

    @Override
    protected long getReportingPeriod() {
      long period = opts.perClientRunRows / 10;
      return period == 0 ? opts.perClientRunRows : period;
    }

    @Override
    protected void testTakedown() throws IOException {
      super.testTakedown();
    }
  }

  static class RandomWriteTest extends SequentialWriteTest {
    RandomWriteTest(Connection con, TestOptions options, Status status) {
      super(con, options, status);
    }

    @Override
    protected byte[] generateRow(final long i) {
      return getRandomRow(this.rand, opts.totalRows);
    }

  }

  static class RandomDeleteTest extends SequentialDeleteTest {
    RandomDeleteTest(Connection con, TestOptions options, Status status) {
      super(con, options, status);
    }

    @Override
    protected byte[] generateRow(final long i) {
      return getRandomRow(this.rand, opts.totalRows);
    }

  }

  static class ScanTest extends TableTest {
    private ResultScanner testScanner;

    ScanTest(Connection con, TestOptions options, Status status) {
      super(con, options, status);
    }

    @Override
    void testTakedown() throws IOException {
      if (this.testScanner != null) {
        this.testScanner.close();
      }
      super.testTakedown();
    }

    @Override
    boolean testRow(final long i, final long startTime) throws IOException {
      if (this.testScanner == null) {
        Scan scan = new Scan().withStartRow(format(opts.startRow)).setCaching(opts.caching)
          .setCacheBlocks(opts.cacheBlocks).setAsyncPrefetch(opts.asyncPrefetch)
          .setReadType(opts.scanReadType).setScanMetricsEnabled(true);
        for (int family = 0; family < opts.families; family++) {
          byte[] familyName = Bytes.toBytes(FAMILY_NAME_BASE + family);
          if (opts.addColumns) {
            for (int column = 0; column < opts.columns; column++) {
              byte[] qualifier = column == 0 ? COLUMN_ZERO : Bytes.toBytes("" + column);
              scan.addColumn(familyName, qualifier);
            }
          } else {
            scan.addFamily(familyName);
          }
        }
        if (opts.filterAll) {
          scan.setFilter(new FilterAllFilter());
        }
        this.testScanner = table.getScanner(scan);
      }
      Result r = testScanner.next();
      updateValueSize(r);
      return true;
    }
  }

  static class ReverseScanTest extends TableTest {
    private ResultScanner testScanner;

    ReverseScanTest(Connection con, TestOptions options, Status status) {
      super(con, options, status);
    }

    @Override
    void testTakedown() throws IOException {
      if (this.testScanner != null) {
        this.testScanner.close();
      }
      super.testTakedown();
    }

    @Override
    boolean testRow(final long i, final long startTime) throws IOException {
      if (this.testScanner == null) {
        Scan scan = new Scan().setCaching(opts.caching).setCacheBlocks(opts.cacheBlocks)
          .setAsyncPrefetch(opts.asyncPrefetch).setReadType(opts.scanReadType)
          .setScanMetricsEnabled(true).setReversed(true);
        for (int family = 0; family < opts.families; family++) {
          byte[] familyName = Bytes.toBytes(FAMILY_NAME_BASE + family);
          if (opts.addColumns) {
            for (int column = 0; column < opts.columns; column++) {
              byte[] qualifier = column == 0 ? COLUMN_ZERO : Bytes.toBytes("" + column);
              scan.addColumn(familyName, qualifier);
            }
          } else {
            scan.addFamily(familyName);
          }
        }
        if (opts.filterAll) {
          scan.setFilter(new FilterAllFilter());
        }
        this.testScanner = table.getScanner(scan);
      }
      Result r = testScanner.next();
      updateValueSize(r);
      return true;
    }
  }

  /**
   * Base class for operations that are CAS-like; that read a value and then set it based off what
   * they read. In this category is increment, append, checkAndPut, etc.
   * <p>
   * These operations also want some concurrency going on. Usually when these tests run, they
   * operate in their own part of the key range. In CASTest, we will have them all overlap on the
   * same key space. We do this with our getStartRow and getLastRow overrides.
   */
  static abstract class CASTableTest extends TableTest {
    private final byte[] qualifier;

    CASTableTest(Connection con, TestOptions options, Status status) {
      super(con, options, status);
      qualifier = Bytes.toBytes(this.getClass().getSimpleName());
    }

    byte[] getQualifier() {
      return this.qualifier;
    }

    @Override
    long getStartRow() {
      return 0;
    }

    @Override
    long getLastRow() {
      return opts.perClientRunRows;
    }
  }

  static class IncrementTest extends CASTableTest {
    IncrementTest(Connection con, TestOptions options, Status status) {
      super(con, options, status);
    }

    @Override
    boolean testRow(final long i, final long startTime) throws IOException {
      Increment increment = new Increment(format(i));
      // unlike checkAndXXX tests, which make most sense to do on a single value,
      // if multiple families are specified for an increment test we assume it is
      // meant to raise the work factor
      for (int family = 0; family < opts.families; family++) {
        byte[] familyName = Bytes.toBytes(FAMILY_NAME_BASE + family);
        increment.addColumn(familyName, getQualifier(), 1l);
      }
      updateValueSize(this.table.increment(increment));
      return true;
    }
  }

  static class AppendTest extends CASTableTest {
    AppendTest(Connection con, TestOptions options, Status status) {
      super(con, options, status);
    }

    @Override
    boolean testRow(final long i, final long startTime) throws IOException {
      byte[] bytes = format(i);
      Append append = new Append(bytes);
      // unlike checkAndXXX tests, which make most sense to do on a single value,
      // if multiple families are specified for an append test we assume it is
      // meant to raise the work factor
      for (int family = 0; family < opts.families; family++) {
        byte[] familyName = Bytes.toBytes(FAMILY_NAME_BASE + family);
        append.addColumn(familyName, getQualifier(), bytes);
      }
      updateValueSize(this.table.append(append));
      return true;
    }
  }

  static class CheckAndMutateTest extends CASTableTest {
    CheckAndMutateTest(Connection con, TestOptions options, Status status) {
      super(con, options, status);
    }

    @Override
    boolean testRow(final long i, final long startTime) throws IOException {
      final byte[] bytes = format(i);
      // checkAndXXX tests operate on only a single value
      // Put a known value so when we go to check it, it is there.
      Put put = new Put(bytes);
      put.addColumn(FAMILY_ZERO, getQualifier(), bytes);
      this.table.put(put);
      RowMutations mutations = new RowMutations(bytes);
      mutations.add(put);
      this.table.checkAndMutate(bytes, FAMILY_ZERO).qualifier(getQualifier()).ifEquals(bytes)
        .thenMutate(mutations);
      return true;
    }
  }

  static class CheckAndPutTest extends CASTableTest {
    CheckAndPutTest(Connection con, TestOptions options, Status status) {
      super(con, options, status);
    }

    @Override
    boolean testRow(final long i, final long startTime) throws IOException {
      final byte[] bytes = format(i);
      // checkAndXXX tests operate on only a single value
      // Put a known value so when we go to check it, it is there.
      Put put = new Put(bytes);
      put.addColumn(FAMILY_ZERO, getQualifier(), bytes);
      this.table.put(put);
      this.table.checkAndMutate(bytes, FAMILY_ZERO).qualifier(getQualifier()).ifEquals(bytes)
        .thenPut(put);
      return true;
    }
  }

  static class CheckAndDeleteTest extends CASTableTest {
    CheckAndDeleteTest(Connection con, TestOptions options, Status status) {
      super(con, options, status);
    }

    @Override
    boolean testRow(final long i, final long startTime) throws IOException {
      final byte[] bytes = format(i);
      // checkAndXXX tests operate on only a single value
      // Put a known value so when we go to check it, it is there.
      Put put = new Put(bytes);
      put.addColumn(FAMILY_ZERO, getQualifier(), bytes);
      this.table.put(put);
      Delete delete = new Delete(put.getRow());
      delete.addColumn(FAMILY_ZERO, getQualifier());
      this.table.checkAndMutate(bytes, FAMILY_ZERO).qualifier(getQualifier()).ifEquals(bytes)
        .thenDelete(delete);
      return true;
    }
  }

  /*
   * Delete all fake regions inserted to meta table by MetaWriteTest.
   */
  static class CleanMetaTest extends MetaTest {
    CleanMetaTest(Connection con, TestOptions options, Status status) {
      super(con, options, status);
    }

    @Override
    boolean testRow(final long i, final long startTime) throws IOException {
      try {
        RegionInfo regionInfo = connection.getRegionLocator(table.getName())
          .getRegionLocation(getSplitKey(i), false).getRegion();
        LOG.debug("deleting region from meta: " + regionInfo);

        Delete delete =
          MetaTableAccessor.makeDeleteFromRegionInfo(regionInfo, HConstants.LATEST_TIMESTAMP);
        try (Table t = MetaTableAccessor.getMetaHTable(connection)) {
          t.delete(delete);
        }
      } catch (IOException ie) {
        // Log and continue
        LOG.error("cannot find region with start key: " + i);
      }
      return true;
    }
  }

  static class SequentialReadTest extends TableTest {
    SequentialReadTest(Connection con, TestOptions options, Status status) {
      super(con, options, status);
    }

    @Override
    boolean testRow(final long i, final long startTime) throws IOException {
      Get get = new Get(format(i));
      for (int family = 0; family < opts.families; family++) {
        byte[] familyName = Bytes.toBytes(FAMILY_NAME_BASE + family);
        if (opts.addColumns) {
          for (int column = 0; column < opts.columns; column++) {
            byte[] qualifier = column == 0 ? COLUMN_ZERO : Bytes.toBytes("" + column);
            get.addColumn(familyName, qualifier);
          }
        } else {
          get.addFamily(familyName);
        }
      }
      if (opts.filterAll) {
        get.setFilter(new FilterAllFilter());
      }
      updateValueSize(table.get(get));
      return true;
    }
  }

  static class SequentialWriteTest extends BufferedMutatorTest {
    private ArrayList<Put> puts;

    SequentialWriteTest(Connection con, TestOptions options, Status status) {
      super(con, options, status);
      if (opts.multiPut > 0) {
        LOG.info("MultiPut enabled. Sending PUTs in batches of " + opts.multiPut + ".");
        this.puts = new ArrayList<>(opts.multiPut);
      }
    }

    protected byte[] generateRow(final long i) {
      return format(i);
    }

    @Override
    boolean testRow(final long i, final long startTime) throws IOException {
      byte[] row = generateRow(i);
      Put put = new Put(row);
      for (int family = 0; family < opts.families; family++) {
        byte familyName[] = Bytes.toBytes(FAMILY_NAME_BASE + family);
        for (int column = 0; column < opts.columns; column++) {
          byte[] qualifier = column == 0 ? COLUMN_ZERO : Bytes.toBytes("" + column);
          byte[] value = generateData(this.rand, getValueLength(this.rand));
          if (opts.useTags) {
            byte[] tag = generateData(this.rand, TAG_LENGTH);
            Tag[] tags = new Tag[opts.noOfTags];
            for (int n = 0; n < opts.noOfTags; n++) {
              Tag t = new ArrayBackedTag((byte) n, tag);
              tags[n] = t;
            }
            KeyValue kv =
              new KeyValue(row, familyName, qualifier, HConstants.LATEST_TIMESTAMP, value, tags);
            put.add(kv);
            updateValueSize(kv.getValueLength());
          } else {
            put.addColumn(familyName, qualifier, value);
            updateValueSize(value.length);
          }
        }
      }
      put.setDurability(opts.writeToWAL ? Durability.SYNC_WAL : Durability.SKIP_WAL);
      if (opts.autoFlush) {
        if (opts.multiPut > 0) {
          this.puts.add(put);
          if (this.puts.size() == opts.multiPut) {
            table.put(this.puts);
            this.puts.clear();
          } else {
            return false;
          }
        } else {
          table.put(put);
        }
      } else {
        mutator.mutate(put);
      }
      return true;
    }
  }

  static class SequentialDeleteTest extends BufferedMutatorTest {

    SequentialDeleteTest(Connection con, TestOptions options, Status status) {
      super(con, options, status);
    }

    protected byte[] generateRow(final long i) {
      return format(i);
    }

    @Override
    boolean testRow(final long i, final long startTime) throws IOException {
      byte[] row = generateRow(i);
      Delete delete = new Delete(row);
      for (int family = 0; family < opts.families; family++) {
        byte[] familyName = Bytes.toBytes(FAMILY_NAME_BASE + family);
        delete.addFamily(familyName);
      }
      delete.setDurability(opts.writeToWAL ? Durability.SYNC_WAL : Durability.SKIP_WAL);
      if (opts.autoFlush) {
        table.delete(delete);
      } else {
        mutator.mutate(delete);
      }
      return true;
    }
  }

  /*
   * Insert fake regions into meta table with contiguous split keys.
   */
  static class MetaWriteTest extends MetaTest {

    MetaWriteTest(Connection con, TestOptions options, Status status) {
      super(con, options, status);
    }

    @Override
    boolean testRow(final long i, final long startTime) throws IOException {
      List<RegionInfo> regionInfos = new ArrayList<RegionInfo>();
      RegionInfo regionInfo = (RegionInfoBuilder.newBuilder(TableName.valueOf(TABLE_NAME))
        .setStartKey(getSplitKey(i)).setEndKey(getSplitKey(i + 1)).build());
      regionInfos.add(regionInfo);
      MetaTableAccessor.addRegionsToMeta(connection, regionInfos, 1);

      // write the serverName columns
      MetaTableAccessor.updateRegionLocation(connection, regionInfo,
        ServerName.valueOf("localhost", 60010, rand.nextLong()), i,
        EnvironmentEdgeManager.currentTime());
      return true;
    }
  }

  static class FilteredScanTest extends TableTest {
    protected static final Logger LOG = LoggerFactory.getLogger(FilteredScanTest.class.getName());

    FilteredScanTest(Connection con, TestOptions options, Status status) {
      super(con, options, status);
      if (opts.perClientRunRows == DEFAULT_ROWS_PER_GB) {
        LOG.warn("Option \"rows\" unspecified. Using default value " + DEFAULT_ROWS_PER_GB
          + ". This could take a very long time.");
      }
    }

    @Override
    boolean testRow(long i, final long startTime) throws IOException {
      byte[] value = generateData(this.rand, getValueLength(this.rand));
      Scan scan = constructScan(value);
      ResultScanner scanner = null;
      try {
        scanner = this.table.getScanner(scan);
        for (Result r = null; (r = scanner.next()) != null;) {
          updateValueSize(r);
        }
      } finally {
        if (scanner != null) {
          updateScanMetrics(scanner.getScanMetrics());
          scanner.close();
        }
      }
      return true;
    }

    protected Scan constructScan(byte[] valuePrefix) throws IOException {
      FilterList list = new FilterList();
      Filter filter = new SingleColumnValueFilter(FAMILY_ZERO, COLUMN_ZERO, CompareOperator.EQUAL,
        new BinaryComparator(valuePrefix));
      list.addFilter(filter);
      if (opts.filterAll) {
        list.addFilter(new FilterAllFilter());
      }
      Scan scan = new Scan().setCaching(opts.caching).setCacheBlocks(opts.cacheBlocks)
        .setAsyncPrefetch(opts.asyncPrefetch).setReadType(opts.scanReadType)
        .setScanMetricsEnabled(true);
      if (opts.addColumns) {
        for (int column = 0; column < opts.columns; column++) {
          byte[] qualifier = column == 0 ? COLUMN_ZERO : Bytes.toBytes("" + column);
          scan.addColumn(FAMILY_ZERO, qualifier);
        }
      } else {
        scan.addFamily(FAMILY_ZERO);
      }
      scan.setFilter(list);
      return scan;
    }
  }

  /**
   * Compute a throughput rate in MB/s.
   * @param rows   Number of records consumed.
   * @param timeMs Time taken in milliseconds.
   * @return String value with label, ie '123.76 MB/s'
   */
  private static String calculateMbps(long rows, long timeMs, final int valueSize, int families,
    int columns) {
    BigDecimal rowSize = BigDecimal.valueOf(ROW_LENGTH
      + ((valueSize + (FAMILY_NAME_BASE.length() + 1) + COLUMN_ZERO.length) * columns) * families);
    BigDecimal mbps = BigDecimal.valueOf(rows).multiply(rowSize, CXT)
      .divide(BigDecimal.valueOf(timeMs), CXT).multiply(MS_PER_SEC, CXT).divide(BYTES_PER_MB, CXT);
    return FMT.format(mbps) + " MB/s";
  }

  /*
   * Format passed integer.
   * @return Returns zero-prefixed ROW_LENGTH-byte wide decimal version of passed number (Does
   * absolute in case number is negative).
   */
  public static byte[] format(final long number) {
    byte[] b = new byte[ROW_LENGTH];
    long d = Math.abs(number);
    for (int i = b.length - 1; i >= 0; i--) {
      b[i] = (byte) ((d % 10) + '0');
      d /= 10;
    }
    return b;
  }

  /*
   * This method takes some time and is done inline uploading data. For example, doing the mapfile
   * test, generation of the key and value consumes about 30% of CPU time.
   * @return Generated random value to insert into a table cell.
   */
  public static byte[] generateData(final Random r, int length) {
    byte[] b = new byte[length];
    int i;

    for (i = 0; i < (length - 8); i += 8) {
      b[i] = (byte) (65 + r.nextInt(26));
      b[i + 1] = b[i];
      b[i + 2] = b[i];
      b[i + 3] = b[i];
      b[i + 4] = b[i];
      b[i + 5] = b[i];
      b[i + 6] = b[i];
      b[i + 7] = b[i];
    }

    byte a = (byte) (65 + r.nextInt(26));
    for (; i < length; i++) {
      b[i] = a;
    }
    return b;
  }

  static byte[] getRandomRow(final Random random, final long totalRows) {
    return format(generateRandomRow(random, totalRows));
  }

  static long generateRandomRow(final Random random, final long totalRows) {
    return random.nextLong(Long.MAX_VALUE) % totalRows;
  }

  static RunResult runOneClient(final Class<? extends TestBase> cmd, Configuration conf,
    Connection con, AsyncConnection asyncCon, TestOptions opts, final Status status)
    throws IOException, InterruptedException {
    status.setStatus(
      "Start " + cmd + " at offset " + opts.startRow + " for " + opts.perClientRunRows + " rows");
    long totalElapsedTime;

    final TestBase t;
    try {
      if (AsyncTest.class.isAssignableFrom(cmd)) {
        Class<? extends AsyncTest> newCmd = (Class<? extends AsyncTest>) cmd;
        Constructor<? extends AsyncTest> constructor =
          newCmd.getDeclaredConstructor(AsyncConnection.class, TestOptions.class, Status.class);
        t = constructor.newInstance(asyncCon, opts, status);
      } else {
        Class<? extends Test> newCmd = (Class<? extends Test>) cmd;
        Constructor<? extends Test> constructor =
          newCmd.getDeclaredConstructor(Connection.class, TestOptions.class, Status.class);
        t = constructor.newInstance(con, opts, status);
      }
    } catch (NoSuchMethodException e) {
      throw new IllegalArgumentException("Invalid command class: " + cmd.getName()
        + ".  It does not provide a constructor as described by "
        + "the javadoc comment.  Available constructors are: "
        + Arrays.toString(cmd.getConstructors()));
    } catch (Exception e) {
      throw new IllegalStateException("Failed to construct command class", e);
    }
    totalElapsedTime = t.test();

    status.setStatus("Finished " + cmd + " in " + totalElapsedTime + "ms at offset " + opts.startRow
      + " for " + opts.perClientRunRows + " rows" + " ("
      + calculateMbps((long) (opts.perClientRunRows * opts.sampleRate), totalElapsedTime,
        getAverageValueLength(opts), opts.families, opts.columns)
      + ")");

    return new RunResult(totalElapsedTime, t.numOfReplyOverLatencyThreshold,
      t.numOfReplyFromReplica, t.getLatencyHistogram());
  }

  private static int getAverageValueLength(final TestOptions opts) {
    return opts.valueRandom ? opts.valueSize / 2 : opts.valueSize;
  }

  private void runTest(final Class<? extends TestBase> cmd, TestOptions opts)
    throws IOException, InterruptedException, ClassNotFoundException, ExecutionException {
    // Log the configuration we're going to run with. Uses JSON mapper because lazy. It'll do
    // the TestOptions introspection for us and dump the output in a readable format.
    LOG.info(cmd.getSimpleName() + " test run options=" + GSON.toJson(opts));
    Admin admin = null;
    Connection connection = null;
    try {
      connection = ConnectionFactory.createConnection(getConf());
      admin = connection.getAdmin();
      checkTable(admin, opts);
    } finally {
      if (admin != null) admin.close();
      if (connection != null) connection.close();
    }
    if (opts.nomapred) {
      doLocalClients(opts, getConf());
    } else {
      doMapReduce(opts, getConf());
    }
  }

  protected void printUsage() {
    printUsage(PE_COMMAND_SHORTNAME, null);
  }

  protected static void printUsage(final String message) {
    printUsage(PE_COMMAND_SHORTNAME, message);
  }

  protected static void printUsageAndExit(final String message, final int exitCode) {
    printUsage(message);
    System.exit(exitCode);
  }

  protected static void printUsage(final String shortName, final String message) {
    if (message != null && message.length() > 0) {
      System.err.println(message);
    }
    System.err.print("Usage: hbase " + shortName);
    System.err.println("  <OPTIONS> [-D<property=value>]* <command|class> <nclients>");
    System.err.println();
    System.err.println("General Options:");
    System.err.println(
      " nomapred        Run multiple clients using threads " + "(rather than use mapreduce)");
    System.err
      .println(" oneCon          all the threads share the same connection. Default: False");
    System.err.println(" connCount          connections all threads share. "
      + "For example, if set to 2, then all thread share 2 connection. "
      + "Default: depend on oneCon parameter. if oneCon set to true, then connCount=1, "
      + "if not, connCount=thread number");

    System.err.println(" sampleRate      Execute test on a sample of total rows. Default: 1.0");
    System.err.println(" period          Report every 'period' rows: "
      + "Default: opts.perClientRunRows / 10 = " + DEFAULT_OPTS.getPerClientRunRows() / 10);
    System.err.println(" cycles          How many times to cycle the test. Defaults: 1.");
    System.err.println(
      " traceRate       Enable HTrace spans. Initiate tracing every N rows. " + "Default: 0");
    System.err.println(" latency         Set to report operation latencies. Default: False");
    System.err.println(" latencyThreshold  Set to report number of operations with latency "
      + "over lantencyThreshold, unit in millisecond, default 0");
    System.err.println(" measureAfter    Start to measure the latency once 'measureAfter'"
      + " rows have been treated. Default: 0");
    System.err
      .println(" valueSize       Pass value size to use: Default: " + DEFAULT_OPTS.getValueSize());
    System.err.println(" valueRandom     Set if we should vary value size between 0 and "
      + "'valueSize'; set on read for stats on size: Default: Not set.");
    System.err.println(" blockEncoding   Block encoding to use. Value should be one of "
      + Arrays.toString(DataBlockEncoding.values()) + ". Default: NONE");
    System.err.println();
    System.err.println("Table Creation / Write Tests:");
    System.err.println(" table           Alternate table name. Default: 'TestTable'");
    System.err.println(
      " rows            Rows each client runs. Default: " + DEFAULT_OPTS.getPerClientRunRows()
        + ".  In case of randomReads and randomSeekScans this could"
        + " be specified along with --size to specify the number of rows to be scanned within"
        + " the total range specified by the size.");
    System.err.println(
      " size            Total size in GiB. Mutually exclusive with --rows for writes and scans"
        + ". But for randomReads and randomSeekScans when you use size with --rows you could"
        + " use size to specify the end range and --rows"
        + " specifies the number of rows within that range. " + "Default: 1.0.");
    System.err.println(" compress        Compression type to use (GZ, LZO, ...). Default: 'NONE'");
    System.err.println(" encryption      Encryption type to use (AES, ...). Default: 'NONE'");
    System.err.println(
      " flushCommits    Used to determine if the test should flush the table. " + "Default: false");
    System.err.println(" valueZipf       Set if we should vary value size between 0 and "
      + "'valueSize' in zipf form: Default: Not set.");
    System.err.println(" writeToWAL      Set writeToWAL on puts. Default: True");
    System.err.println(" autoFlush       Set autoFlush on htable. Default: False");
    System.err.println(" multiPut        Batch puts together into groups of N. Only supported "
      + "by write. If multiPut is bigger than 0, autoFlush need to set to true. Default: 0");
    System.err.println(" presplit        Create presplit table. If a table with same name exists,"
      + " it'll be deleted and recreated (instead of verifying count of its existing regions). "
      + "Recommended for accurate perf analysis (see guide). Default: disabled");
    System.err.println(
      " usetags         Writes tags along with KVs. Use with HFile V3. " + "Default: false");
    System.err.println(" numoftags       Specify the no of tags that would be needed. "
      + "This works only if usetags is true. Default: " + DEFAULT_OPTS.noOfTags);
    System.err.println(" splitPolicy     Specify a custom RegionSplitPolicy for the table.");
    System.err.println(" columns         Columns to write per row. Default: 1");
    System.err
      .println(" families        Specify number of column families for the table. Default: 1");
    System.err.println();
    System.err.println("Read Tests:");
    System.err.println(" filterAll       Helps to filter out all the rows on the server side"
      + " there by not returning any thing back to the client.  Helps to check the server side"
      + " performance.  Uses FilterAllFilter internally. ");
    System.err.println(" multiGet        Batch gets together into groups of N. Only supported "
      + "by randomRead. Default: disabled");
    System.err.println(" inmemory        Tries to keep the HFiles of the CF "
      + "inmemory as far as possible. Not guaranteed that reads are always served "
      + "from memory.  Default: false");
    System.err
      .println(" bloomFilter     Bloom filter type, one of " + Arrays.toString(BloomType.values()));
    System.err.println(" blockSize       Blocksize to use when writing out hfiles. ");
    System.err
      .println(" inmemoryCompaction  Makes the column family to do inmemory flushes/compactions. "
        + "Uses the CompactingMemstore");
    System.err.println(" addColumns      Adds columns to scans/gets explicitly. Default: true");
    System.err.println(" replicas        Enable region replica testing. Defaults: 1.");
    System.err.println(
      " randomSleep     Do a random sleep before each get between 0 and entered value. Defaults: 0");
    System.err.println(" caching         Scan caching to use. Default: 30");
    System.err.println(" asyncPrefetch   Enable asyncPrefetch for scan");
    System.err.println(" cacheBlocks     Set the cacheBlocks option for scan. Default: true");
    System.err.println(
      " scanReadType    Set the readType option for scan, stream/pread/default. Default: default");
    System.err.println(" bufferSize      Set the value of client side buffering. Default: 2MB");
    System.err.println();
    System.err.println(" Note: -D properties will be applied to the conf used. ");
    System.err.println("  For example: ");
    System.err.println("   -Dmapreduce.output.fileoutputformat.compress=true");
    System.err.println("   -Dmapreduce.task.timeout=60000");
    System.err.println();
    System.err.println("Command:");
    for (CmdDescriptor command : COMMANDS.values()) {
      System.err.println(String.format(" %-20s %s", command.getName(), command.getDescription()));
    }
    System.err.println();
    System.err.println("Class:");
    System.err.println("To run any custom implementation of PerformanceEvaluation.Test, "
      + "provide the classname of the implementaion class in place of "
      + "command name and it will be loaded at runtime from classpath.:");
    System.err.println("Please consider to contribute back "
      + "this custom test impl into a builtin PE command for the benefit of the community");
    System.err.println();
    System.err.println("Args:");
    System.err.println(" nclients        Integer. Required. Total number of clients "
      + "(and HRegionServers) running. 1 <= value <= 500");
    System.err.println("Examples:");
    System.err.println(" To run a single client doing the default 1M sequentialWrites:");
    System.err.println(" $ hbase " + shortName + " sequentialWrite 1");
    System.err.println(" To run 10 clients doing increments over ten rows:");
    System.err.println(" $ hbase " + shortName + " --rows=10 --nomapred increment 10");
  }

  /**
   * Parse options passed in via an arguments array. Assumes that array has been split on
   * white-space and placed into a {@code Queue}. Any unknown arguments will remain in the queue at
   * the conclusion of this method call. It's up to the caller to deal with these unrecognized
   * arguments.
   */
  static TestOptions parseOpts(Queue<String> args) {
    TestOptions opts = new TestOptions();

    String cmd = null;
    while ((cmd = args.poll()) != null) {
      if (cmd.equals("-h") || cmd.startsWith("--h")) {
        // place item back onto queue so that caller knows parsing was incomplete
        args.add(cmd);
        break;
      }

      final String nmr = "--nomapred";
      if (cmd.startsWith(nmr)) {
        opts.nomapred = true;
        continue;
      }

      final String rows = "--rows=";
      if (cmd.startsWith(rows)) {
        opts.perClientRunRows = Long.parseLong(cmd.substring(rows.length()));
        continue;
      }

      final String cycles = "--cycles=";
      if (cmd.startsWith(cycles)) {
        opts.cycles = Integer.parseInt(cmd.substring(cycles.length()));
        continue;
      }

      final String sampleRate = "--sampleRate=";
      if (cmd.startsWith(sampleRate)) {
        opts.sampleRate = Float.parseFloat(cmd.substring(sampleRate.length()));
        continue;
      }

      final String table = "--table=";
      if (cmd.startsWith(table)) {
        opts.tableName = cmd.substring(table.length());
        continue;
      }

      final String startRow = "--startRow=";
      if (cmd.startsWith(startRow)) {
        opts.startRow = Long.parseLong(cmd.substring(startRow.length()));
        continue;
      }

      final String compress = "--compress=";
      if (cmd.startsWith(compress)) {
        opts.compression = Compression.Algorithm.valueOf(cmd.substring(compress.length()));
        continue;
      }

      final String encryption = "--encryption=";
      if (cmd.startsWith(encryption)) {
        opts.encryption = cmd.substring(encryption.length());
        continue;
      }

      final String traceRate = "--traceRate=";
      if (cmd.startsWith(traceRate)) {
        opts.traceRate = Double.parseDouble(cmd.substring(traceRate.length()));
        continue;
      }

      final String blockEncoding = "--blockEncoding=";
      if (cmd.startsWith(blockEncoding)) {
        opts.blockEncoding = DataBlockEncoding.valueOf(cmd.substring(blockEncoding.length()));
        continue;
      }

      final String flushCommits = "--flushCommits=";
      if (cmd.startsWith(flushCommits)) {
        opts.flushCommits = Boolean.parseBoolean(cmd.substring(flushCommits.length()));
        continue;
      }

      final String writeToWAL = "--writeToWAL=";
      if (cmd.startsWith(writeToWAL)) {
        opts.writeToWAL = Boolean.parseBoolean(cmd.substring(writeToWAL.length()));
        continue;
      }

      final String presplit = "--presplit=";
      if (cmd.startsWith(presplit)) {
        opts.presplitRegions = Integer.parseInt(cmd.substring(presplit.length()));
        continue;
      }

      final String inMemory = "--inmemory=";
      if (cmd.startsWith(inMemory)) {
        opts.inMemoryCF = Boolean.parseBoolean(cmd.substring(inMemory.length()));
        continue;
      }

      final String autoFlush = "--autoFlush=";
      if (cmd.startsWith(autoFlush)) {
        opts.autoFlush = Boolean.parseBoolean(cmd.substring(autoFlush.length()));
        continue;
      }

      final String onceCon = "--oneCon=";
      if (cmd.startsWith(onceCon)) {
        opts.oneCon = Boolean.parseBoolean(cmd.substring(onceCon.length()));
        continue;
      }

      final String connCount = "--connCount=";
      if (cmd.startsWith(connCount)) {
        opts.connCount = Integer.parseInt(cmd.substring(connCount.length()));
        continue;
      }

      final String latencyThreshold = "--latencyThreshold=";
      if (cmd.startsWith(latencyThreshold)) {
        opts.latencyThreshold = Integer.parseInt(cmd.substring(latencyThreshold.length()));
        continue;
      }

      final String latency = "--latency";
      if (cmd.startsWith(latency)) {
        opts.reportLatency = true;
        continue;
      }

      final String multiGet = "--multiGet=";
      if (cmd.startsWith(multiGet)) {
        opts.multiGet = Integer.parseInt(cmd.substring(multiGet.length()));
        continue;
      }

      final String multiPut = "--multiPut=";
      if (cmd.startsWith(multiPut)) {
        opts.multiPut = Integer.parseInt(cmd.substring(multiPut.length()));
        continue;
      }

      final String useTags = "--usetags=";
      if (cmd.startsWith(useTags)) {
        opts.useTags = Boolean.parseBoolean(cmd.substring(useTags.length()));
        continue;
      }

      final String noOfTags = "--numoftags=";
      if (cmd.startsWith(noOfTags)) {
        opts.noOfTags = Integer.parseInt(cmd.substring(noOfTags.length()));
        continue;
      }

      final String replicas = "--replicas=";
      if (cmd.startsWith(replicas)) {
        opts.replicas = Integer.parseInt(cmd.substring(replicas.length()));
        continue;
      }

      final String filterOutAll = "--filterAll";
      if (cmd.startsWith(filterOutAll)) {
        opts.filterAll = true;
        continue;
      }

      final String size = "--size=";
      if (cmd.startsWith(size)) {
        opts.size = Float.parseFloat(cmd.substring(size.length()));
        if (opts.size <= 1.0f) throw new IllegalStateException("Size must be > 1; i.e. 1GB");
        continue;
      }

      final String splitPolicy = "--splitPolicy=";
      if (cmd.startsWith(splitPolicy)) {
        opts.splitPolicy = cmd.substring(splitPolicy.length());
        continue;
      }

      final String randomSleep = "--randomSleep=";
      if (cmd.startsWith(randomSleep)) {
        opts.randomSleep = Integer.parseInt(cmd.substring(randomSleep.length()));
        continue;
      }

      final String measureAfter = "--measureAfter=";
      if (cmd.startsWith(measureAfter)) {
        opts.measureAfter = Integer.parseInt(cmd.substring(measureAfter.length()));
        continue;
      }

      final String bloomFilter = "--bloomFilter=";
      if (cmd.startsWith(bloomFilter)) {
        opts.bloomType = BloomType.valueOf(cmd.substring(bloomFilter.length()));
        continue;
      }

      final String blockSize = "--blockSize=";
      if (cmd.startsWith(blockSize)) {
        opts.blockSize = Integer.parseInt(cmd.substring(blockSize.length()));
        continue;
      }

      final String valueSize = "--valueSize=";
      if (cmd.startsWith(valueSize)) {
        opts.valueSize = Integer.parseInt(cmd.substring(valueSize.length()));
        continue;
      }

      final String valueRandom = "--valueRandom";
      if (cmd.startsWith(valueRandom)) {
        opts.valueRandom = true;
        continue;
      }

      final String valueZipf = "--valueZipf";
      if (cmd.startsWith(valueZipf)) {
        opts.valueZipf = true;
        continue;
      }

      final String period = "--period=";
      if (cmd.startsWith(period)) {
        opts.period = Integer.parseInt(cmd.substring(period.length()));
        continue;
      }

      final String addColumns = "--addColumns=";
      if (cmd.startsWith(addColumns)) {
        opts.addColumns = Boolean.parseBoolean(cmd.substring(addColumns.length()));
        continue;
      }

      final String inMemoryCompaction = "--inmemoryCompaction=";
      if (cmd.startsWith(inMemoryCompaction)) {
        opts.inMemoryCompaction =
          MemoryCompactionPolicy.valueOf(cmd.substring(inMemoryCompaction.length()));
        continue;
      }

      final String columns = "--columns=";
      if (cmd.startsWith(columns)) {
        opts.columns = Integer.parseInt(cmd.substring(columns.length()));
        continue;
      }

      final String families = "--families=";
      if (cmd.startsWith(families)) {
        opts.families = Integer.parseInt(cmd.substring(families.length()));
        continue;
      }

      final String caching = "--caching=";
      if (cmd.startsWith(caching)) {
        opts.caching = Integer.parseInt(cmd.substring(caching.length()));
        continue;
      }

      final String asyncPrefetch = "--asyncPrefetch";
      if (cmd.startsWith(asyncPrefetch)) {
        opts.asyncPrefetch = true;
        continue;
      }

      final String cacheBlocks = "--cacheBlocks=";
      if (cmd.startsWith(cacheBlocks)) {
        opts.cacheBlocks = Boolean.parseBoolean(cmd.substring(cacheBlocks.length()));
        continue;
      }

      final String scanReadType = "--scanReadType=";
      if (cmd.startsWith(scanReadType)) {
        opts.scanReadType =
          Scan.ReadType.valueOf(cmd.substring(scanReadType.length()).toUpperCase());
        continue;
      }

      final String bufferSize = "--bufferSize=";
      if (cmd.startsWith(bufferSize)) {
        opts.bufferSize = Long.parseLong(cmd.substring(bufferSize.length()));
        continue;
      }

      final String commandPropertiesFile = "--commandPropertiesFile=";
      if (cmd.startsWith(commandPropertiesFile)) {
        String fileName = String.valueOf(cmd.substring(commandPropertiesFile.length()));
        Properties properties = new Properties();
        try {
          properties
            .load(PerformanceEvaluation.class.getClassLoader().getResourceAsStream(fileName));
          opts.commandProperties = properties;
        } catch (IOException e) {
          LOG.error("Failed to load metricIds from properties file", e);
        }
        continue;
      }

      validateParsedOpts(opts);

      if (isCommandClass(cmd)) {
        opts.cmdName = cmd;
        try {
          opts.numClientThreads = Integer.parseInt(args.remove());
        } catch (NoSuchElementException | NumberFormatException e) {
          throw new IllegalArgumentException("Command " + cmd + " does not have threads number", e);
        }
        opts = calculateRowsAndSize(opts);
        break;
      } else {
        printUsageAndExit("ERROR: Unrecognized option/command: " + cmd, -1);
      }

      // Not matching any option or command.
      System.err.println("Error: Wrong option or command: " + cmd);
      args.add(cmd);
      break;
    }
    return opts;
  }

  /**
   * Validates opts after all the opts are parsed, so that caller need not to maintain order of opts
   */
  private static void validateParsedOpts(TestOptions opts) {

    if (!opts.autoFlush && opts.multiPut > 0) {
      throw new IllegalArgumentException("autoFlush must be true when multiPut is more than 0");
    }

    if (opts.oneCon && opts.connCount > 1) {
      throw new IllegalArgumentException(
        "oneCon is set to true, " + "connCount should not bigger than 1");
    }

    if (opts.valueZipf && opts.valueRandom) {
      throw new IllegalStateException("Either valueZipf or valueRandom but not both");
    }
  }

  static TestOptions calculateRowsAndSize(final TestOptions opts) {
    int rowsPerGB = getRowsPerGB(opts);
    if (
      (opts.getCmdName() != null
        && (opts.getCmdName().equals(RANDOM_READ) || opts.getCmdName().equals(RANDOM_SEEK_SCAN)))
        && opts.size != DEFAULT_OPTS.size && opts.perClientRunRows != DEFAULT_OPTS.perClientRunRows
    ) {
      opts.totalRows = (long) (opts.size * rowsPerGB);
    } else if (opts.size != DEFAULT_OPTS.size) {
      // total size in GB specified
      opts.totalRows = (long) (opts.size * rowsPerGB);
      opts.perClientRunRows = opts.totalRows / opts.numClientThreads;
    } else {
      opts.totalRows = opts.perClientRunRows * opts.numClientThreads;
      // Cast to float to ensure floating-point division
      opts.size = (float) opts.totalRows / rowsPerGB;
    }
    return opts;
  }

  static int getRowsPerGB(final TestOptions opts) {
    return ONE_GB / ((opts.valueRandom ? opts.valueSize / 2 : opts.valueSize) * opts.getFamilies()
      * opts.getColumns());
  }

  @Override
  public int run(String[] args) throws Exception {
    // Process command-line args. TODO: Better cmd-line processing
    // (but hopefully something not as painful as cli options).
    int errCode = -1;
    if (args.length < 1) {
      printUsage();
      return errCode;
    }

    try {
      LinkedList<String> argv = new LinkedList<>();
      argv.addAll(Arrays.asList(args));
      TestOptions opts = parseOpts(argv);

      // args remaining, print help and exit
      if (!argv.isEmpty()) {
        errCode = 0;
        printUsage();
        return errCode;
      }

      // must run at least 1 client
      if (opts.numClientThreads <= 0) {
        throw new IllegalArgumentException("Number of clients must be > 0");
      }

      // cmdName should not be null, print help and exit
      if (opts.cmdName == null) {
        printUsage();
        return errCode;
      }

      Class<? extends TestBase> cmdClass = determineCommandClass(opts.cmdName);
      if (cmdClass != null) {
        runTest(cmdClass, opts);
        errCode = 0;
      }

    } catch (Exception e) {
      e.printStackTrace();
    }

    return errCode;
  }

  private static boolean isCommandClass(String cmd) {
    return COMMANDS.containsKey(cmd) || isCustomTestClass(cmd);
  }

  private static boolean isCustomTestClass(String cmd) {
    Class<? extends Test> cmdClass;
    try {
      cmdClass =
        (Class<? extends Test>) PerformanceEvaluation.class.getClassLoader().loadClass(cmd);
      addCommandDescriptor(cmdClass, cmd, "custom command");
      return true;
    } catch (Throwable th) {
      LOG.info("No class found for command: " + cmd, th);
      return false;
    }
  }

  private static Class<? extends TestBase> determineCommandClass(String cmd) {
    CmdDescriptor descriptor = COMMANDS.get(cmd);
    return descriptor != null ? descriptor.getCmdClass() : null;
  }

  public static void main(final String[] args) throws Exception {
    int res = ToolRunner.run(new PerformanceEvaluation(HBaseConfiguration.create()), args);
    System.exit(res);
  }
}<|MERGE_RESOLUTION|>--- conflicted
+++ resolved
@@ -1205,11 +1205,7 @@
       this.opts = options;
       this.status = status;
       this.testName = this.getClass().getSimpleName();
-<<<<<<< HEAD
-      everyN = (int) (1 / opts.sampleRate);
-=======
-      everyN = (long) (opts.totalRows / (opts.totalRows * opts.sampleRate));
->>>>>>> 6ebd48e4
+      everyN = (long) (1 / opts.sampleRate);
       if (options.isValueZipf()) {
         this.zipf = new RandomDistribution.Zipf(this.rand, 1, options.getValueSize(), 1.2);
       }
