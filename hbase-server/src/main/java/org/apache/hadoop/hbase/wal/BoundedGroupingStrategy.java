/**
 *
 * Licensed to the Apache Software Foundation (ASF) under one
 * or more contributor license agreements.  See the NOTICE file
 * distributed with this work for additional information
 * regarding copyright ownership.  The ASF licenses this file
 * to you under the Apache License, Version 2.0 (the
 * "License"); you may not use this file except in compliance
 * with the License.  You may obtain a copy of the License at
 *
 *     http://www.apache.org/licenses/LICENSE-2.0
 *
 * Unless required by applicable law or agreed to in writing, software
 * distributed under the License is distributed on an "AS IS" BASIS,
 * WITHOUT WARRANTIES OR CONDITIONS OF ANY KIND, either express or implied.
 * See the License for the specific language governing permissions and
 * limitations under the License.
 */
package org.apache.hadoop.hbase.wal;

import static org.apache.hadoop.hbase.util.ConcurrentMapUtils.computeIfAbsent;

import java.util.concurrent.ConcurrentHashMap;
import java.util.concurrent.atomic.AtomicInteger;

import org.apache.hadoop.conf.Configuration;
import org.apache.hadoop.hbase.regionserver.wal.FSHLog;
import org.apache.yetus.audience.InterfaceAudience;
import org.apache.hadoop.hbase.util.Bytes;
import org.apache.hadoop.hbase.wal.RegionGroupingProvider.RegionGroupingStrategy;

/**
 * A WAL grouping strategy that limits the number of wal groups to
 * "hbase.wal.regiongrouping.numgroups".
 */
@InterfaceAudience.Private
public class BoundedGroupingStrategy implements RegionGroupingStrategy{

  static final String NUM_REGION_GROUPS = "hbase.wal.regiongrouping.numgroups";
  static final int DEFAULT_NUM_REGION_GROUPS = 2;

  private ConcurrentHashMap<String, String> groupNameCache = new ConcurrentHashMap<>();
  private AtomicInteger counter = new AtomicInteger(0);
  private String[] groupNames;

  @Override
  public String group(byte[] identifier, byte[] namespace) {
    String idStr = Bytes.toString(identifier);
    return computeIfAbsent(groupNameCache, idStr,
      () -> groupNames[getAndIncrAtomicInteger(counter, groupNames.length)]);
  }

  // Non-blocking incrementing & resetting of AtomicInteger.
  private int getAndIncrAtomicInteger(AtomicInteger atomicInt, int reset) {
    for (;;) {
      int current = atomicInt.get();
      int next = (current + 1);
      if (next == reset) {
        next = 0;
      }
      if (atomicInt.compareAndSet(current, next)) return current;
    }
  }

  @Override
  public void init(Configuration config, String providerId) {
    int regionGroupNumber = config.getInt(NUM_REGION_GROUPS, DEFAULT_NUM_REGION_GROUPS);
    groupNames = new String[regionGroupNumber];
    for (int i = 0; i < regionGroupNumber; i++) {
      groupNames[i] = providerId + GROUP_NAME_DELIMITER + "regiongroup-" + i;
    }
    FSHLog.setDefaultSyncerCount(FSHLog.getDefaultSyncerCount() / regionGroupNumber + 1);
  }
<<<<<<< HEAD

  @Override
  public WAL.ServiceLevel getServiceLevel() {
    return WAL.ServiceLevel.GROUP;
  }

=======
>>>>>>> a88888d1
}<|MERGE_RESOLUTION|>--- conflicted
+++ resolved
@@ -24,7 +24,6 @@
 import java.util.concurrent.atomic.AtomicInteger;
 
 import org.apache.hadoop.conf.Configuration;
-import org.apache.hadoop.hbase.regionserver.wal.FSHLog;
 import org.apache.yetus.audience.InterfaceAudience;
 import org.apache.hadoop.hbase.util.Bytes;
 import org.apache.hadoop.hbase.wal.RegionGroupingProvider.RegionGroupingStrategy;
@@ -69,15 +68,10 @@
     for (int i = 0; i < regionGroupNumber; i++) {
       groupNames[i] = providerId + GROUP_NAME_DELIMITER + "regiongroup-" + i;
     }
-    FSHLog.setDefaultSyncerCount(FSHLog.getDefaultSyncerCount() / regionGroupNumber + 1);
   }
-<<<<<<< HEAD
 
   @Override
   public WAL.ServiceLevel getServiceLevel() {
     return WAL.ServiceLevel.GROUP;
   }
-
-=======
->>>>>>> a88888d1
 }