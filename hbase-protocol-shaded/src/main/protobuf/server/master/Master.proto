--- conflicted
+++ resolved
@@ -1212,13 +1212,11 @@
   rpc ModifyColumnStoreFileTracker(ModifyColumnStoreFileTrackerRequest)
     returns(ModifyColumnStoreFileTrackerResponse);
 
-<<<<<<< HEAD
+  rpc FlushMasterStore(FlushMasterStoreRequest)
+    returns(FlushMasterStoreResponse);
+
   rpc FlushTable(FlushTableRequest)
     returns(FlushTableResponse);
-=======
-  rpc FlushMasterStore(FlushMasterStoreRequest)
-    returns(FlushMasterStoreResponse);
->>>>>>> 724bf783
 }
 
 // HBCK Service definitions.
