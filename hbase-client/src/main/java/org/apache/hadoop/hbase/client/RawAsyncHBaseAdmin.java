/*
 * Licensed to the Apache Software Foundation (ASF) under one
 * or more contributor license agreements.  See the NOTICE file
 * distributed with this work for additional information
 * regarding copyright ownership.  The ASF licenses this file
 * to you under the Apache License, Version 2.0 (the
 * "License"); you may not use this file except in compliance
 * with the License.  You may obtain a copy of the License at
 *
 *     http://www.apache.org/licenses/LICENSE-2.0
 *
 * Unless required by applicable law or agreed to in writing, software
 * distributed under the License is distributed on an "AS IS" BASIS,
 * WITHOUT WARRANTIES OR CONDITIONS OF ANY KIND, either express or implied.
 * See the License for the specific language governing permissions and
 * limitations under the License.
 */
package org.apache.hadoop.hbase.client;

import static org.apache.hadoop.hbase.HConstants.HIGH_QOS;
import static org.apache.hadoop.hbase.TableName.META_TABLE_NAME;
import static org.apache.hadoop.hbase.util.FutureUtils.addListener;
import static org.apache.hadoop.hbase.util.FutureUtils.unwrapCompletionException;

import edu.umd.cs.findbugs.annotations.Nullable;
import java.io.IOException;
import java.util.ArrayList;
import java.util.Arrays;
import java.util.Collections;
import java.util.EnumSet;
import java.util.HashMap;
import java.util.List;
import java.util.Map;
import java.util.Optional;
import java.util.Set;
import java.util.concurrent.CompletableFuture;
import java.util.concurrent.ConcurrentHashMap;
import java.util.concurrent.ConcurrentLinkedQueue;
import java.util.concurrent.TimeUnit;
import java.util.concurrent.atomic.AtomicReference;
import java.util.function.BiConsumer;
import java.util.function.Consumer;
import java.util.function.Function;
import java.util.function.Supplier;
import java.util.regex.Pattern;
import java.util.stream.Collectors;
import java.util.stream.Stream;
import org.apache.hadoop.conf.Configuration;
import org.apache.hadoop.hbase.CacheEvictionStats;
import org.apache.hadoop.hbase.CacheEvictionStatsAggregator;
import org.apache.hadoop.hbase.CatalogFamilyFormat;
import org.apache.hadoop.hbase.ClientMetaTableAccessor;
import org.apache.hadoop.hbase.ClusterMetrics;
import org.apache.hadoop.hbase.ClusterMetrics.Option;
import org.apache.hadoop.hbase.ClusterMetricsBuilder;
import org.apache.hadoop.hbase.DoNotRetryIOException;
import org.apache.hadoop.hbase.HConstants;
import org.apache.hadoop.hbase.HRegionLocation;
import org.apache.hadoop.hbase.NamespaceDescriptor;
import org.apache.hadoop.hbase.RegionLocations;
import org.apache.hadoop.hbase.RegionMetrics;
import org.apache.hadoop.hbase.RegionMetricsBuilder;
import org.apache.hadoop.hbase.ServerName;
import org.apache.hadoop.hbase.TableExistsException;
import org.apache.hadoop.hbase.TableName;
import org.apache.hadoop.hbase.TableNotDisabledException;
import org.apache.hadoop.hbase.TableNotEnabledException;
import org.apache.hadoop.hbase.TableNotFoundException;
import org.apache.hadoop.hbase.UnknownRegionException;
import org.apache.hadoop.hbase.client.AsyncRpcRetryingCallerFactory.AdminRequestCallerBuilder;
import org.apache.hadoop.hbase.client.AsyncRpcRetryingCallerFactory.MasterRequestCallerBuilder;
import org.apache.hadoop.hbase.client.AsyncRpcRetryingCallerFactory.ServerRequestCallerBuilder;
import org.apache.hadoop.hbase.client.Scan.ReadType;
import org.apache.hadoop.hbase.client.replication.ReplicationPeerConfigUtil;
import org.apache.hadoop.hbase.client.replication.TableCFs;
import org.apache.hadoop.hbase.client.security.SecurityCapability;
import org.apache.hadoop.hbase.exceptions.DeserializationException;
import org.apache.hadoop.hbase.ipc.HBaseRpcController;
import org.apache.hadoop.hbase.net.Address;
import org.apache.hadoop.hbase.quotas.QuotaFilter;
import org.apache.hadoop.hbase.quotas.QuotaSettings;
import org.apache.hadoop.hbase.quotas.QuotaTableUtil;
import org.apache.hadoop.hbase.quotas.SpaceQuotaSnapshot;
import org.apache.hadoop.hbase.replication.ReplicationException;
import org.apache.hadoop.hbase.replication.ReplicationPeerConfig;
import org.apache.hadoop.hbase.replication.ReplicationPeerDescription;
import org.apache.hadoop.hbase.replication.SyncReplicationState;
import org.apache.hadoop.hbase.rsgroup.RSGroupInfo;
import org.apache.hadoop.hbase.security.access.GetUserPermissionsRequest;
import org.apache.hadoop.hbase.security.access.Permission;
import org.apache.hadoop.hbase.security.access.ShadedAccessControlUtil;
import org.apache.hadoop.hbase.security.access.UserPermission;
import org.apache.hadoop.hbase.snapshot.ClientSnapshotDescriptionUtils;
import org.apache.hadoop.hbase.snapshot.RestoreSnapshotException;
import org.apache.hadoop.hbase.snapshot.SnapshotCreationException;
import org.apache.hadoop.hbase.util.Bytes;
import org.apache.hadoop.hbase.util.EnvironmentEdgeManager;
import org.apache.hadoop.hbase.util.ForeignExceptionUtil;
import org.apache.hadoop.hbase.util.Pair;
import org.apache.yetus.audience.InterfaceAudience;
import org.slf4j.Logger;
import org.slf4j.LoggerFactory;

import org.apache.hbase.thirdparty.com.google.common.base.Preconditions;
import org.apache.hbase.thirdparty.com.google.protobuf.Message;
import org.apache.hbase.thirdparty.com.google.protobuf.RpcCallback;
import org.apache.hbase.thirdparty.com.google.protobuf.RpcChannel;
import org.apache.hbase.thirdparty.io.netty.util.HashedWheelTimer;
import org.apache.hbase.thirdparty.io.netty.util.Timeout;
import org.apache.hbase.thirdparty.io.netty.util.TimerTask;
import org.apache.hbase.thirdparty.org.apache.commons.collections4.CollectionUtils;

import org.apache.hadoop.hbase.shaded.protobuf.ProtobufUtil;
import org.apache.hadoop.hbase.shaded.protobuf.RequestConverter;
import org.apache.hadoop.hbase.shaded.protobuf.generated.AccessControlProtos;
import org.apache.hadoop.hbase.shaded.protobuf.generated.AccessControlProtos.GetUserPermissionsResponse;
import org.apache.hadoop.hbase.shaded.protobuf.generated.AccessControlProtos.GrantRequest;
import org.apache.hadoop.hbase.shaded.protobuf.generated.AccessControlProtos.GrantResponse;
import org.apache.hadoop.hbase.shaded.protobuf.generated.AccessControlProtos.HasUserPermissionsRequest;
import org.apache.hadoop.hbase.shaded.protobuf.generated.AccessControlProtos.HasUserPermissionsResponse;
import org.apache.hadoop.hbase.shaded.protobuf.generated.AccessControlProtos.RevokeRequest;
import org.apache.hadoop.hbase.shaded.protobuf.generated.AccessControlProtos.RevokeResponse;
import org.apache.hadoop.hbase.shaded.protobuf.generated.AdminProtos.AdminService;
import org.apache.hadoop.hbase.shaded.protobuf.generated.AdminProtos.ClearCompactionQueuesRequest;
import org.apache.hadoop.hbase.shaded.protobuf.generated.AdminProtos.ClearCompactionQueuesResponse;
import org.apache.hadoop.hbase.shaded.protobuf.generated.AdminProtos.ClearRegionBlockCacheRequest;
import org.apache.hadoop.hbase.shaded.protobuf.generated.AdminProtos.ClearRegionBlockCacheResponse;
import org.apache.hadoop.hbase.shaded.protobuf.generated.AdminProtos.CompactRegionRequest;
import org.apache.hadoop.hbase.shaded.protobuf.generated.AdminProtos.CompactRegionResponse;
import org.apache.hadoop.hbase.shaded.protobuf.generated.AdminProtos.CompactionSwitchRequest;
import org.apache.hadoop.hbase.shaded.protobuf.generated.AdminProtos.CompactionSwitchResponse;
import org.apache.hadoop.hbase.shaded.protobuf.generated.AdminProtos.FlushRegionRequest;
import org.apache.hadoop.hbase.shaded.protobuf.generated.AdminProtos.FlushRegionResponse;
import org.apache.hadoop.hbase.shaded.protobuf.generated.AdminProtos.GetOnlineRegionRequest;
import org.apache.hadoop.hbase.shaded.protobuf.generated.AdminProtos.GetOnlineRegionResponse;
import org.apache.hadoop.hbase.shaded.protobuf.generated.AdminProtos.GetRegionInfoRequest;
import org.apache.hadoop.hbase.shaded.protobuf.generated.AdminProtos.GetRegionInfoResponse;
import org.apache.hadoop.hbase.shaded.protobuf.generated.AdminProtos.GetRegionLoadRequest;
import org.apache.hadoop.hbase.shaded.protobuf.generated.AdminProtos.GetRegionLoadResponse;
import org.apache.hadoop.hbase.shaded.protobuf.generated.AdminProtos.RollWALWriterRequest;
import org.apache.hadoop.hbase.shaded.protobuf.generated.AdminProtos.RollWALWriterResponse;
import org.apache.hadoop.hbase.shaded.protobuf.generated.AdminProtos.StopServerRequest;
import org.apache.hadoop.hbase.shaded.protobuf.generated.AdminProtos.StopServerResponse;
import org.apache.hadoop.hbase.shaded.protobuf.generated.AdminProtos.UpdateConfigurationRequest;
import org.apache.hadoop.hbase.shaded.protobuf.generated.AdminProtos.UpdateConfigurationResponse;
import org.apache.hadoop.hbase.shaded.protobuf.generated.HBaseProtos;
import org.apache.hadoop.hbase.shaded.protobuf.generated.HBaseProtos.NameStringPair;
import org.apache.hadoop.hbase.shaded.protobuf.generated.HBaseProtos.ProcedureDescription;
import org.apache.hadoop.hbase.shaded.protobuf.generated.HBaseProtos.RegionSpecifier.RegionSpecifierType;
import org.apache.hadoop.hbase.shaded.protobuf.generated.HBaseProtos.TableSchema;
import org.apache.hadoop.hbase.shaded.protobuf.generated.MasterProtos;
import org.apache.hadoop.hbase.shaded.protobuf.generated.MasterProtos.AbortProcedureRequest;
import org.apache.hadoop.hbase.shaded.protobuf.generated.MasterProtos.AbortProcedureResponse;
import org.apache.hadoop.hbase.shaded.protobuf.generated.MasterProtos.AddColumnRequest;
import org.apache.hadoop.hbase.shaded.protobuf.generated.MasterProtos.AddColumnResponse;
import org.apache.hadoop.hbase.shaded.protobuf.generated.MasterProtos.AssignRegionRequest;
import org.apache.hadoop.hbase.shaded.protobuf.generated.MasterProtos.AssignRegionResponse;
import org.apache.hadoop.hbase.shaded.protobuf.generated.MasterProtos.ClearDeadServersRequest;
import org.apache.hadoop.hbase.shaded.protobuf.generated.MasterProtos.ClearDeadServersResponse;
import org.apache.hadoop.hbase.shaded.protobuf.generated.MasterProtos.CreateNamespaceRequest;
import org.apache.hadoop.hbase.shaded.protobuf.generated.MasterProtos.CreateNamespaceResponse;
import org.apache.hadoop.hbase.shaded.protobuf.generated.MasterProtos.CreateTableRequest;
import org.apache.hadoop.hbase.shaded.protobuf.generated.MasterProtos.CreateTableResponse;
import org.apache.hadoop.hbase.shaded.protobuf.generated.MasterProtos.DecommissionRegionServersRequest;
import org.apache.hadoop.hbase.shaded.protobuf.generated.MasterProtos.DecommissionRegionServersResponse;
import org.apache.hadoop.hbase.shaded.protobuf.generated.MasterProtos.DeleteColumnRequest;
import org.apache.hadoop.hbase.shaded.protobuf.generated.MasterProtos.DeleteColumnResponse;
import org.apache.hadoop.hbase.shaded.protobuf.generated.MasterProtos.DeleteNamespaceRequest;
import org.apache.hadoop.hbase.shaded.protobuf.generated.MasterProtos.DeleteNamespaceResponse;
import org.apache.hadoop.hbase.shaded.protobuf.generated.MasterProtos.DeleteSnapshotRequest;
import org.apache.hadoop.hbase.shaded.protobuf.generated.MasterProtos.DeleteSnapshotResponse;
import org.apache.hadoop.hbase.shaded.protobuf.generated.MasterProtos.DeleteTableRequest;
import org.apache.hadoop.hbase.shaded.protobuf.generated.MasterProtos.DeleteTableResponse;
import org.apache.hadoop.hbase.shaded.protobuf.generated.MasterProtos.DisableTableRequest;
import org.apache.hadoop.hbase.shaded.protobuf.generated.MasterProtos.DisableTableResponse;
import org.apache.hadoop.hbase.shaded.protobuf.generated.MasterProtos.EnableCatalogJanitorRequest;
import org.apache.hadoop.hbase.shaded.protobuf.generated.MasterProtos.EnableCatalogJanitorResponse;
import org.apache.hadoop.hbase.shaded.protobuf.generated.MasterProtos.EnableTableRequest;
import org.apache.hadoop.hbase.shaded.protobuf.generated.MasterProtos.EnableTableResponse;
import org.apache.hadoop.hbase.shaded.protobuf.generated.MasterProtos.ExecProcedureRequest;
import org.apache.hadoop.hbase.shaded.protobuf.generated.MasterProtos.ExecProcedureResponse;
<<<<<<< HEAD
import org.apache.hadoop.hbase.shaded.protobuf.generated.MasterProtos.FlushTableRequest;
import org.apache.hadoop.hbase.shaded.protobuf.generated.MasterProtos.FlushTableResponse;
=======
import org.apache.hadoop.hbase.shaded.protobuf.generated.MasterProtos.FlushMasterStoreRequest;
import org.apache.hadoop.hbase.shaded.protobuf.generated.MasterProtos.FlushMasterStoreResponse;
>>>>>>> 724bf783
import org.apache.hadoop.hbase.shaded.protobuf.generated.MasterProtos.GetClusterStatusRequest;
import org.apache.hadoop.hbase.shaded.protobuf.generated.MasterProtos.GetClusterStatusResponse;
import org.apache.hadoop.hbase.shaded.protobuf.generated.MasterProtos.GetCompletedSnapshotsRequest;
import org.apache.hadoop.hbase.shaded.protobuf.generated.MasterProtos.GetCompletedSnapshotsResponse;
import org.apache.hadoop.hbase.shaded.protobuf.generated.MasterProtos.GetLocksRequest;
import org.apache.hadoop.hbase.shaded.protobuf.generated.MasterProtos.GetLocksResponse;
import org.apache.hadoop.hbase.shaded.protobuf.generated.MasterProtos.GetNamespaceDescriptorRequest;
import org.apache.hadoop.hbase.shaded.protobuf.generated.MasterProtos.GetNamespaceDescriptorResponse;
import org.apache.hadoop.hbase.shaded.protobuf.generated.MasterProtos.GetProcedureResultRequest;
import org.apache.hadoop.hbase.shaded.protobuf.generated.MasterProtos.GetProcedureResultResponse;
import org.apache.hadoop.hbase.shaded.protobuf.generated.MasterProtos.GetProceduresRequest;
import org.apache.hadoop.hbase.shaded.protobuf.generated.MasterProtos.GetProceduresResponse;
import org.apache.hadoop.hbase.shaded.protobuf.generated.MasterProtos.GetTableDescriptorsRequest;
import org.apache.hadoop.hbase.shaded.protobuf.generated.MasterProtos.GetTableDescriptorsResponse;
import org.apache.hadoop.hbase.shaded.protobuf.generated.MasterProtos.GetTableNamesRequest;
import org.apache.hadoop.hbase.shaded.protobuf.generated.MasterProtos.GetTableNamesResponse;
import org.apache.hadoop.hbase.shaded.protobuf.generated.MasterProtos.IsBalancerEnabledRequest;
import org.apache.hadoop.hbase.shaded.protobuf.generated.MasterProtos.IsBalancerEnabledResponse;
import org.apache.hadoop.hbase.shaded.protobuf.generated.MasterProtos.IsCatalogJanitorEnabledRequest;
import org.apache.hadoop.hbase.shaded.protobuf.generated.MasterProtos.IsCatalogJanitorEnabledResponse;
import org.apache.hadoop.hbase.shaded.protobuf.generated.MasterProtos.IsCleanerChoreEnabledRequest;
import org.apache.hadoop.hbase.shaded.protobuf.generated.MasterProtos.IsCleanerChoreEnabledResponse;
import org.apache.hadoop.hbase.shaded.protobuf.generated.MasterProtos.IsInMaintenanceModeRequest;
import org.apache.hadoop.hbase.shaded.protobuf.generated.MasterProtos.IsInMaintenanceModeResponse;
import org.apache.hadoop.hbase.shaded.protobuf.generated.MasterProtos.IsNormalizerEnabledRequest;
import org.apache.hadoop.hbase.shaded.protobuf.generated.MasterProtos.IsNormalizerEnabledResponse;
import org.apache.hadoop.hbase.shaded.protobuf.generated.MasterProtos.IsProcedureDoneRequest;
import org.apache.hadoop.hbase.shaded.protobuf.generated.MasterProtos.IsProcedureDoneResponse;
import org.apache.hadoop.hbase.shaded.protobuf.generated.MasterProtos.IsRpcThrottleEnabledRequest;
import org.apache.hadoop.hbase.shaded.protobuf.generated.MasterProtos.IsRpcThrottleEnabledResponse;
import org.apache.hadoop.hbase.shaded.protobuf.generated.MasterProtos.IsSnapshotCleanupEnabledResponse;
import org.apache.hadoop.hbase.shaded.protobuf.generated.MasterProtos.IsSnapshotDoneRequest;
import org.apache.hadoop.hbase.shaded.protobuf.generated.MasterProtos.IsSnapshotDoneResponse;
import org.apache.hadoop.hbase.shaded.protobuf.generated.MasterProtos.IsSplitOrMergeEnabledRequest;
import org.apache.hadoop.hbase.shaded.protobuf.generated.MasterProtos.IsSplitOrMergeEnabledResponse;
import org.apache.hadoop.hbase.shaded.protobuf.generated.MasterProtos.ListDecommissionedRegionServersRequest;
import org.apache.hadoop.hbase.shaded.protobuf.generated.MasterProtos.ListDecommissionedRegionServersResponse;
import org.apache.hadoop.hbase.shaded.protobuf.generated.MasterProtos.ListNamespaceDescriptorsRequest;
import org.apache.hadoop.hbase.shaded.protobuf.generated.MasterProtos.ListNamespaceDescriptorsResponse;
import org.apache.hadoop.hbase.shaded.protobuf.generated.MasterProtos.ListNamespacesRequest;
import org.apache.hadoop.hbase.shaded.protobuf.generated.MasterProtos.ListNamespacesResponse;
import org.apache.hadoop.hbase.shaded.protobuf.generated.MasterProtos.ListTableDescriptorsByNamespaceRequest;
import org.apache.hadoop.hbase.shaded.protobuf.generated.MasterProtos.ListTableDescriptorsByNamespaceResponse;
import org.apache.hadoop.hbase.shaded.protobuf.generated.MasterProtos.ListTableNamesByNamespaceRequest;
import org.apache.hadoop.hbase.shaded.protobuf.generated.MasterProtos.ListTableNamesByNamespaceResponse;
import org.apache.hadoop.hbase.shaded.protobuf.generated.MasterProtos.MajorCompactionTimestampForRegionRequest;
import org.apache.hadoop.hbase.shaded.protobuf.generated.MasterProtos.MajorCompactionTimestampRequest;
import org.apache.hadoop.hbase.shaded.protobuf.generated.MasterProtos.MajorCompactionTimestampResponse;
import org.apache.hadoop.hbase.shaded.protobuf.generated.MasterProtos.MasterService;
import org.apache.hadoop.hbase.shaded.protobuf.generated.MasterProtos.MergeTableRegionsRequest;
import org.apache.hadoop.hbase.shaded.protobuf.generated.MasterProtos.MergeTableRegionsResponse;
import org.apache.hadoop.hbase.shaded.protobuf.generated.MasterProtos.ModifyColumnRequest;
import org.apache.hadoop.hbase.shaded.protobuf.generated.MasterProtos.ModifyColumnResponse;
import org.apache.hadoop.hbase.shaded.protobuf.generated.MasterProtos.ModifyColumnStoreFileTrackerRequest;
import org.apache.hadoop.hbase.shaded.protobuf.generated.MasterProtos.ModifyColumnStoreFileTrackerResponse;
import org.apache.hadoop.hbase.shaded.protobuf.generated.MasterProtos.ModifyNamespaceRequest;
import org.apache.hadoop.hbase.shaded.protobuf.generated.MasterProtos.ModifyNamespaceResponse;
import org.apache.hadoop.hbase.shaded.protobuf.generated.MasterProtos.ModifyTableRequest;
import org.apache.hadoop.hbase.shaded.protobuf.generated.MasterProtos.ModifyTableResponse;
import org.apache.hadoop.hbase.shaded.protobuf.generated.MasterProtos.ModifyTableStoreFileTrackerRequest;
import org.apache.hadoop.hbase.shaded.protobuf.generated.MasterProtos.ModifyTableStoreFileTrackerResponse;
import org.apache.hadoop.hbase.shaded.protobuf.generated.MasterProtos.MoveRegionRequest;
import org.apache.hadoop.hbase.shaded.protobuf.generated.MasterProtos.MoveRegionResponse;
import org.apache.hadoop.hbase.shaded.protobuf.generated.MasterProtos.NormalizeRequest;
import org.apache.hadoop.hbase.shaded.protobuf.generated.MasterProtos.NormalizeResponse;
import org.apache.hadoop.hbase.shaded.protobuf.generated.MasterProtos.OfflineRegionRequest;
import org.apache.hadoop.hbase.shaded.protobuf.generated.MasterProtos.OfflineRegionResponse;
import org.apache.hadoop.hbase.shaded.protobuf.generated.MasterProtos.RecommissionRegionServerRequest;
import org.apache.hadoop.hbase.shaded.protobuf.generated.MasterProtos.RecommissionRegionServerResponse;
import org.apache.hadoop.hbase.shaded.protobuf.generated.MasterProtos.RestoreSnapshotRequest;
import org.apache.hadoop.hbase.shaded.protobuf.generated.MasterProtos.RestoreSnapshotResponse;
import org.apache.hadoop.hbase.shaded.protobuf.generated.MasterProtos.RunCatalogScanRequest;
import org.apache.hadoop.hbase.shaded.protobuf.generated.MasterProtos.RunCatalogScanResponse;
import org.apache.hadoop.hbase.shaded.protobuf.generated.MasterProtos.RunCleanerChoreRequest;
import org.apache.hadoop.hbase.shaded.protobuf.generated.MasterProtos.RunCleanerChoreResponse;
import org.apache.hadoop.hbase.shaded.protobuf.generated.MasterProtos.SecurityCapabilitiesRequest;
import org.apache.hadoop.hbase.shaded.protobuf.generated.MasterProtos.SecurityCapabilitiesResponse;
import org.apache.hadoop.hbase.shaded.protobuf.generated.MasterProtos.SetBalancerRunningRequest;
import org.apache.hadoop.hbase.shaded.protobuf.generated.MasterProtos.SetBalancerRunningResponse;
import org.apache.hadoop.hbase.shaded.protobuf.generated.MasterProtos.SetCleanerChoreRunningRequest;
import org.apache.hadoop.hbase.shaded.protobuf.generated.MasterProtos.SetCleanerChoreRunningResponse;
import org.apache.hadoop.hbase.shaded.protobuf.generated.MasterProtos.SetNormalizerRunningRequest;
import org.apache.hadoop.hbase.shaded.protobuf.generated.MasterProtos.SetNormalizerRunningResponse;
import org.apache.hadoop.hbase.shaded.protobuf.generated.MasterProtos.SetQuotaRequest;
import org.apache.hadoop.hbase.shaded.protobuf.generated.MasterProtos.SetQuotaResponse;
import org.apache.hadoop.hbase.shaded.protobuf.generated.MasterProtos.SetSnapshotCleanupResponse;
import org.apache.hadoop.hbase.shaded.protobuf.generated.MasterProtos.SetSplitOrMergeEnabledRequest;
import org.apache.hadoop.hbase.shaded.protobuf.generated.MasterProtos.SetSplitOrMergeEnabledResponse;
import org.apache.hadoop.hbase.shaded.protobuf.generated.MasterProtos.ShutdownRequest;
import org.apache.hadoop.hbase.shaded.protobuf.generated.MasterProtos.ShutdownResponse;
import org.apache.hadoop.hbase.shaded.protobuf.generated.MasterProtos.SnapshotRequest;
import org.apache.hadoop.hbase.shaded.protobuf.generated.MasterProtos.SnapshotResponse;
import org.apache.hadoop.hbase.shaded.protobuf.generated.MasterProtos.SplitTableRegionRequest;
import org.apache.hadoop.hbase.shaded.protobuf.generated.MasterProtos.SplitTableRegionResponse;
import org.apache.hadoop.hbase.shaded.protobuf.generated.MasterProtos.StopMasterRequest;
import org.apache.hadoop.hbase.shaded.protobuf.generated.MasterProtos.StopMasterResponse;
import org.apache.hadoop.hbase.shaded.protobuf.generated.MasterProtos.SwitchExceedThrottleQuotaRequest;
import org.apache.hadoop.hbase.shaded.protobuf.generated.MasterProtos.SwitchExceedThrottleQuotaResponse;
import org.apache.hadoop.hbase.shaded.protobuf.generated.MasterProtos.SwitchRpcThrottleRequest;
import org.apache.hadoop.hbase.shaded.protobuf.generated.MasterProtos.SwitchRpcThrottleResponse;
import org.apache.hadoop.hbase.shaded.protobuf.generated.MasterProtos.TruncateTableRequest;
import org.apache.hadoop.hbase.shaded.protobuf.generated.MasterProtos.TruncateTableResponse;
import org.apache.hadoop.hbase.shaded.protobuf.generated.MasterProtos.UnassignRegionRequest;
import org.apache.hadoop.hbase.shaded.protobuf.generated.MasterProtos.UnassignRegionResponse;
import org.apache.hadoop.hbase.shaded.protobuf.generated.QuotaProtos.GetQuotaStatesRequest;
import org.apache.hadoop.hbase.shaded.protobuf.generated.QuotaProtos.GetQuotaStatesResponse;
import org.apache.hadoop.hbase.shaded.protobuf.generated.QuotaProtos.GetSpaceQuotaRegionSizesRequest;
import org.apache.hadoop.hbase.shaded.protobuf.generated.QuotaProtos.GetSpaceQuotaRegionSizesResponse;
import org.apache.hadoop.hbase.shaded.protobuf.generated.QuotaProtos.GetSpaceQuotaRegionSizesResponse.RegionSizes;
import org.apache.hadoop.hbase.shaded.protobuf.generated.QuotaProtos.GetSpaceQuotaSnapshotsRequest;
import org.apache.hadoop.hbase.shaded.protobuf.generated.QuotaProtos.GetSpaceQuotaSnapshotsResponse;
import org.apache.hadoop.hbase.shaded.protobuf.generated.RSGroupAdminProtos.AddRSGroupRequest;
import org.apache.hadoop.hbase.shaded.protobuf.generated.RSGroupAdminProtos.AddRSGroupResponse;
import org.apache.hadoop.hbase.shaded.protobuf.generated.RSGroupAdminProtos.BalanceRSGroupRequest;
import org.apache.hadoop.hbase.shaded.protobuf.generated.RSGroupAdminProtos.BalanceRSGroupResponse;
import org.apache.hadoop.hbase.shaded.protobuf.generated.RSGroupAdminProtos.GetConfiguredNamespacesAndTablesInRSGroupRequest;
import org.apache.hadoop.hbase.shaded.protobuf.generated.RSGroupAdminProtos.GetConfiguredNamespacesAndTablesInRSGroupResponse;
import org.apache.hadoop.hbase.shaded.protobuf.generated.RSGroupAdminProtos.GetRSGroupInfoOfServerRequest;
import org.apache.hadoop.hbase.shaded.protobuf.generated.RSGroupAdminProtos.GetRSGroupInfoOfServerResponse;
import org.apache.hadoop.hbase.shaded.protobuf.generated.RSGroupAdminProtos.GetRSGroupInfoOfTableRequest;
import org.apache.hadoop.hbase.shaded.protobuf.generated.RSGroupAdminProtos.GetRSGroupInfoOfTableResponse;
import org.apache.hadoop.hbase.shaded.protobuf.generated.RSGroupAdminProtos.GetRSGroupInfoRequest;
import org.apache.hadoop.hbase.shaded.protobuf.generated.RSGroupAdminProtos.GetRSGroupInfoResponse;
import org.apache.hadoop.hbase.shaded.protobuf.generated.RSGroupAdminProtos.ListRSGroupInfosRequest;
import org.apache.hadoop.hbase.shaded.protobuf.generated.RSGroupAdminProtos.ListRSGroupInfosResponse;
import org.apache.hadoop.hbase.shaded.protobuf.generated.RSGroupAdminProtos.ListTablesInRSGroupRequest;
import org.apache.hadoop.hbase.shaded.protobuf.generated.RSGroupAdminProtos.ListTablesInRSGroupResponse;
import org.apache.hadoop.hbase.shaded.protobuf.generated.RSGroupAdminProtos.MoveServersRequest;
import org.apache.hadoop.hbase.shaded.protobuf.generated.RSGroupAdminProtos.MoveServersResponse;
import org.apache.hadoop.hbase.shaded.protobuf.generated.RSGroupAdminProtos.RemoveRSGroupRequest;
import org.apache.hadoop.hbase.shaded.protobuf.generated.RSGroupAdminProtos.RemoveRSGroupResponse;
import org.apache.hadoop.hbase.shaded.protobuf.generated.RSGroupAdminProtos.RemoveServersRequest;
import org.apache.hadoop.hbase.shaded.protobuf.generated.RSGroupAdminProtos.RemoveServersResponse;
import org.apache.hadoop.hbase.shaded.protobuf.generated.RSGroupAdminProtos.RenameRSGroupRequest;
import org.apache.hadoop.hbase.shaded.protobuf.generated.RSGroupAdminProtos.RenameRSGroupResponse;
import org.apache.hadoop.hbase.shaded.protobuf.generated.RSGroupAdminProtos.UpdateRSGroupConfigRequest;
import org.apache.hadoop.hbase.shaded.protobuf.generated.RSGroupAdminProtos.UpdateRSGroupConfigResponse;
import org.apache.hadoop.hbase.shaded.protobuf.generated.ReplicationProtos.AddReplicationPeerRequest;
import org.apache.hadoop.hbase.shaded.protobuf.generated.ReplicationProtos.AddReplicationPeerResponse;
import org.apache.hadoop.hbase.shaded.protobuf.generated.ReplicationProtos.DisableReplicationPeerRequest;
import org.apache.hadoop.hbase.shaded.protobuf.generated.ReplicationProtos.DisableReplicationPeerResponse;
import org.apache.hadoop.hbase.shaded.protobuf.generated.ReplicationProtos.EnableReplicationPeerRequest;
import org.apache.hadoop.hbase.shaded.protobuf.generated.ReplicationProtos.EnableReplicationPeerResponse;
import org.apache.hadoop.hbase.shaded.protobuf.generated.ReplicationProtos.GetReplicationPeerConfigRequest;
import org.apache.hadoop.hbase.shaded.protobuf.generated.ReplicationProtos.GetReplicationPeerConfigResponse;
import org.apache.hadoop.hbase.shaded.protobuf.generated.ReplicationProtos.ListReplicationPeersRequest;
import org.apache.hadoop.hbase.shaded.protobuf.generated.ReplicationProtos.ListReplicationPeersResponse;
import org.apache.hadoop.hbase.shaded.protobuf.generated.ReplicationProtos.RemoveReplicationPeerRequest;
import org.apache.hadoop.hbase.shaded.protobuf.generated.ReplicationProtos.RemoveReplicationPeerResponse;
import org.apache.hadoop.hbase.shaded.protobuf.generated.ReplicationProtos.TransitReplicationPeerSyncReplicationStateRequest;
import org.apache.hadoop.hbase.shaded.protobuf.generated.ReplicationProtos.TransitReplicationPeerSyncReplicationStateResponse;
import org.apache.hadoop.hbase.shaded.protobuf.generated.ReplicationProtos.UpdateReplicationPeerConfigRequest;
import org.apache.hadoop.hbase.shaded.protobuf.generated.ReplicationProtos.UpdateReplicationPeerConfigResponse;
import org.apache.hadoop.hbase.shaded.protobuf.generated.SnapshotProtos;

/**
 * The implementation of AsyncAdmin.
 * <p>
 * The word 'Raw' means that this is a low level class. The returned {@link CompletableFuture} will
 * be finished inside the rpc framework thread, which means that the callbacks registered to the
 * {@link CompletableFuture} will also be executed inside the rpc framework thread. So users who use
 * this class should not try to do time consuming tasks in the callbacks.
 * @since 2.0.0
 * @see AsyncHBaseAdmin
 * @see AsyncConnection#getAdmin()
 * @see AsyncConnection#getAdminBuilder()
 */
@InterfaceAudience.Private
class RawAsyncHBaseAdmin implements AsyncAdmin {

  public static final String FLUSH_TABLE_PROCEDURE_SIGNATURE = "flush-table-proc";

  private static final Logger LOG = LoggerFactory.getLogger(AsyncHBaseAdmin.class);

  private final AsyncConnectionImpl connection;

  private final HashedWheelTimer retryTimer;

  private final AsyncTable<AdvancedScanResultConsumer> metaTable;

  private final long rpcTimeoutNs;

  private final long operationTimeoutNs;

  private final long pauseNs;

  private final long pauseNsForServerOverloaded;

  private final int maxAttempts;

  private final int startLogErrorsCnt;

  private final NonceGenerator ng;

  RawAsyncHBaseAdmin(AsyncConnectionImpl connection, HashedWheelTimer retryTimer,
    AsyncAdminBuilderBase builder) {
    this.connection = connection;
    this.retryTimer = retryTimer;
    this.metaTable = connection.getTable(META_TABLE_NAME);
    this.rpcTimeoutNs = builder.rpcTimeoutNs;
    this.operationTimeoutNs = builder.operationTimeoutNs;
    this.pauseNs = builder.pauseNs;
    if (builder.pauseNsForServerOverloaded < builder.pauseNs) {
      LOG.warn(
        "Configured value of pauseNsForServerOverloaded is {} ms, which is less than"
          + " the normal pause value {} ms, use the greater one instead",
        TimeUnit.NANOSECONDS.toMillis(builder.pauseNsForServerOverloaded),
        TimeUnit.NANOSECONDS.toMillis(builder.pauseNs));
      this.pauseNsForServerOverloaded = builder.pauseNs;
    } else {
      this.pauseNsForServerOverloaded = builder.pauseNsForServerOverloaded;
    }
    this.maxAttempts = builder.maxAttempts;
    this.startLogErrorsCnt = builder.startLogErrorsCnt;
    this.ng = connection.getNonceGenerator();
  }

  <T> MasterRequestCallerBuilder<T> newMasterCaller() {
    return this.connection.callerFactory.<T> masterRequest()
      .rpcTimeout(rpcTimeoutNs, TimeUnit.NANOSECONDS)
      .operationTimeout(operationTimeoutNs, TimeUnit.NANOSECONDS)
      .pause(pauseNs, TimeUnit.NANOSECONDS)
      .pauseForServerOverloaded(pauseNsForServerOverloaded, TimeUnit.NANOSECONDS)
      .maxAttempts(maxAttempts).startLogErrorsCnt(startLogErrorsCnt);
  }

  private <T> AdminRequestCallerBuilder<T> newAdminCaller() {
    return this.connection.callerFactory.<T> adminRequest()
      .rpcTimeout(rpcTimeoutNs, TimeUnit.NANOSECONDS)
      .operationTimeout(operationTimeoutNs, TimeUnit.NANOSECONDS)
      .pause(pauseNs, TimeUnit.NANOSECONDS)
      .pauseForServerOverloaded(pauseNsForServerOverloaded, TimeUnit.NANOSECONDS)
      .maxAttempts(maxAttempts).startLogErrorsCnt(startLogErrorsCnt);
  }

  @FunctionalInterface
  private interface MasterRpcCall<RESP, REQ> {
    void call(MasterService.Interface stub, HBaseRpcController controller, REQ req,
      RpcCallback<RESP> done);
  }

  @FunctionalInterface
  private interface AdminRpcCall<RESP, REQ> {
    void call(AdminService.Interface stub, HBaseRpcController controller, REQ req,
      RpcCallback<RESP> done);
  }

  @FunctionalInterface
  private interface Converter<D, S> {
    D convert(S src) throws IOException;
  }

  private <PREQ, PRESP, RESP> CompletableFuture<RESP> call(HBaseRpcController controller,
    MasterService.Interface stub, PREQ preq, MasterRpcCall<PRESP, PREQ> rpcCall,
    Converter<RESP, PRESP> respConverter) {
    CompletableFuture<RESP> future = new CompletableFuture<>();
    rpcCall.call(stub, controller, preq, new RpcCallback<PRESP>() {

      @Override
      public void run(PRESP resp) {
        if (controller.failed()) {
          future.completeExceptionally(controller.getFailed());
        } else {
          try {
            future.complete(respConverter.convert(resp));
          } catch (IOException e) {
            future.completeExceptionally(e);
          }
        }
      }
    });
    return future;
  }

  private <PREQ, PRESP, RESP> CompletableFuture<RESP> adminCall(HBaseRpcController controller,
    AdminService.Interface stub, PREQ preq, AdminRpcCall<PRESP, PREQ> rpcCall,
    Converter<RESP, PRESP> respConverter) {
    CompletableFuture<RESP> future = new CompletableFuture<>();
    rpcCall.call(stub, controller, preq, new RpcCallback<PRESP>() {

      @Override
      public void run(PRESP resp) {
        if (controller.failed()) {
          future.completeExceptionally(controller.getFailed());
        } else {
          try {
            future.complete(respConverter.convert(resp));
          } catch (IOException e) {
            future.completeExceptionally(e);
          }
        }
      }
    });
    return future;
  }

  private <PREQ, PRESP> CompletableFuture<Void> procedureCall(PREQ preq,
    MasterRpcCall<PRESP, PREQ> rpcCall, Converter<Long, PRESP> respConverter,
    ProcedureBiConsumer consumer) {
    return procedureCall(b -> {
    }, preq, rpcCall, respConverter, consumer);
  }

  private <PREQ, PRESP> CompletableFuture<Void> procedureCall(TableName tableName, PREQ preq,
    MasterRpcCall<PRESP, PREQ> rpcCall, Converter<Long, PRESP> respConverter,
    ProcedureBiConsumer consumer) {
    return procedureCall(b -> b.priority(tableName), preq, rpcCall, respConverter, consumer);
  }

  private <PREQ, PRESP> CompletableFuture<Void> procedureCall(
    Consumer<MasterRequestCallerBuilder<?>> prioritySetter, PREQ preq,
    MasterRpcCall<PRESP, PREQ> rpcCall, Converter<Long, PRESP> respConverter,
    ProcedureBiConsumer consumer) {
    MasterRequestCallerBuilder<Long> builder = this.<Long> newMasterCaller().action((controller,
      stub) -> this.<PREQ, PRESP, Long> call(controller, stub, preq, rpcCall, respConverter));
    prioritySetter.accept(builder);
    CompletableFuture<Long> procFuture = builder.call();
    CompletableFuture<Void> future = waitProcedureResult(procFuture);
    addListener(future, consumer);
    return future;
  }

  @FunctionalInterface
  private interface TableOperator {
    CompletableFuture<Void> operate(TableName table);
  }

  @Override
  public CompletableFuture<Boolean> tableExists(TableName tableName) {
    if (TableName.isMetaTableName(tableName)) {
      return CompletableFuture.completedFuture(true);
    }
    return ClientMetaTableAccessor.tableExists(metaTable, tableName);
  }

  @Override
  public CompletableFuture<List<TableDescriptor>> listTableDescriptors(boolean includeSysTables) {
    return getTableDescriptors(
      RequestConverter.buildGetTableDescriptorsRequest(null, includeSysTables));
  }

  /**
   * {@link #listTableDescriptors(boolean)}
   */
  @Override
  public CompletableFuture<List<TableDescriptor>> listTableDescriptors(Pattern pattern,
    boolean includeSysTables) {
    Preconditions.checkNotNull(pattern, "pattern is null. If you don't specify a pattern, "
      + "use listTableDescriptors(boolean) instead");
    return getTableDescriptors(
      RequestConverter.buildGetTableDescriptorsRequest(pattern, includeSysTables));
  }

  @Override
  public CompletableFuture<List<TableDescriptor>> listTableDescriptors(List<TableName> tableNames) {
    Preconditions.checkNotNull(tableNames, "tableNames is null. If you don't specify tableNames, "
      + "use listTableDescriptors(boolean) instead");
    if (tableNames.isEmpty()) {
      return CompletableFuture.completedFuture(Collections.emptyList());
    }
    return getTableDescriptors(RequestConverter.buildGetTableDescriptorsRequest(tableNames));
  }

  private CompletableFuture<List<TableDescriptor>>
    getTableDescriptors(GetTableDescriptorsRequest request) {
    return this.<List<TableDescriptor>> newMasterCaller()
      .action((controller, stub) -> this.<GetTableDescriptorsRequest, GetTableDescriptorsResponse,
        List<TableDescriptor>> call(controller, stub, request,
          (s, c, req, done) -> s.getTableDescriptors(c, req, done),
          (resp) -> ProtobufUtil.toTableDescriptorList(resp)))
      .call();
  }

  @Override
  public CompletableFuture<List<TableName>> listTableNames(boolean includeSysTables) {
    return getTableNames(RequestConverter.buildGetTableNamesRequest(null, includeSysTables));
  }

  @Override
  public CompletableFuture<List<TableName>> listTableNames(Pattern pattern,
    boolean includeSysTables) {
    Preconditions.checkNotNull(pattern,
      "pattern is null. If you don't specify a pattern, use listTableNames(boolean) instead");
    return getTableNames(RequestConverter.buildGetTableNamesRequest(pattern, includeSysTables));
  }

  private CompletableFuture<List<TableName>> getTableNames(GetTableNamesRequest request) {
    return this.<List<TableName>> newMasterCaller()
      .action((controller, stub) -> this.<GetTableNamesRequest, GetTableNamesResponse,
        List<TableName>> call(controller, stub, request,
          (s, c, req, done) -> s.getTableNames(c, req, done),
          (resp) -> ProtobufUtil.toTableNameList(resp.getTableNamesList())))
      .call();
  }

  @Override
  public CompletableFuture<List<TableDescriptor>> listTableDescriptorsByNamespace(String name) {
    return this.<List<TableDescriptor>> newMasterCaller()
      .action((controller, stub) -> this.<ListTableDescriptorsByNamespaceRequest,
        ListTableDescriptorsByNamespaceResponse, List<TableDescriptor>> call(controller, stub,
          ListTableDescriptorsByNamespaceRequest.newBuilder().setNamespaceName(name).build(),
          (s, c, req, done) -> s.listTableDescriptorsByNamespace(c, req, done),
          (resp) -> ProtobufUtil.toTableDescriptorList(resp)))
      .call();
  }

  @Override
  public CompletableFuture<List<TableName>> listTableNamesByNamespace(String name) {
    return this.<List<TableName>> newMasterCaller()
      .action((controller, stub) -> this.<ListTableNamesByNamespaceRequest,
        ListTableNamesByNamespaceResponse, List<TableName>> call(controller, stub,
          ListTableNamesByNamespaceRequest.newBuilder().setNamespaceName(name).build(),
          (s, c, req, done) -> s.listTableNamesByNamespace(c, req, done),
          (resp) -> ProtobufUtil.toTableNameList(resp.getTableNameList())))
      .call();
  }

  @Override
  public CompletableFuture<TableDescriptor> getDescriptor(TableName tableName) {
    CompletableFuture<TableDescriptor> future = new CompletableFuture<>();
    addListener(this.<List<TableSchema>> newMasterCaller().priority(tableName)
      .action((controller, stub) -> this.<GetTableDescriptorsRequest, GetTableDescriptorsResponse,
        List<TableSchema>> call(controller, stub,
          RequestConverter.buildGetTableDescriptorsRequest(tableName),
          (s, c, req, done) -> s.getTableDescriptors(c, req, done),
          (resp) -> resp.getTableSchemaList()))
      .call(), (tableSchemas, error) -> {
        if (error != null) {
          future.completeExceptionally(error);
          return;
        }
        if (!tableSchemas.isEmpty()) {
          future.complete(ProtobufUtil.toTableDescriptor(tableSchemas.get(0)));
        } else {
          future.completeExceptionally(new TableNotFoundException(tableName.getNameAsString()));
        }
      });
    return future;
  }

  @Override
  public CompletableFuture<Void> createTable(TableDescriptor desc) {
    return createTable(desc.getTableName(),
      RequestConverter.buildCreateTableRequest(desc, null, ng.getNonceGroup(), ng.newNonce()));
  }

  @Override
  public CompletableFuture<Void> createTable(TableDescriptor desc, byte[] startKey, byte[] endKey,
    int numRegions) {
    try {
      return createTable(desc, getSplitKeys(startKey, endKey, numRegions));
    } catch (IllegalArgumentException e) {
      return failedFuture(e);
    }
  }

  @Override
  public CompletableFuture<Void> createTable(TableDescriptor desc, byte[][] splitKeys) {
    Preconditions.checkNotNull(splitKeys, "splitKeys is null. If you don't specify splitKeys,"
      + " use createTable(TableDescriptor) instead");
    try {
      verifySplitKeys(splitKeys);
      return createTable(desc.getTableName(), RequestConverter.buildCreateTableRequest(desc,
        splitKeys, ng.getNonceGroup(), ng.newNonce()));
    } catch (IllegalArgumentException e) {
      return failedFuture(e);
    }
  }

  private CompletableFuture<Void> createTable(TableName tableName, CreateTableRequest request) {
    Preconditions.checkNotNull(tableName, "table name is null");
    return this.<CreateTableRequest, CreateTableResponse> procedureCall(tableName, request,
      (s, c, req, done) -> s.createTable(c, req, done), (resp) -> resp.getProcId(),
      new CreateTableProcedureBiConsumer(tableName));
  }

  @Override
  public CompletableFuture<Void> modifyTable(TableDescriptor desc) {
    return this.<ModifyTableRequest, ModifyTableResponse> procedureCall(desc.getTableName(),
      RequestConverter.buildModifyTableRequest(desc.getTableName(), desc, ng.getNonceGroup(),
        ng.newNonce()),
      (s, c, req, done) -> s.modifyTable(c, req, done), (resp) -> resp.getProcId(),
      new ModifyTableProcedureBiConsumer(this, desc.getTableName()));
  }

  @Override
  public CompletableFuture<Void> modifyTableStoreFileTracker(TableName tableName, String dstSFT) {
    return this.<ModifyTableStoreFileTrackerRequest,
      ModifyTableStoreFileTrackerResponse> procedureCall(tableName,
        RequestConverter.buildModifyTableStoreFileTrackerRequest(tableName, dstSFT,
          ng.getNonceGroup(), ng.newNonce()),
        (s, c, req, done) -> s.modifyTableStoreFileTracker(c, req, done),
        (resp) -> resp.getProcId(),
        new ModifyTableStoreFileTrackerProcedureBiConsumer(this, tableName));
  }

  @Override
  public CompletableFuture<Void> deleteTable(TableName tableName) {
    return this.<DeleteTableRequest, DeleteTableResponse> procedureCall(tableName,
      RequestConverter.buildDeleteTableRequest(tableName, ng.getNonceGroup(), ng.newNonce()),
      (s, c, req, done) -> s.deleteTable(c, req, done), (resp) -> resp.getProcId(),
      new DeleteTableProcedureBiConsumer(tableName));
  }

  @Override
  public CompletableFuture<Void> truncateTable(TableName tableName, boolean preserveSplits) {
    return this.<TruncateTableRequest, TruncateTableResponse> procedureCall(tableName,
      RequestConverter.buildTruncateTableRequest(tableName, preserveSplits, ng.getNonceGroup(),
        ng.newNonce()),
      (s, c, req, done) -> s.truncateTable(c, req, done), (resp) -> resp.getProcId(),
      new TruncateTableProcedureBiConsumer(tableName));
  }

  @Override
  public CompletableFuture<Void> enableTable(TableName tableName) {
    return this.<EnableTableRequest, EnableTableResponse> procedureCall(tableName,
      RequestConverter.buildEnableTableRequest(tableName, ng.getNonceGroup(), ng.newNonce()),
      (s, c, req, done) -> s.enableTable(c, req, done), (resp) -> resp.getProcId(),
      new EnableTableProcedureBiConsumer(tableName));
  }

  @Override
  public CompletableFuture<Void> disableTable(TableName tableName) {
    return this.<DisableTableRequest, DisableTableResponse> procedureCall(tableName,
      RequestConverter.buildDisableTableRequest(tableName, ng.getNonceGroup(), ng.newNonce()),
      (s, c, req, done) -> s.disableTable(c, req, done), (resp) -> resp.getProcId(),
      new DisableTableProcedureBiConsumer(tableName));
  }

  /**
   * Utility for completing passed TableState {@link CompletableFuture} <code>future</code> using
   * passed parameters. Sets error or boolean result ('true' if table matches the passed-in
   * targetState).
   */
  private static CompletableFuture<Boolean> completeCheckTableState(
    CompletableFuture<Boolean> future, TableState tableState, Throwable error,
    TableState.State targetState, TableName tableName) {
    if (error != null) {
      future.completeExceptionally(error);
    } else {
      if (tableState != null) {
        future.complete(tableState.inStates(targetState));
      } else {
        future.completeExceptionally(new TableNotFoundException(tableName));
      }
    }
    return future;
  }

  @Override
  public CompletableFuture<Boolean> isTableEnabled(TableName tableName) {
    if (TableName.isMetaTableName(tableName)) {
      return CompletableFuture.completedFuture(true);
    }
    CompletableFuture<Boolean> future = new CompletableFuture<>();
    addListener(ClientMetaTableAccessor.getTableState(metaTable, tableName),
      (tableState, error) -> {
        completeCheckTableState(future, tableState.isPresent() ? tableState.get() : null, error,
          TableState.State.ENABLED, tableName);
      });
    return future;
  }

  @Override
  public CompletableFuture<Boolean> isTableDisabled(TableName tableName) {
    if (TableName.isMetaTableName(tableName)) {
      return CompletableFuture.completedFuture(false);
    }
    CompletableFuture<Boolean> future = new CompletableFuture<>();
    addListener(ClientMetaTableAccessor.getTableState(metaTable, tableName),
      (tableState, error) -> {
        completeCheckTableState(future, tableState.isPresent() ? tableState.get() : null, error,
          TableState.State.DISABLED, tableName);
      });
    return future;
  }

  @Override
  public CompletableFuture<Boolean> isTableAvailable(TableName tableName) {
    if (TableName.isMetaTableName(tableName)) {
      return connection.registry.getMetaRegionLocations().thenApply(locs -> Stream
        .of(locs.getRegionLocations()).allMatch(loc -> loc != null && loc.getServerName() != null));
    }
    CompletableFuture<Boolean> future = new CompletableFuture<>();
    addListener(isTableEnabled(tableName), (enabled, error) -> {
      if (error != null) {
        if (error instanceof TableNotFoundException) {
          future.complete(false);
        } else {
          future.completeExceptionally(error);
        }
        return;
      }
      if (!enabled) {
        future.complete(false);
      } else {
        addListener(ClientMetaTableAccessor.getTableHRegionLocations(metaTable, tableName),
          (locations, error1) -> {
            if (error1 != null) {
              future.completeExceptionally(error1);
              return;
            }
            List<HRegionLocation> notDeployedRegions = locations.stream()
              .filter(loc -> loc.getServerName() == null).collect(Collectors.toList());
            if (notDeployedRegions.size() > 0) {
              if (LOG.isDebugEnabled()) {
                LOG.debug("Table " + tableName + " has " + notDeployedRegions.size() + " regions");
              }
              future.complete(false);
              return;
            }
            future.complete(true);
          });
      }
    });
    return future;
  }

  @Override
  public CompletableFuture<Void> addColumnFamily(TableName tableName,
    ColumnFamilyDescriptor columnFamily) {
    return this.<AddColumnRequest, AddColumnResponse> procedureCall(tableName,
      RequestConverter.buildAddColumnRequest(tableName, columnFamily, ng.getNonceGroup(),
        ng.newNonce()),
      (s, c, req, done) -> s.addColumn(c, req, done), (resp) -> resp.getProcId(),
      new AddColumnFamilyProcedureBiConsumer(tableName));
  }

  @Override
  public CompletableFuture<Void> deleteColumnFamily(TableName tableName, byte[] columnFamily) {
    return this.<DeleteColumnRequest, DeleteColumnResponse> procedureCall(tableName,
      RequestConverter.buildDeleteColumnRequest(tableName, columnFamily, ng.getNonceGroup(),
        ng.newNonce()),
      (s, c, req, done) -> s.deleteColumn(c, req, done), (resp) -> resp.getProcId(),
      new DeleteColumnFamilyProcedureBiConsumer(tableName));
  }

  @Override
  public CompletableFuture<Void> modifyColumnFamily(TableName tableName,
    ColumnFamilyDescriptor columnFamily) {
    return this.<ModifyColumnRequest, ModifyColumnResponse> procedureCall(tableName,
      RequestConverter.buildModifyColumnRequest(tableName, columnFamily, ng.getNonceGroup(),
        ng.newNonce()),
      (s, c, req, done) -> s.modifyColumn(c, req, done), (resp) -> resp.getProcId(),
      new ModifyColumnFamilyProcedureBiConsumer(tableName));
  }

  @Override
  public CompletableFuture<Void> modifyColumnFamilyStoreFileTracker(TableName tableName,
    byte[] family, String dstSFT) {
    return this.<ModifyColumnStoreFileTrackerRequest,
      ModifyColumnStoreFileTrackerResponse> procedureCall(tableName,
        RequestConverter.buildModifyColumnStoreFileTrackerRequest(tableName, family, dstSFT,
          ng.getNonceGroup(), ng.newNonce()),
        (s, c, req, done) -> s.modifyColumnStoreFileTracker(c, req, done),
        (resp) -> resp.getProcId(),
        new ModifyColumnFamilyStoreFileTrackerProcedureBiConsumer(tableName));
  }

  @Override
  public CompletableFuture<Void> createNamespace(NamespaceDescriptor descriptor) {
    return this.<CreateNamespaceRequest, CreateNamespaceResponse> procedureCall(
      RequestConverter.buildCreateNamespaceRequest(descriptor),
      (s, c, req, done) -> s.createNamespace(c, req, done), (resp) -> resp.getProcId(),
      new CreateNamespaceProcedureBiConsumer(descriptor.getName()));
  }

  @Override
  public CompletableFuture<Void> modifyNamespace(NamespaceDescriptor descriptor) {
    return this.<ModifyNamespaceRequest, ModifyNamespaceResponse> procedureCall(
      RequestConverter.buildModifyNamespaceRequest(descriptor),
      (s, c, req, done) -> s.modifyNamespace(c, req, done), (resp) -> resp.getProcId(),
      new ModifyNamespaceProcedureBiConsumer(descriptor.getName()));
  }

  @Override
  public CompletableFuture<Void> deleteNamespace(String name) {
    return this.<DeleteNamespaceRequest, DeleteNamespaceResponse> procedureCall(
      RequestConverter.buildDeleteNamespaceRequest(name),
      (s, c, req, done) -> s.deleteNamespace(c, req, done), (resp) -> resp.getProcId(),
      new DeleteNamespaceProcedureBiConsumer(name));
  }

  @Override
  public CompletableFuture<NamespaceDescriptor> getNamespaceDescriptor(String name) {
    return this.<NamespaceDescriptor> newMasterCaller()
      .action((controller, stub) -> this.<GetNamespaceDescriptorRequest,
        GetNamespaceDescriptorResponse, NamespaceDescriptor> call(controller, stub,
          RequestConverter.buildGetNamespaceDescriptorRequest(name),
          (s, c, req, done) -> s.getNamespaceDescriptor(c, req, done),
          (resp) -> ProtobufUtil.toNamespaceDescriptor(resp.getNamespaceDescriptor())))
      .call();
  }

  @Override
  public CompletableFuture<List<String>> listNamespaces() {
    return this.<List<String>> newMasterCaller()
      .action((controller, stub) -> this.<ListNamespacesRequest, ListNamespacesResponse,
        List<String>> call(controller, stub, ListNamespacesRequest.newBuilder().build(),
          (s, c, req, done) -> s.listNamespaces(c, req, done),
          (resp) -> resp.getNamespaceNameList()))
      .call();
  }

  @Override
  public CompletableFuture<List<NamespaceDescriptor>> listNamespaceDescriptors() {
    return this.<List<NamespaceDescriptor>> newMasterCaller()
      .action((controller, stub) -> this.<ListNamespaceDescriptorsRequest,
        ListNamespaceDescriptorsResponse, List<NamespaceDescriptor>> call(controller, stub,
          ListNamespaceDescriptorsRequest.newBuilder().build(),
          (s, c, req, done) -> s.listNamespaceDescriptors(c, req, done),
          (resp) -> ProtobufUtil.toNamespaceDescriptorList(resp)))
      .call();
  }

  @Override
  public CompletableFuture<List<RegionInfo>> getRegions(ServerName serverName) {
    return this.<List<RegionInfo>> newAdminCaller()
      .action((controller, stub) -> this.<GetOnlineRegionRequest, GetOnlineRegionResponse,
        List<RegionInfo>> adminCall(controller, stub,
          RequestConverter.buildGetOnlineRegionRequest(),
          (s, c, req, done) -> s.getOnlineRegion(c, req, done),
          resp -> ProtobufUtil.getRegionInfos(resp)))
      .serverName(serverName).call();
  }

  @Override
  public CompletableFuture<List<RegionInfo>> getRegions(TableName tableName) {
    if (tableName.equals(META_TABLE_NAME)) {
      return connection.registry.getMetaRegionLocations()
        .thenApply(locs -> Stream.of(locs.getRegionLocations()).map(HRegionLocation::getRegion)
          .collect(Collectors.toList()));
    } else {
      return ClientMetaTableAccessor.getTableHRegionLocations(metaTable, tableName).thenApply(
        locs -> locs.stream().map(HRegionLocation::getRegion).collect(Collectors.toList()));
    }
  }

  @Override
  public CompletableFuture<Void> flush(TableName tableName) {
    return flush(tableName, null);
  }

  @Override
  public CompletableFuture<Void> flush(TableName tableName, byte[] columnFamily) {
    // This is for keeping compatibility with old implementation.
    // If the server version is lower than the client version, it's possible that the
    // flushTable method is not present in the server side, if so, we need to fall back
    // to the old implementation.
    FlushTableRequest request = RequestConverter
      .buildFlushTableRequest(tableName, columnFamily, ng.getNonceGroup(), ng.newNonce());
    CompletableFuture<Void> procFuture =
      this.<FlushTableRequest, FlushTableResponse>procedureCall(tableName, request,
        (s, c, req, done) -> s.flushTable(c, req, done), (resp) -> resp.getProcId(),
        new FlushTableProcedureBiConsumer(tableName));
    // here we use another new CompletableFuture because the
    // procFuture is not fully controlled by ourselves.
    CompletableFuture<Void> future = new CompletableFuture<>();
    addListener(procFuture, (ret, error) -> {
      if (error != null) {
        if (error instanceof DoNotRetryIOException) {
          // usually this is caused by the method is not present on the server or
          // the hbase hadoop version does not match the running hadoop version.
          // if that happens, we need fall back to the old flush implementation.
          LOG.info("Unrecoverable error in master side. Fallback to FlushTableProcedure V1", error);
          legacyFlush(future, tableName, columnFamily);
        } else {
          future.completeExceptionally(error);
        }
      } else {
        future.complete(ret);
      }
    });
    return future;
  }

  private void legacyFlush(CompletableFuture<Void> future,
      TableName tableName, byte[] columnFamily) {
    addListener(tableExists(tableName), (exists, err) -> {
      if (err != null) {
        future.completeExceptionally(err);
      } else if (!exists) {
        future.completeExceptionally(new TableNotFoundException(tableName));
      } else {
        addListener(isTableEnabled(tableName), (tableEnabled, err2) -> {
          if (err2 != null) {
            future.completeExceptionally(err2);
          } else if (!tableEnabled) {
            future.completeExceptionally(new TableNotEnabledException(tableName));
          } else {
            Map<String, String> props = new HashMap<>();
            if (columnFamily != null) {
              props.put(HConstants.FAMILY_KEY_STR, Bytes.toString(columnFamily));
            }
<<<<<<< HEAD
            addListener(execProcedure(FLUSH_TABLE_PROCEDURE_SIGNATURE,
              tableName.getNameAsString(), props), (ret2, err3) -> {
              if (err3 != null) {
                future.completeExceptionally(err3);
              } else {
                future.complete(ret2);
              }
            });
=======
            addListener(
              execProcedure(FLUSH_TABLE_PROCEDURE_SIGNATURE, tableName.getNameAsString(), props),
              (ret, err3) -> {
                if (err3 != null) {
                  future.completeExceptionally(err3);
                } else {
                  future.complete(ret);
                }
              });
>>>>>>> 724bf783
          }
        });
      }
    });
  }

  @Override
  public CompletableFuture<Void> flushRegion(byte[] regionName) {
    return flushRegionInternal(regionName, null, false).thenAccept(r -> {
    });
  }

  @Override
  public CompletableFuture<Void> flushRegion(byte[] regionName, byte[] columnFamily) {
    Preconditions.checkNotNull(columnFamily, "columnFamily is null."
      + "If you don't specify a columnFamily, use flushRegion(regionName) instead");
    return flushRegionInternal(regionName, columnFamily, false).thenAccept(r -> {
    });
  }

  /**
   * This method is for internal use only, where we need the response of the flush.
   * <p/>
   * As it exposes the protobuf message, please do <strong>NOT</strong> try to expose it as a public
   * API.
   */
  CompletableFuture<FlushRegionResponse> flushRegionInternal(byte[] regionName, byte[] columnFamily,
    boolean writeFlushWALMarker) {
    CompletableFuture<FlushRegionResponse> future = new CompletableFuture<>();
    addListener(getRegionLocation(regionName), (location, err) -> {
      if (err != null) {
        future.completeExceptionally(err);
        return;
      }
      ServerName serverName = location.getServerName();
      if (serverName == null) {
        future
          .completeExceptionally(new NoServerForRegionException(Bytes.toStringBinary(regionName)));
        return;
      }
      addListener(flush(serverName, location.getRegion(), columnFamily, writeFlushWALMarker),
        (ret, err2) -> {
          if (err2 != null) {
            future.completeExceptionally(err2);
          } else {
            future.complete(ret);
          }
        });
    });
    return future;
  }

  private CompletableFuture<FlushRegionResponse> flush(ServerName serverName, RegionInfo regionInfo,
    byte[] columnFamily, boolean writeFlushWALMarker) {
    return this.<FlushRegionResponse> newAdminCaller().serverName(serverName)
      .action((controller, stub) -> this.<FlushRegionRequest, FlushRegionResponse,
        FlushRegionResponse> adminCall(controller, stub,
          RequestConverter.buildFlushRegionRequest(regionInfo.getRegionName(), columnFamily,
            writeFlushWALMarker),
          (s, c, req, done) -> s.flushRegion(c, req, done), resp -> resp))
      .call();
  }

  @Override
  public CompletableFuture<Void> flushRegionServer(ServerName sn) {
    CompletableFuture<Void> future = new CompletableFuture<>();
    addListener(getRegions(sn), (hRegionInfos, err) -> {
      if (err != null) {
        future.completeExceptionally(err);
        return;
      }
      List<CompletableFuture<Void>> compactFutures = new ArrayList<>();
      if (hRegionInfos != null) {
        hRegionInfos
          .forEach(region -> compactFutures.add(flush(sn, region, null, false).thenAccept(r -> {
          })));
      }
      addListener(CompletableFuture.allOf(
        compactFutures.toArray(new CompletableFuture<?>[compactFutures.size()])), (ret, err2) -> {
          if (err2 != null) {
            future.completeExceptionally(err2);
          } else {
            future.complete(ret);
          }
        });
    });
    return future;
  }

  @Override
  public CompletableFuture<Void> compact(TableName tableName, CompactType compactType) {
    return compact(tableName, null, false, compactType);
  }

  @Override
  public CompletableFuture<Void> compact(TableName tableName, byte[] columnFamily,
    CompactType compactType) {
    Preconditions.checkNotNull(columnFamily, "columnFamily is null. "
      + "If you don't specify a columnFamily, use compact(TableName) instead");
    return compact(tableName, columnFamily, false, compactType);
  }

  @Override
  public CompletableFuture<Void> compactRegion(byte[] regionName) {
    return compactRegion(regionName, null, false);
  }

  @Override
  public CompletableFuture<Void> compactRegion(byte[] regionName, byte[] columnFamily) {
    Preconditions.checkNotNull(columnFamily, "columnFamily is null."
      + " If you don't specify a columnFamily, use compactRegion(regionName) instead");
    return compactRegion(regionName, columnFamily, false);
  }

  @Override
  public CompletableFuture<Void> majorCompact(TableName tableName, CompactType compactType) {
    return compact(tableName, null, true, compactType);
  }

  @Override
  public CompletableFuture<Void> majorCompact(TableName tableName, byte[] columnFamily,
    CompactType compactType) {
    Preconditions.checkNotNull(columnFamily, "columnFamily is null."
      + "If you don't specify a columnFamily, use compact(TableName) instead");
    return compact(tableName, columnFamily, true, compactType);
  }

  @Override
  public CompletableFuture<Void> majorCompactRegion(byte[] regionName) {
    return compactRegion(regionName, null, true);
  }

  @Override
  public CompletableFuture<Void> majorCompactRegion(byte[] regionName, byte[] columnFamily) {
    Preconditions.checkNotNull(columnFamily, "columnFamily is null."
      + " If you don't specify a columnFamily, use majorCompactRegion(regionName) instead");
    return compactRegion(regionName, columnFamily, true);
  }

  @Override
  public CompletableFuture<Void> compactRegionServer(ServerName sn) {
    return compactRegionServer(sn, false);
  }

  @Override
  public CompletableFuture<Void> majorCompactRegionServer(ServerName sn) {
    return compactRegionServer(sn, true);
  }

  private CompletableFuture<Void> compactRegionServer(ServerName sn, boolean major) {
    CompletableFuture<Void> future = new CompletableFuture<>();
    addListener(getRegions(sn), (hRegionInfos, err) -> {
      if (err != null) {
        future.completeExceptionally(err);
        return;
      }
      List<CompletableFuture<Void>> compactFutures = new ArrayList<>();
      if (hRegionInfos != null) {
        hRegionInfos.forEach(region -> compactFutures.add(compact(sn, region, major, null)));
      }
      addListener(CompletableFuture.allOf(
        compactFutures.toArray(new CompletableFuture<?>[compactFutures.size()])), (ret, err2) -> {
          if (err2 != null) {
            future.completeExceptionally(err2);
          } else {
            future.complete(ret);
          }
        });
    });
    return future;
  }

  private CompletableFuture<Void> compactRegion(byte[] regionName, byte[] columnFamily,
    boolean major) {
    CompletableFuture<Void> future = new CompletableFuture<>();
    addListener(getRegionLocation(regionName), (location, err) -> {
      if (err != null) {
        future.completeExceptionally(err);
        return;
      }
      ServerName serverName = location.getServerName();
      if (serverName == null) {
        future
          .completeExceptionally(new NoServerForRegionException(Bytes.toStringBinary(regionName)));
        return;
      }
      addListener(compact(location.getServerName(), location.getRegion(), major, columnFamily),
        (ret, err2) -> {
          if (err2 != null) {
            future.completeExceptionally(err2);
          } else {
            future.complete(ret);
          }
        });
    });
    return future;
  }

  /**
   * List all region locations for the specific table.
   */
  private CompletableFuture<List<HRegionLocation>> getTableHRegionLocations(TableName tableName) {
    if (TableName.META_TABLE_NAME.equals(tableName)) {
      CompletableFuture<List<HRegionLocation>> future = new CompletableFuture<>();
      addListener(connection.registry.getMetaRegionLocations(), (metaRegions, err) -> {
        if (err != null) {
          future.completeExceptionally(err);
        } else if (
          metaRegions == null || metaRegions.isEmpty()
            || metaRegions.getDefaultRegionLocation() == null
        ) {
          future.completeExceptionally(new IOException("meta region does not found"));
        } else {
          future.complete(Collections.singletonList(metaRegions.getDefaultRegionLocation()));
        }
      });
      return future;
    } else {
      // For non-meta table, we fetch all locations by scanning hbase:meta table
      return ClientMetaTableAccessor.getTableHRegionLocations(metaTable, tableName);
    }
  }

  /**
   * Compact column family of a table, Asynchronous operation even if CompletableFuture.get()
   */
  private CompletableFuture<Void> compact(TableName tableName, byte[] columnFamily, boolean major,
    CompactType compactType) {
    CompletableFuture<Void> future = new CompletableFuture<>();

    switch (compactType) {
      case MOB:
        addListener(connection.registry.getActiveMaster(), (serverName, err) -> {
          if (err != null) {
            future.completeExceptionally(err);
            return;
          }
          RegionInfo regionInfo = RegionInfo.createMobRegionInfo(tableName);
          addListener(compact(serverName, regionInfo, major, columnFamily), (ret, err2) -> {
            if (err2 != null) {
              future.completeExceptionally(err2);
            } else {
              future.complete(ret);
            }
          });
        });
        break;
      case NORMAL:
        addListener(getTableHRegionLocations(tableName), (locations, err) -> {
          if (err != null) {
            future.completeExceptionally(err);
            return;
          }
          if (locations == null || locations.isEmpty()) {
            future.completeExceptionally(new TableNotFoundException(tableName));
          }
          CompletableFuture<?>[] compactFutures =
            locations.stream().filter(l -> l.getRegion() != null)
              .filter(l -> !l.getRegion().isOffline()).filter(l -> l.getServerName() != null)
              .map(l -> compact(l.getServerName(), l.getRegion(), major, columnFamily))
              .toArray(CompletableFuture<?>[]::new);
          // future complete unless all of the compact futures are completed.
          addListener(CompletableFuture.allOf(compactFutures), (ret, err2) -> {
            if (err2 != null) {
              future.completeExceptionally(err2);
            } else {
              future.complete(ret);
            }
          });
        });
        break;
      default:
        throw new IllegalArgumentException("Unknown compactType: " + compactType);
    }
    return future;
  }

  /**
   * Compact the region at specific region server.
   */
  private CompletableFuture<Void> compact(final ServerName sn, final RegionInfo hri,
    final boolean major, byte[] columnFamily) {
    return this.<Void> newAdminCaller().serverName(sn)
      .action((controller, stub) -> this.<CompactRegionRequest, CompactRegionResponse,
        Void> adminCall(controller, stub,
          RequestConverter.buildCompactRegionRequest(hri.getRegionName(), major, columnFamily),
          (s, c, req, done) -> s.compactRegion(c, req, done), resp -> null))
      .call();
  }

  private byte[] toEncodeRegionName(byte[] regionName) {
    return RegionInfo.isEncodedRegionName(regionName)
      ? regionName
      : Bytes.toBytes(RegionInfo.encodeRegionName(regionName));
  }

  private void checkAndGetTableName(byte[] encodeRegionName, AtomicReference<TableName> tableName,
    CompletableFuture<TableName> result) {
    addListener(getRegionLocation(encodeRegionName), (location, err) -> {
      if (err != null) {
        result.completeExceptionally(err);
        return;
      }
      RegionInfo regionInfo = location.getRegion();
      if (regionInfo.getReplicaId() != RegionInfo.DEFAULT_REPLICA_ID) {
        result.completeExceptionally(
          new IllegalArgumentException("Can't invoke merge on non-default regions directly"));
        return;
      }
      if (!tableName.compareAndSet(null, regionInfo.getTable())) {
        if (!tableName.get().equals(regionInfo.getTable())) {
          // tables of this two region should be same.
          result.completeExceptionally(
            new IllegalArgumentException("Cannot merge regions from two different tables "
              + tableName.get() + " and " + regionInfo.getTable()));
        } else {
          result.complete(tableName.get());
        }
      }
    });
  }

  private CompletableFuture<TableName> checkRegionsAndGetTableName(byte[][] encodedRegionNames) {
    AtomicReference<TableName> tableNameRef = new AtomicReference<>();
    CompletableFuture<TableName> future = new CompletableFuture<>();
    for (byte[] encodedRegionName : encodedRegionNames) {
      checkAndGetTableName(encodedRegionName, tableNameRef, future);
    }
    return future;
  }

  @Override
  public CompletableFuture<Boolean> mergeSwitch(boolean enabled, boolean drainMerges) {
    return setSplitOrMergeOn(enabled, drainMerges, MasterSwitchType.MERGE);
  }

  @Override
  public CompletableFuture<Boolean> isMergeEnabled() {
    return isSplitOrMergeOn(MasterSwitchType.MERGE);
  }

  @Override
  public CompletableFuture<Boolean> splitSwitch(boolean enabled, boolean drainSplits) {
    return setSplitOrMergeOn(enabled, drainSplits, MasterSwitchType.SPLIT);
  }

  @Override
  public CompletableFuture<Boolean> isSplitEnabled() {
    return isSplitOrMergeOn(MasterSwitchType.SPLIT);
  }

  private CompletableFuture<Boolean> setSplitOrMergeOn(boolean enabled, boolean synchronous,
    MasterSwitchType switchType) {
    SetSplitOrMergeEnabledRequest request =
      RequestConverter.buildSetSplitOrMergeEnabledRequest(enabled, synchronous, switchType);
    return this.<Boolean> newMasterCaller()
      .action((controller, stub) -> this.<SetSplitOrMergeEnabledRequest,
        SetSplitOrMergeEnabledResponse, Boolean> call(controller, stub, request,
          (s, c, req, done) -> s.setSplitOrMergeEnabled(c, req, done),
          (resp) -> resp.getPrevValueList().get(0)))
      .call();
  }

  private CompletableFuture<Boolean> isSplitOrMergeOn(MasterSwitchType switchType) {
    IsSplitOrMergeEnabledRequest request =
      RequestConverter.buildIsSplitOrMergeEnabledRequest(switchType);
    return this.<Boolean> newMasterCaller()
      .action((controller, stub) -> this.<IsSplitOrMergeEnabledRequest,
        IsSplitOrMergeEnabledResponse, Boolean> call(controller, stub, request,
          (s, c, req, done) -> s.isSplitOrMergeEnabled(c, req, done), (resp) -> resp.getEnabled()))
      .call();
  }

  @Override
  public CompletableFuture<Void> mergeRegions(List<byte[]> nameOfRegionsToMerge, boolean forcible) {
    if (nameOfRegionsToMerge.size() < 2) {
      return failedFuture(new IllegalArgumentException(
        "Can not merge only " + nameOfRegionsToMerge.size() + " region"));
    }
    CompletableFuture<Void> future = new CompletableFuture<>();
    byte[][] encodedNameOfRegionsToMerge =
      nameOfRegionsToMerge.stream().map(this::toEncodeRegionName).toArray(byte[][]::new);

    addListener(checkRegionsAndGetTableName(encodedNameOfRegionsToMerge), (tableName, err) -> {
      if (err != null) {
        future.completeExceptionally(err);
        return;
      }

      final MergeTableRegionsRequest request;
      try {
        request = RequestConverter.buildMergeTableRegionsRequest(encodedNameOfRegionsToMerge,
          forcible, ng.getNonceGroup(), ng.newNonce());
      } catch (DeserializationException e) {
        future.completeExceptionally(e);
        return;
      }

      addListener(
        this.procedureCall(tableName, request, MasterService.Interface::mergeTableRegions,
          MergeTableRegionsResponse::getProcId, new MergeTableRegionProcedureBiConsumer(tableName)),
        (ret, err2) -> {
          if (err2 != null) {
            future.completeExceptionally(err2);
          } else {
            future.complete(ret);
          }
        });
    });
    return future;
  }

  @Override
  public CompletableFuture<Void> split(TableName tableName) {
    CompletableFuture<Void> future = new CompletableFuture<>();
    addListener(tableExists(tableName), (exist, error) -> {
      if (error != null) {
        future.completeExceptionally(error);
        return;
      }
      if (!exist) {
        future.completeExceptionally(new TableNotFoundException(tableName));
        return;
      }
      addListener(metaTable
        .scanAll(new Scan().setReadType(ReadType.PREAD).addFamily(HConstants.CATALOG_FAMILY)
          .withStartRow(ClientMetaTableAccessor.getTableStartRowForMeta(tableName,
            ClientMetaTableAccessor.QueryType.REGION))
          .withStopRow(ClientMetaTableAccessor.getTableStopRowForMeta(tableName,
            ClientMetaTableAccessor.QueryType.REGION))),
        (results, err2) -> {
          if (err2 != null) {
            future.completeExceptionally(err2);
            return;
          }
          if (results != null && !results.isEmpty()) {
            List<CompletableFuture<Void>> splitFutures = new ArrayList<>();
            for (Result r : results) {
              if (r.isEmpty() || CatalogFamilyFormat.getRegionInfo(r) == null) {
                continue;
              }
              RegionLocations rl = CatalogFamilyFormat.getRegionLocations(r);
              if (rl != null) {
                for (HRegionLocation h : rl.getRegionLocations()) {
                  if (h != null && h.getServerName() != null) {
                    RegionInfo hri = h.getRegion();
                    if (
                      hri == null || hri.isSplitParent()
                        || hri.getReplicaId() != RegionInfo.DEFAULT_REPLICA_ID
                    ) {
                      continue;
                    }
                    splitFutures.add(split(hri, null));
                  }
                }
              }
            }
            addListener(
              CompletableFuture
                .allOf(splitFutures.toArray(new CompletableFuture<?>[splitFutures.size()])),
              (ret, exception) -> {
                if (exception != null) {
                  future.completeExceptionally(exception);
                  return;
                }
                future.complete(ret);
              });
          } else {
            future.complete(null);
          }
        });
    });
    return future;
  }

  @Override
  public CompletableFuture<Void> split(TableName tableName, byte[] splitPoint) {
    CompletableFuture<Void> result = new CompletableFuture<>();
    if (splitPoint == null) {
      return failedFuture(new IllegalArgumentException("splitPoint can not be null."));
    }
    addListener(connection.getRegionLocator(tableName).getRegionLocation(splitPoint, true),
      (loc, err) -> {
        if (err != null) {
          result.completeExceptionally(err);
        } else if (loc == null || loc.getRegion() == null) {
          result.completeExceptionally(new IllegalArgumentException(
            "Region does not found: rowKey=" + Bytes.toStringBinary(splitPoint)));
        } else {
          addListener(splitRegion(loc.getRegion().getRegionName(), splitPoint), (ret, err2) -> {
            if (err2 != null) {
              result.completeExceptionally(err2);
            } else {
              result.complete(ret);
            }

          });
        }
      });
    return result;
  }

  @Override
  public CompletableFuture<Void> splitRegion(byte[] regionName) {
    CompletableFuture<Void> future = new CompletableFuture<>();
    addListener(getRegionLocation(regionName), (location, err) -> {
      if (err != null) {
        future.completeExceptionally(err);
        return;
      }
      RegionInfo regionInfo = location.getRegion();
      if (regionInfo.getReplicaId() != RegionInfo.DEFAULT_REPLICA_ID) {
        future.completeExceptionally(new IllegalArgumentException("Can't split replicas directly. "
          + "Replicas are auto-split when their primary is split."));
        return;
      }
      ServerName serverName = location.getServerName();
      if (serverName == null) {
        future
          .completeExceptionally(new NoServerForRegionException(Bytes.toStringBinary(regionName)));
        return;
      }
      addListener(split(regionInfo, null), (ret, err2) -> {
        if (err2 != null) {
          future.completeExceptionally(err2);
        } else {
          future.complete(ret);
        }
      });
    });
    return future;
  }

  @Override
  public CompletableFuture<Void> splitRegion(byte[] regionName, byte[] splitPoint) {
    Preconditions.checkNotNull(splitPoint,
      "splitPoint is null. If you don't specify a splitPoint, use splitRegion(byte[]) instead");
    CompletableFuture<Void> future = new CompletableFuture<>();
    addListener(getRegionLocation(regionName), (location, err) -> {
      if (err != null) {
        future.completeExceptionally(err);
        return;
      }
      RegionInfo regionInfo = location.getRegion();
      if (regionInfo.getReplicaId() != RegionInfo.DEFAULT_REPLICA_ID) {
        future.completeExceptionally(new IllegalArgumentException("Can't split replicas directly. "
          + "Replicas are auto-split when their primary is split."));
        return;
      }
      ServerName serverName = location.getServerName();
      if (serverName == null) {
        future
          .completeExceptionally(new NoServerForRegionException(Bytes.toStringBinary(regionName)));
        return;
      }
      if (
        regionInfo.getStartKey() != null
          && Bytes.compareTo(regionInfo.getStartKey(), splitPoint) == 0
      ) {
        future.completeExceptionally(
          new IllegalArgumentException("should not give a splitkey which equals to startkey!"));
        return;
      }
      addListener(split(regionInfo, splitPoint), (ret, err2) -> {
        if (err2 != null) {
          future.completeExceptionally(err2);
        } else {
          future.complete(ret);
        }
      });
    });
    return future;
  }

  private CompletableFuture<Void> split(final RegionInfo hri, byte[] splitPoint) {
    CompletableFuture<Void> future = new CompletableFuture<>();
    TableName tableName = hri.getTable();
    final SplitTableRegionRequest request;
    try {
      request = RequestConverter.buildSplitTableRegionRequest(hri, splitPoint, ng.getNonceGroup(),
        ng.newNonce());
    } catch (DeserializationException e) {
      future.completeExceptionally(e);
      return future;
    }

    addListener(
      this.procedureCall(tableName, request, MasterService.Interface::splitRegion,
        SplitTableRegionResponse::getProcId, new SplitTableRegionProcedureBiConsumer(tableName)),
      (ret, err2) -> {
        if (err2 != null) {
          future.completeExceptionally(err2);
        } else {
          future.complete(ret);
        }
      });
    return future;
  }

  @Override
  public CompletableFuture<Void> assign(byte[] regionName) {
    CompletableFuture<Void> future = new CompletableFuture<>();
    addListener(getRegionInfo(regionName), (regionInfo, err) -> {
      if (err != null) {
        future.completeExceptionally(err);
        return;
      }
      addListener(this.<Void> newMasterCaller().priority(regionInfo.getTable())
        .action(((controller, stub) -> this.<AssignRegionRequest, AssignRegionResponse, Void> call(
          controller, stub, RequestConverter.buildAssignRegionRequest(regionInfo.getRegionName()),
          (s, c, req, done) -> s.assignRegion(c, req, done), resp -> null)))
        .call(), (ret, err2) -> {
          if (err2 != null) {
            future.completeExceptionally(err2);
          } else {
            future.complete(ret);
          }
        });
    });
    return future;
  }

  @Override
  public CompletableFuture<Void> unassign(byte[] regionName) {
    CompletableFuture<Void> future = new CompletableFuture<>();
    addListener(getRegionInfo(regionName), (regionInfo, err) -> {
      if (err != null) {
        future.completeExceptionally(err);
        return;
      }
      addListener(
        this.<Void> newMasterCaller().priority(regionInfo.getTable())
          .action(((controller, stub) -> this.<UnassignRegionRequest, UnassignRegionResponse,
            Void> call(controller, stub,
              RequestConverter.buildUnassignRegionRequest(regionInfo.getRegionName()),
              (s, c, req, done) -> s.unassignRegion(c, req, done), resp -> null)))
          .call(),
        (ret, err2) -> {
          if (err2 != null) {
            future.completeExceptionally(err2);
          } else {
            future.complete(ret);
          }
        });
    });
    return future;
  }

  @Override
  public CompletableFuture<Void> offline(byte[] regionName) {
    CompletableFuture<Void> future = new CompletableFuture<>();
    addListener(getRegionInfo(regionName), (regionInfo, err) -> {
      if (err != null) {
        future.completeExceptionally(err);
        return;
      }
      addListener(
        this.<Void> newMasterCaller().priority(regionInfo.getTable())
          .action(((controller, stub) -> this.<OfflineRegionRequest, OfflineRegionResponse,
            Void> call(controller, stub,
              RequestConverter.buildOfflineRegionRequest(regionInfo.getRegionName()),
              (s, c, req, done) -> s.offlineRegion(c, req, done), resp -> null)))
          .call(),
        (ret, err2) -> {
          if (err2 != null) {
            future.completeExceptionally(err2);
          } else {
            future.complete(ret);
          }
        });
    });
    return future;
  }

  @Override
  public CompletableFuture<Void> move(byte[] regionName) {
    CompletableFuture<Void> future = new CompletableFuture<>();
    addListener(getRegionInfo(regionName), (regionInfo, err) -> {
      if (err != null) {
        future.completeExceptionally(err);
        return;
      }
      addListener(
        moveRegion(regionInfo,
          RequestConverter.buildMoveRegionRequest(regionInfo.getEncodedNameAsBytes(), null)),
        (ret, err2) -> {
          if (err2 != null) {
            future.completeExceptionally(err2);
          } else {
            future.complete(ret);
          }
        });
    });
    return future;
  }

  @Override
  public CompletableFuture<Void> move(byte[] regionName, ServerName destServerName) {
    Preconditions.checkNotNull(destServerName,
      "destServerName is null. If you don't specify a destServerName, use move(byte[]) instead");
    CompletableFuture<Void> future = new CompletableFuture<>();
    addListener(getRegionInfo(regionName), (regionInfo, err) -> {
      if (err != null) {
        future.completeExceptionally(err);
        return;
      }
      addListener(
        moveRegion(regionInfo, RequestConverter
          .buildMoveRegionRequest(regionInfo.getEncodedNameAsBytes(), destServerName)),
        (ret, err2) -> {
          if (err2 != null) {
            future.completeExceptionally(err2);
          } else {
            future.complete(ret);
          }
        });
    });
    return future;
  }

  private CompletableFuture<Void> moveRegion(RegionInfo regionInfo, MoveRegionRequest request) {
    return this.<Void> newMasterCaller().priority(regionInfo.getTable())
      .action(
        (controller, stub) -> this.<MoveRegionRequest, MoveRegionResponse, Void> call(controller,
          stub, request, (s, c, req, done) -> s.moveRegion(c, req, done), resp -> null))
      .call();
  }

  @Override
  public CompletableFuture<Void> setQuota(QuotaSettings quota) {
    return this.<Void> newMasterCaller()
      .action((controller, stub) -> this.<SetQuotaRequest, SetQuotaResponse, Void> call(controller,
        stub, QuotaSettings.buildSetQuotaRequestProto(quota),
        (s, c, req, done) -> s.setQuota(c, req, done), (resp) -> null))
      .call();
  }

  @Override
  public CompletableFuture<List<QuotaSettings>> getQuota(QuotaFilter filter) {
    CompletableFuture<List<QuotaSettings>> future = new CompletableFuture<>();
    Scan scan = QuotaTableUtil.makeScan(filter);
    this.connection.getTableBuilder(QuotaTableUtil.QUOTA_TABLE_NAME).build().scan(scan,
      new AdvancedScanResultConsumer() {
        List<QuotaSettings> settings = new ArrayList<>();

        @Override
        public void onNext(Result[] results, ScanController controller) {
          for (Result result : results) {
            try {
              QuotaTableUtil.parseResultToCollection(result, settings);
            } catch (IOException e) {
              controller.terminate();
              future.completeExceptionally(e);
            }
          }
        }

        @Override
        public void onError(Throwable error) {
          future.completeExceptionally(error);
        }

        @Override
        public void onComplete() {
          future.complete(settings);
        }
      });
    return future;
  }

  @Override
  public CompletableFuture<Void> addReplicationPeer(String peerId, ReplicationPeerConfig peerConfig,
    boolean enabled) {
    return this.<AddReplicationPeerRequest, AddReplicationPeerResponse> procedureCall(
      RequestConverter.buildAddReplicationPeerRequest(peerId, peerConfig, enabled),
      (s, c, req, done) -> s.addReplicationPeer(c, req, done), (resp) -> resp.getProcId(),
      new ReplicationProcedureBiConsumer(peerId, () -> "ADD_REPLICATION_PEER"));
  }

  @Override
  public CompletableFuture<Void> removeReplicationPeer(String peerId) {
    return this.<RemoveReplicationPeerRequest, RemoveReplicationPeerResponse> procedureCall(
      RequestConverter.buildRemoveReplicationPeerRequest(peerId),
      (s, c, req, done) -> s.removeReplicationPeer(c, req, done), (resp) -> resp.getProcId(),
      new ReplicationProcedureBiConsumer(peerId, () -> "REMOVE_REPLICATION_PEER"));
  }

  @Override
  public CompletableFuture<Void> enableReplicationPeer(String peerId) {
    return this.<EnableReplicationPeerRequest, EnableReplicationPeerResponse> procedureCall(
      RequestConverter.buildEnableReplicationPeerRequest(peerId),
      (s, c, req, done) -> s.enableReplicationPeer(c, req, done), (resp) -> resp.getProcId(),
      new ReplicationProcedureBiConsumer(peerId, () -> "ENABLE_REPLICATION_PEER"));
  }

  @Override
  public CompletableFuture<Void> disableReplicationPeer(String peerId) {
    return this.<DisableReplicationPeerRequest, DisableReplicationPeerResponse> procedureCall(
      RequestConverter.buildDisableReplicationPeerRequest(peerId),
      (s, c, req, done) -> s.disableReplicationPeer(c, req, done), (resp) -> resp.getProcId(),
      new ReplicationProcedureBiConsumer(peerId, () -> "DISABLE_REPLICATION_PEER"));
  }

  @Override
  public CompletableFuture<ReplicationPeerConfig> getReplicationPeerConfig(String peerId) {
    return this.<ReplicationPeerConfig> newMasterCaller()
      .action((controller, stub) -> this.<GetReplicationPeerConfigRequest,
        GetReplicationPeerConfigResponse, ReplicationPeerConfig> call(controller, stub,
          RequestConverter.buildGetReplicationPeerConfigRequest(peerId),
          (s, c, req, done) -> s.getReplicationPeerConfig(c, req, done),
          (resp) -> ReplicationPeerConfigUtil.convert(resp.getPeerConfig())))
      .call();
  }

  @Override
  public CompletableFuture<Void> updateReplicationPeerConfig(String peerId,
    ReplicationPeerConfig peerConfig) {
    return this.<UpdateReplicationPeerConfigRequest,
      UpdateReplicationPeerConfigResponse> procedureCall(
        RequestConverter.buildUpdateReplicationPeerConfigRequest(peerId, peerConfig),
        (s, c, req, done) -> s.updateReplicationPeerConfig(c, req, done),
        (resp) -> resp.getProcId(),
        new ReplicationProcedureBiConsumer(peerId, () -> "UPDATE_REPLICATION_PEER_CONFIG"));
  }

  @Override
  public CompletableFuture<Void> transitReplicationPeerSyncReplicationState(String peerId,
    SyncReplicationState clusterState) {
    return this.<TransitReplicationPeerSyncReplicationStateRequest,
      TransitReplicationPeerSyncReplicationStateResponse> procedureCall(
        RequestConverter.buildTransitReplicationPeerSyncReplicationStateRequest(peerId,
          clusterState),
        (s, c, req, done) -> s.transitReplicationPeerSyncReplicationState(c, req, done),
        (resp) -> resp.getProcId(), new ReplicationProcedureBiConsumer(peerId,
          () -> "TRANSIT_REPLICATION_PEER_SYNCHRONOUS_REPLICATION_STATE"));
  }

  @Override
  public CompletableFuture<Void> appendReplicationPeerTableCFs(String id,
    Map<TableName, List<String>> tableCfs) {
    if (tableCfs == null) {
      return failedFuture(new ReplicationException("tableCfs is null"));
    }

    CompletableFuture<Void> future = new CompletableFuture<Void>();
    addListener(getReplicationPeerConfig(id), (peerConfig, error) -> {
      if (!completeExceptionally(future, error)) {
        ReplicationPeerConfig newPeerConfig =
          ReplicationPeerConfigUtil.appendTableCFsToReplicationPeerConfig(tableCfs, peerConfig);
        addListener(updateReplicationPeerConfig(id, newPeerConfig), (result, err) -> {
          if (!completeExceptionally(future, error)) {
            future.complete(result);
          }
        });
      }
    });
    return future;
  }

  @Override
  public CompletableFuture<Void> removeReplicationPeerTableCFs(String id,
    Map<TableName, List<String>> tableCfs) {
    if (tableCfs == null) {
      return failedFuture(new ReplicationException("tableCfs is null"));
    }

    CompletableFuture<Void> future = new CompletableFuture<Void>();
    addListener(getReplicationPeerConfig(id), (peerConfig, error) -> {
      if (!completeExceptionally(future, error)) {
        ReplicationPeerConfig newPeerConfig = null;
        try {
          newPeerConfig = ReplicationPeerConfigUtil
            .removeTableCFsFromReplicationPeerConfig(tableCfs, peerConfig, id);
        } catch (ReplicationException e) {
          future.completeExceptionally(e);
          return;
        }
        addListener(updateReplicationPeerConfig(id, newPeerConfig), (result, err) -> {
          if (!completeExceptionally(future, error)) {
            future.complete(result);
          }
        });
      }
    });
    return future;
  }

  @Override
  public CompletableFuture<List<ReplicationPeerDescription>> listReplicationPeers() {
    return listReplicationPeers(RequestConverter.buildListReplicationPeersRequest(null));
  }

  @Override
  public CompletableFuture<List<ReplicationPeerDescription>> listReplicationPeers(Pattern pattern) {
    Preconditions.checkNotNull(pattern,
      "pattern is null. If you don't specify a pattern, use listReplicationPeers() instead");
    return listReplicationPeers(RequestConverter.buildListReplicationPeersRequest(pattern));
  }

  private CompletableFuture<List<ReplicationPeerDescription>>
    listReplicationPeers(ListReplicationPeersRequest request) {
    return this.<List<ReplicationPeerDescription>> newMasterCaller()
      .action((controller, stub) -> this.<ListReplicationPeersRequest, ListReplicationPeersResponse,
        List<ReplicationPeerDescription>> call(controller, stub, request,
          (s, c, req, done) -> s.listReplicationPeers(c, req, done),
          (resp) -> resp.getPeerDescList().stream()
            .map(ReplicationPeerConfigUtil::toReplicationPeerDescription)
            .collect(Collectors.toList())))
      .call();
  }

  @Override
  public CompletableFuture<List<TableCFs>> listReplicatedTableCFs() {
    CompletableFuture<List<TableCFs>> future = new CompletableFuture<List<TableCFs>>();
    addListener(listTableDescriptors(), (tables, error) -> {
      if (!completeExceptionally(future, error)) {
        List<TableCFs> replicatedTableCFs = new ArrayList<>();
        tables.forEach(table -> {
          Map<String, Integer> cfs = new HashMap<>();
          Stream.of(table.getColumnFamilies())
            .filter(column -> column.getScope() != HConstants.REPLICATION_SCOPE_LOCAL)
            .forEach(column -> {
              cfs.put(column.getNameAsString(), column.getScope());
            });
          if (!cfs.isEmpty()) {
            replicatedTableCFs.add(new TableCFs(table.getTableName(), cfs));
          }
        });
        future.complete(replicatedTableCFs);
      }
    });
    return future;
  }

  @Override
  public CompletableFuture<Void> snapshot(SnapshotDescription snapshotDesc) {
    SnapshotProtos.SnapshotDescription snapshot =
      ProtobufUtil.createHBaseProtosSnapshotDesc(snapshotDesc);
    try {
      ClientSnapshotDescriptionUtils.assertSnapshotRequestIsValid(snapshot);
    } catch (IllegalArgumentException e) {
      return failedFuture(e);
    }
    CompletableFuture<Void> future = new CompletableFuture<>();
    final SnapshotRequest request = SnapshotRequest.newBuilder().setSnapshot(snapshot)
      .setNonceGroup(ng.getNonceGroup()).setNonce(ng.newNonce()).build();
    addListener(this.<SnapshotResponse> newMasterCaller()
      .action((controller, stub) -> this.<SnapshotRequest, SnapshotResponse, SnapshotResponse> call(
        controller, stub, request, (s, c, req, done) -> s.snapshot(c, req, done), resp -> resp))
      .call(), (resp, err) -> {
        if (err != null) {
          future.completeExceptionally(err);
          return;
        }
        waitSnapshotFinish(snapshotDesc, future, resp);
      });
    return future;
  }

  // This is for keeping compatibility with old implementation.
  // If there is a procId field in the response, then the snapshot will be operated with a
  // SnapshotProcedure, otherwise the snapshot will be coordinated by zk.
  private void waitSnapshotFinish(SnapshotDescription snapshot, CompletableFuture<Void> future,
    SnapshotResponse resp) {
    if (resp.hasProcId()) {
      getProcedureResult(resp.getProcId(), future, 0);
      addListener(future, new SnapshotProcedureBiConsumer(snapshot.getTableName()));
    } else {
      long expectedTimeout = resp.getExpectedTimeout();
      TimerTask pollingTask = new TimerTask() {
        int tries = 0;
        long startTime = EnvironmentEdgeManager.currentTime();
        long endTime = startTime + expectedTimeout;
        long maxPauseTime = expectedTimeout / maxAttempts;

        @Override
        public void run(Timeout timeout) throws Exception {
          if (EnvironmentEdgeManager.currentTime() < endTime) {
            addListener(isSnapshotFinished(snapshot), (done, err2) -> {
              if (err2 != null) {
                future.completeExceptionally(err2);
              } else if (done) {
                future.complete(null);
              } else {
                // retry again after pauseTime.
                long pauseTime =
                  ConnectionUtils.getPauseTime(TimeUnit.NANOSECONDS.toMillis(pauseNs), ++tries);
                pauseTime = Math.min(pauseTime, maxPauseTime);
                AsyncConnectionImpl.RETRY_TIMER.newTimeout(this, pauseTime, TimeUnit.MILLISECONDS);
              }
            });
          } else {
            future
              .completeExceptionally(new SnapshotCreationException("Snapshot '" + snapshot.getName()
                + "' wasn't completed in expectedTime:" + expectedTimeout + " ms", snapshot));
          }
        }
      };
      AsyncConnectionImpl.RETRY_TIMER.newTimeout(pollingTask, 1, TimeUnit.MILLISECONDS);
    }
  }

  @Override
  public CompletableFuture<Boolean> isSnapshotFinished(SnapshotDescription snapshot) {
    return this.<Boolean> newMasterCaller()
      .action((controller, stub) -> this.<IsSnapshotDoneRequest, IsSnapshotDoneResponse,
        Boolean> call(controller, stub,
          IsSnapshotDoneRequest.newBuilder()
            .setSnapshot(ProtobufUtil.createHBaseProtosSnapshotDesc(snapshot)).build(),
          (s, c, req, done) -> s.isSnapshotDone(c, req, done), resp -> resp.getDone()))
      .call();
  }

  @Override
  public CompletableFuture<Void> restoreSnapshot(String snapshotName) {
    boolean takeFailSafeSnapshot = this.connection.getConfiguration().getBoolean(
      HConstants.SNAPSHOT_RESTORE_TAKE_FAILSAFE_SNAPSHOT,
      HConstants.DEFAULT_SNAPSHOT_RESTORE_TAKE_FAILSAFE_SNAPSHOT);
    return restoreSnapshot(snapshotName, takeFailSafeSnapshot);
  }

  @Override
  public CompletableFuture<Void> restoreSnapshot(String snapshotName, boolean takeFailSafeSnapshot,
    boolean restoreAcl) {
    CompletableFuture<Void> future = new CompletableFuture<>();
    addListener(listSnapshots(Pattern.compile(snapshotName)), (snapshotDescriptions, err) -> {
      if (err != null) {
        future.completeExceptionally(err);
        return;
      }
      TableName tableName = null;
      if (snapshotDescriptions != null && !snapshotDescriptions.isEmpty()) {
        for (SnapshotDescription snap : snapshotDescriptions) {
          if (snap.getName().equals(snapshotName)) {
            tableName = snap.getTableName();
            break;
          }
        }
      }
      if (tableName == null) {
        future.completeExceptionally(new RestoreSnapshotException(
          "Unable to find the table name for snapshot=" + snapshotName));
        return;
      }
      final TableName finalTableName = tableName;
      addListener(tableExists(finalTableName), (exists, err2) -> {
        if (err2 != null) {
          future.completeExceptionally(err2);
        } else if (!exists) {
          // if table does not exist, then just clone snapshot into new table.
          completeConditionalOnFuture(future,
            internalRestoreSnapshot(snapshotName, finalTableName, restoreAcl, null));
        } else {
          addListener(isTableDisabled(finalTableName), (disabled, err4) -> {
            if (err4 != null) {
              future.completeExceptionally(err4);
            } else if (!disabled) {
              future.completeExceptionally(new TableNotDisabledException(finalTableName));
            } else {
              completeConditionalOnFuture(future,
                restoreSnapshot(snapshotName, finalTableName, takeFailSafeSnapshot, restoreAcl));
            }
          });
        }
      });
    });
    return future;
  }

  private CompletableFuture<Void> restoreSnapshot(String snapshotName, TableName tableName,
    boolean takeFailSafeSnapshot, boolean restoreAcl) {
    if (takeFailSafeSnapshot) {
      CompletableFuture<Void> future = new CompletableFuture<>();
      // Step.1 Take a snapshot of the current state
      String failSafeSnapshotSnapshotNameFormat =
        this.connection.getConfiguration().get(HConstants.SNAPSHOT_RESTORE_FAILSAFE_NAME,
          HConstants.DEFAULT_SNAPSHOT_RESTORE_FAILSAFE_NAME);
      final String failSafeSnapshotSnapshotName =
        failSafeSnapshotSnapshotNameFormat.replace("{snapshot.name}", snapshotName)
          .replace("{table.name}", tableName.toString().replace(TableName.NAMESPACE_DELIM, '.'))
          .replace("{restore.timestamp}", String.valueOf(EnvironmentEdgeManager.currentTime()));
      LOG.info("Taking restore-failsafe snapshot: " + failSafeSnapshotSnapshotName);
      addListener(snapshot(failSafeSnapshotSnapshotName, tableName), (ret, err) -> {
        if (err != null) {
          future.completeExceptionally(err);
        } else {
          // Step.2 Restore snapshot
          addListener(internalRestoreSnapshot(snapshotName, tableName, restoreAcl, null),
            (void2, err2) -> {
              if (err2 != null) {
                // Step.3.a Something went wrong during the restore and try to rollback.
                addListener(internalRestoreSnapshot(failSafeSnapshotSnapshotName, tableName,
                  restoreAcl, null), (void3, err3) -> {
                    if (err3 != null) {
                      future.completeExceptionally(err3);
                    } else {
                      String msg =
                        "Restore snapshot=" + snapshotName + " failed. Rollback to snapshot="
                          + failSafeSnapshotSnapshotName + " succeeded.";
                      future.completeExceptionally(new RestoreSnapshotException(msg, err2));
                    }
                  });
              } else {
                // Step.3.b If the restore is succeeded, delete the pre-restore snapshot.
                LOG.info("Deleting restore-failsafe snapshot: " + failSafeSnapshotSnapshotName);
                addListener(deleteSnapshot(failSafeSnapshotSnapshotName), (ret3, err3) -> {
                  if (err3 != null) {
                    LOG.error(
                      "Unable to remove the failsafe snapshot: " + failSafeSnapshotSnapshotName,
                      err3);
                  }
                  future.complete(ret3);
                });
              }
            });
        }
      });
      return future;
    } else {
      return internalRestoreSnapshot(snapshotName, tableName, restoreAcl, null);
    }
  }

  private <T> void completeConditionalOnFuture(CompletableFuture<T> dependentFuture,
    CompletableFuture<T> parentFuture) {
    addListener(parentFuture, (res, err) -> {
      if (err != null) {
        dependentFuture.completeExceptionally(err);
      } else {
        dependentFuture.complete(res);
      }
    });
  }

  @Override
  public CompletableFuture<Void> cloneSnapshot(String snapshotName, TableName tableName,
    boolean restoreAcl, String customSFT) {
    CompletableFuture<Void> future = new CompletableFuture<>();
    addListener(tableExists(tableName), (exists, err) -> {
      if (err != null) {
        future.completeExceptionally(err);
      } else if (exists) {
        future.completeExceptionally(new TableExistsException(tableName));
      } else {
        completeConditionalOnFuture(future,
          internalRestoreSnapshot(snapshotName, tableName, restoreAcl, customSFT));
      }
    });
    return future;
  }

  private CompletableFuture<Void> internalRestoreSnapshot(String snapshotName, TableName tableName,
    boolean restoreAcl, String customSFT) {
    SnapshotProtos.SnapshotDescription snapshot = SnapshotProtos.SnapshotDescription.newBuilder()
      .setName(snapshotName).setTable(tableName.getNameAsString()).build();
    try {
      ClientSnapshotDescriptionUtils.assertSnapshotRequestIsValid(snapshot);
    } catch (IllegalArgumentException e) {
      return failedFuture(e);
    }
    RestoreSnapshotRequest.Builder builder =
      RestoreSnapshotRequest.newBuilder().setSnapshot(snapshot).setNonceGroup(ng.getNonceGroup())
        .setNonce(ng.newNonce()).setRestoreACL(restoreAcl);
    if (customSFT != null) {
      builder.setCustomSFT(customSFT);
    }
    return waitProcedureResult(this.<Long> newMasterCaller()
      .action((controller, stub) -> this.<RestoreSnapshotRequest, RestoreSnapshotResponse,
        Long> call(controller, stub, builder.build(),
          (s, c, req, done) -> s.restoreSnapshot(c, req, done), (resp) -> resp.getProcId()))
      .call());
  }

  @Override
  public CompletableFuture<List<SnapshotDescription>> listSnapshots() {
    return getCompletedSnapshots(null);
  }

  @Override
  public CompletableFuture<List<SnapshotDescription>> listSnapshots(Pattern pattern) {
    Preconditions.checkNotNull(pattern,
      "pattern is null. If you don't specify a pattern, use listSnapshots() instead");
    return getCompletedSnapshots(pattern);
  }

  private CompletableFuture<List<SnapshotDescription>> getCompletedSnapshots(Pattern pattern) {
    return this.<List<SnapshotDescription>> newMasterCaller()
      .action((controller, stub) -> this.<GetCompletedSnapshotsRequest,
        GetCompletedSnapshotsResponse, List<SnapshotDescription>> call(controller, stub,
          GetCompletedSnapshotsRequest.newBuilder().build(),
          (s, c, req, done) -> s.getCompletedSnapshots(c, req, done),
          resp -> ProtobufUtil.toSnapshotDescriptionList(resp, pattern)))
      .call();
  }

  @Override
  public CompletableFuture<List<SnapshotDescription>> listTableSnapshots(Pattern tableNamePattern) {
    Preconditions.checkNotNull(tableNamePattern, "tableNamePattern is null."
      + " If you don't specify a tableNamePattern, use listSnapshots() instead");
    return getCompletedSnapshots(tableNamePattern, null);
  }

  @Override
  public CompletableFuture<List<SnapshotDescription>> listTableSnapshots(Pattern tableNamePattern,
    Pattern snapshotNamePattern) {
    Preconditions.checkNotNull(tableNamePattern, "tableNamePattern is null."
      + " If you don't specify a tableNamePattern, use listSnapshots(Pattern) instead");
    Preconditions.checkNotNull(snapshotNamePattern, "snapshotNamePattern is null."
      + " If you don't specify a snapshotNamePattern, use listTableSnapshots(Pattern) instead");
    return getCompletedSnapshots(tableNamePattern, snapshotNamePattern);
  }

  private CompletableFuture<List<SnapshotDescription>>
    getCompletedSnapshots(Pattern tableNamePattern, Pattern snapshotNamePattern) {
    CompletableFuture<List<SnapshotDescription>> future = new CompletableFuture<>();
    addListener(listTableNames(tableNamePattern, false), (tableNames, err) -> {
      if (err != null) {
        future.completeExceptionally(err);
        return;
      }
      if (tableNames == null || tableNames.size() <= 0) {
        future.complete(Collections.emptyList());
        return;
      }
      addListener(getCompletedSnapshots(snapshotNamePattern), (snapshotDescList, err2) -> {
        if (err2 != null) {
          future.completeExceptionally(err2);
          return;
        }
        if (snapshotDescList == null || snapshotDescList.isEmpty()) {
          future.complete(Collections.emptyList());
          return;
        }
        future.complete(snapshotDescList.stream()
          .filter(snap -> (snap != null && tableNames.contains(snap.getTableName())))
          .collect(Collectors.toList()));
      });
    });
    return future;
  }

  @Override
  public CompletableFuture<Void> deleteSnapshot(String snapshotName) {
    return internalDeleteSnapshot(new SnapshotDescription(snapshotName));
  }

  @Override
  public CompletableFuture<Void> deleteSnapshots() {
    return internalDeleteSnapshots(null, null);
  }

  @Override
  public CompletableFuture<Void> deleteSnapshots(Pattern snapshotNamePattern) {
    Preconditions.checkNotNull(snapshotNamePattern, "snapshotNamePattern is null."
      + " If you don't specify a snapshotNamePattern, use deleteSnapshots() instead");
    return internalDeleteSnapshots(null, snapshotNamePattern);
  }

  @Override
  public CompletableFuture<Void> deleteTableSnapshots(Pattern tableNamePattern) {
    Preconditions.checkNotNull(tableNamePattern, "tableNamePattern is null."
      + " If you don't specify a tableNamePattern, use deleteSnapshots() instead");
    return internalDeleteSnapshots(tableNamePattern, null);
  }

  @Override
  public CompletableFuture<Void> deleteTableSnapshots(Pattern tableNamePattern,
    Pattern snapshotNamePattern) {
    Preconditions.checkNotNull(tableNamePattern, "tableNamePattern is null."
      + " If you don't specify a tableNamePattern, use deleteSnapshots(Pattern) instead");
    Preconditions.checkNotNull(snapshotNamePattern, "snapshotNamePattern is null."
      + " If you don't specify a snapshotNamePattern, use deleteSnapshots(Pattern) instead");
    return internalDeleteSnapshots(tableNamePattern, snapshotNamePattern);
  }

  private CompletableFuture<Void> internalDeleteSnapshots(Pattern tableNamePattern,
    Pattern snapshotNamePattern) {
    CompletableFuture<List<SnapshotDescription>> listSnapshotsFuture;
    if (tableNamePattern == null) {
      listSnapshotsFuture = getCompletedSnapshots(snapshotNamePattern);
    } else {
      listSnapshotsFuture = getCompletedSnapshots(tableNamePattern, snapshotNamePattern);
    }
    CompletableFuture<Void> future = new CompletableFuture<>();
    addListener(listSnapshotsFuture, ((snapshotDescriptions, err) -> {
      if (err != null) {
        future.completeExceptionally(err);
        return;
      }
      if (snapshotDescriptions == null || snapshotDescriptions.isEmpty()) {
        future.complete(null);
        return;
      }
      addListener(CompletableFuture.allOf(snapshotDescriptions.stream()
        .map(this::internalDeleteSnapshot).toArray(CompletableFuture[]::new)), (v, e) -> {
          if (e != null) {
            future.completeExceptionally(e);
          } else {
            future.complete(v);
          }
        });
    }));
    return future;
  }

  private CompletableFuture<Void> internalDeleteSnapshot(SnapshotDescription snapshot) {
    return this.<Void> newMasterCaller()
      .action((controller, stub) -> this.<DeleteSnapshotRequest, DeleteSnapshotResponse, Void> call(
        controller, stub,
        DeleteSnapshotRequest.newBuilder()
          .setSnapshot(ProtobufUtil.createHBaseProtosSnapshotDesc(snapshot)).build(),
        (s, c, req, done) -> s.deleteSnapshot(c, req, done), resp -> null))
      .call();
  }

  @Override
  public CompletableFuture<Void> execProcedure(String signature, String instance,
    Map<String, String> props) {
    CompletableFuture<Void> future = new CompletableFuture<>();
    ProcedureDescription procDesc =
      ProtobufUtil.buildProcedureDescription(signature, instance, props);
    addListener(this.<Long> newMasterCaller()
      .action((controller, stub) -> this.<ExecProcedureRequest, ExecProcedureResponse, Long> call(
        controller, stub, ExecProcedureRequest.newBuilder().setProcedure(procDesc).build(),
        (s, c, req, done) -> s.execProcedure(c, req, done), resp -> resp.getExpectedTimeout()))
      .call(), (expectedTimeout, err) -> {
        if (err != null) {
          future.completeExceptionally(err);
          return;
        }
        TimerTask pollingTask = new TimerTask() {
          int tries = 0;
          long startTime = EnvironmentEdgeManager.currentTime();
          long endTime = startTime + expectedTimeout;
          long maxPauseTime = expectedTimeout / maxAttempts;

          @Override
          public void run(Timeout timeout) throws Exception {
            if (EnvironmentEdgeManager.currentTime() < endTime) {
              addListener(isProcedureFinished(signature, instance, props), (done, err2) -> {
                if (err2 != null) {
                  future.completeExceptionally(err2);
                  return;
                }
                if (done) {
                  future.complete(null);
                } else {
                  // retry again after pauseTime.
                  long pauseTime =
                    ConnectionUtils.getPauseTime(TimeUnit.NANOSECONDS.toMillis(pauseNs), ++tries);
                  pauseTime = Math.min(pauseTime, maxPauseTime);
                  AsyncConnectionImpl.RETRY_TIMER.newTimeout(this, pauseTime,
                    TimeUnit.MICROSECONDS);
                }
              });
            } else {
              future.completeExceptionally(new IOException("Procedure '" + signature + " : "
                + instance + "' wasn't completed in expectedTime:" + expectedTimeout + " ms"));
            }
          }
        };
        // Queue the polling task into RETRY_TIMER to poll procedure state asynchronously.
        AsyncConnectionImpl.RETRY_TIMER.newTimeout(pollingTask, 1, TimeUnit.MILLISECONDS);
      });
    return future;
  }

  @Override
  public CompletableFuture<byte[]> execProcedureWithReturn(String signature, String instance,
    Map<String, String> props) {
    ProcedureDescription proDesc =
      ProtobufUtil.buildProcedureDescription(signature, instance, props);
    return this.<byte[]> newMasterCaller()
      .action((controller, stub) -> this.<ExecProcedureRequest, ExecProcedureResponse, byte[]> call(
        controller, stub, ExecProcedureRequest.newBuilder().setProcedure(proDesc).build(),
        (s, c, req, done) -> s.execProcedureWithRet(c, req, done),
        resp -> resp.hasReturnData() ? resp.getReturnData().toByteArray() : null))
      .call();
  }

  @Override
  public CompletableFuture<Boolean> isProcedureFinished(String signature, String instance,
    Map<String, String> props) {
    ProcedureDescription proDesc =
      ProtobufUtil.buildProcedureDescription(signature, instance, props);
    return this.<Boolean> newMasterCaller()
      .action(
        (controller, stub) -> this.<IsProcedureDoneRequest, IsProcedureDoneResponse, Boolean> call(
          controller, stub, IsProcedureDoneRequest.newBuilder().setProcedure(proDesc).build(),
          (s, c, req, done) -> s.isProcedureDone(c, req, done), resp -> resp.getDone()))
      .call();
  }

  @Override
  public CompletableFuture<Boolean> abortProcedure(long procId, boolean mayInterruptIfRunning) {
    return this.<Boolean> newMasterCaller().action(
      (controller, stub) -> this.<AbortProcedureRequest, AbortProcedureResponse, Boolean> call(
        controller, stub, AbortProcedureRequest.newBuilder().setProcId(procId).build(),
        (s, c, req, done) -> s.abortProcedure(c, req, done), resp -> resp.getIsProcedureAborted()))
      .call();
  }

  @Override
  public CompletableFuture<String> getProcedures() {
    return this.<String> newMasterCaller()
      .action((controller, stub) -> this.<GetProceduresRequest, GetProceduresResponse, String> call(
        controller, stub, GetProceduresRequest.newBuilder().build(),
        (s, c, req, done) -> s.getProcedures(c, req, done),
        resp -> ProtobufUtil.toProcedureJson(resp.getProcedureList())))
      .call();
  }

  @Override
  public CompletableFuture<String> getLocks() {
    return this.<String> newMasterCaller()
      .action(
        (controller, stub) -> this.<GetLocksRequest, GetLocksResponse, String> call(controller,
          stub, GetLocksRequest.newBuilder().build(), (s, c, req, done) -> s.getLocks(c, req, done),
          resp -> ProtobufUtil.toLockJson(resp.getLockList())))
      .call();
  }

  @Override
  public CompletableFuture<Void> decommissionRegionServers(List<ServerName> servers,
    boolean offload) {
    return this.<Void> newMasterCaller()
      .action((controller, stub) -> this.<DecommissionRegionServersRequest,
        DecommissionRegionServersResponse, Void> call(controller, stub,
          RequestConverter.buildDecommissionRegionServersRequest(servers, offload),
          (s, c, req, done) -> s.decommissionRegionServers(c, req, done), resp -> null))
      .call();
  }

  @Override
  public CompletableFuture<List<ServerName>> listDecommissionedRegionServers() {
    return this.<List<ServerName>> newMasterCaller()
      .action((controller, stub) -> this.<ListDecommissionedRegionServersRequest,
        ListDecommissionedRegionServersResponse, List<ServerName>> call(controller, stub,
          ListDecommissionedRegionServersRequest.newBuilder().build(),
          (s, c, req, done) -> s.listDecommissionedRegionServers(c, req, done),
          resp -> resp.getServerNameList().stream().map(ProtobufUtil::toServerName)
            .collect(Collectors.toList())))
      .call();
  }

  @Override
  public CompletableFuture<Void> recommissionRegionServer(ServerName server,
    List<byte[]> encodedRegionNames) {
    return this.<Void> newMasterCaller()
      .action((controller, stub) -> this.<RecommissionRegionServerRequest,
        RecommissionRegionServerResponse, Void> call(controller, stub,
          RequestConverter.buildRecommissionRegionServerRequest(server, encodedRegionNames),
          (s, c, req, done) -> s.recommissionRegionServer(c, req, done), resp -> null))
      .call();
  }

  /**
   * Get the region location for the passed region name. The region name may be a full region name
   * or encoded region name. If the region does not found, then it'll throw an
   * UnknownRegionException wrapped by a {@link CompletableFuture}
   * @param regionNameOrEncodedRegionName region name or encoded region name
   * @return region location, wrapped by a {@link CompletableFuture}
   */
  CompletableFuture<HRegionLocation> getRegionLocation(byte[] regionNameOrEncodedRegionName) {
    if (regionNameOrEncodedRegionName == null) {
      return failedFuture(new IllegalArgumentException("Passed region name can't be null"));
    }

    CompletableFuture<Optional<HRegionLocation>> future;
    if (RegionInfo.isEncodedRegionName(regionNameOrEncodedRegionName)) {
      String encodedName = Bytes.toString(regionNameOrEncodedRegionName);
      if (encodedName.length() < RegionInfo.MD5_HEX_LENGTH) {
        // old format encodedName, should be meta region
        future = connection.registry.getMetaRegionLocations()
          .thenApply(locs -> Stream.of(locs.getRegionLocations())
            .filter(loc -> loc.getRegion().getEncodedName().equals(encodedName)).findFirst());
      } else {
        future = ClientMetaTableAccessor.getRegionLocationWithEncodedName(metaTable,
          regionNameOrEncodedRegionName);
      }
    } else {
      // Not all regionNameOrEncodedRegionName here is going to be a valid region name,
      // it needs to throw out IllegalArgumentException in case tableName is passed in.
      RegionInfo regionInfo;
      try {
        regionInfo =
          CatalogFamilyFormat.parseRegionInfoFromRegionName(regionNameOrEncodedRegionName);
      } catch (IOException ioe) {
        return failedFuture(new IllegalArgumentException(ioe.getMessage()));
      }

      if (regionInfo.isMetaRegion()) {
        future = connection.registry.getMetaRegionLocations()
          .thenApply(locs -> Stream.of(locs.getRegionLocations())
            .filter(loc -> loc.getRegion().getReplicaId() == regionInfo.getReplicaId())
            .findFirst());
      } else {
        future =
          ClientMetaTableAccessor.getRegionLocation(metaTable, regionNameOrEncodedRegionName);
      }
    }

    CompletableFuture<HRegionLocation> returnedFuture = new CompletableFuture<>();
    addListener(future, (location, err) -> {
      if (err != null) {
        returnedFuture.completeExceptionally(err);
        return;
      }
      if (!location.isPresent() || location.get().getRegion() == null) {
        returnedFuture.completeExceptionally(
          new UnknownRegionException("Invalid region name or encoded region name: "
            + Bytes.toStringBinary(regionNameOrEncodedRegionName)));
      } else {
        returnedFuture.complete(location.get());
      }
    });
    return returnedFuture;
  }

  /**
   * Get the region info for the passed region name. The region name may be a full region name or
   * encoded region name. If the region does not found, then it'll throw an UnknownRegionException
   * wrapped by a {@link CompletableFuture}
   * @return region info, wrapped by a {@link CompletableFuture}
   */
  private CompletableFuture<RegionInfo> getRegionInfo(byte[] regionNameOrEncodedRegionName) {
    if (regionNameOrEncodedRegionName == null) {
      return failedFuture(new IllegalArgumentException("Passed region name can't be null"));
    }

    if (
      Bytes.equals(regionNameOrEncodedRegionName,
        RegionInfoBuilder.FIRST_META_REGIONINFO.getRegionName())
        || Bytes.equals(regionNameOrEncodedRegionName,
          RegionInfoBuilder.FIRST_META_REGIONINFO.getEncodedNameAsBytes())
    ) {
      return CompletableFuture.completedFuture(RegionInfoBuilder.FIRST_META_REGIONINFO);
    }

    CompletableFuture<RegionInfo> future = new CompletableFuture<>();
    addListener(getRegionLocation(regionNameOrEncodedRegionName), (location, err) -> {
      if (err != null) {
        future.completeExceptionally(err);
      } else {
        future.complete(location.getRegion());
      }
    });
    return future;
  }

  private byte[][] getSplitKeys(byte[] startKey, byte[] endKey, int numRegions) {
    if (numRegions < 3) {
      throw new IllegalArgumentException("Must create at least three regions");
    } else if (Bytes.compareTo(startKey, endKey) >= 0) {
      throw new IllegalArgumentException("Start key must be smaller than end key");
    }
    if (numRegions == 3) {
      return new byte[][] { startKey, endKey };
    }
    byte[][] splitKeys = Bytes.split(startKey, endKey, numRegions - 3);
    if (splitKeys == null || splitKeys.length != numRegions - 1) {
      throw new IllegalArgumentException("Unable to split key range into enough regions");
    }
    return splitKeys;
  }

  private void verifySplitKeys(byte[][] splitKeys) {
    Arrays.sort(splitKeys, Bytes.BYTES_COMPARATOR);
    // Verify there are no duplicate split keys
    byte[] lastKey = null;
    for (byte[] splitKey : splitKeys) {
      if (Bytes.compareTo(splitKey, HConstants.EMPTY_BYTE_ARRAY) == 0) {
        throw new IllegalArgumentException("Empty split key must not be passed in the split keys.");
      }
      if (lastKey != null && Bytes.equals(splitKey, lastKey)) {
        throw new IllegalArgumentException("All split keys must be unique, " + "found duplicate: "
          + Bytes.toStringBinary(splitKey) + ", " + Bytes.toStringBinary(lastKey));
      }
      lastKey = splitKey;
    }
  }

  private static abstract class ProcedureBiConsumer implements BiConsumer<Void, Throwable> {

    abstract void onFinished();

    abstract void onError(Throwable error);

    @Override
    public void accept(Void v, Throwable error) {
      if (error != null) {
        onError(error);
        return;
      }
      onFinished();
    }
  }

  private static abstract class TableProcedureBiConsumer extends ProcedureBiConsumer {
    protected final TableName tableName;

    TableProcedureBiConsumer(TableName tableName) {
      this.tableName = tableName;
    }

    abstract String getOperationType();

    String getDescription() {
      return "Operation: " + getOperationType() + ", " + "Table Name: "
        + tableName.getNameWithNamespaceInclAsString();
    }

    @Override
    void onFinished() {
      LOG.info(getDescription() + " completed");
    }

    @Override
    void onError(Throwable error) {
      LOG.info(getDescription() + " failed with " + error.getMessage());
    }
  }

  private static abstract class NamespaceProcedureBiConsumer extends ProcedureBiConsumer {
    protected final String namespaceName;

    NamespaceProcedureBiConsumer(String namespaceName) {
      this.namespaceName = namespaceName;
    }

    abstract String getOperationType();

    String getDescription() {
      return "Operation: " + getOperationType() + ", Namespace: " + namespaceName;
    }

    @Override
    void onFinished() {
      LOG.info(getDescription() + " completed");
    }

    @Override
    void onError(Throwable error) {
      LOG.info(getDescription() + " failed with " + error.getMessage());
    }
  }

  private static class CreateTableProcedureBiConsumer extends TableProcedureBiConsumer {

    CreateTableProcedureBiConsumer(TableName tableName) {
      super(tableName);
    }

    @Override
    String getOperationType() {
      return "CREATE";
    }
  }

  private static class FlushTableProcedureBiConsumer extends TableProcedureBiConsumer {

    FlushTableProcedureBiConsumer(TableName tableName) {
      super(tableName);
    }

    @Override
    String getOperationType() {
      return "FLUSH";
    }
  }

  private static class ModifyTableProcedureBiConsumer extends TableProcedureBiConsumer {

    ModifyTableProcedureBiConsumer(AsyncAdmin admin, TableName tableName) {
      super(tableName);
    }

    @Override
    String getOperationType() {
      return "MODIFY";
    }
  }

  private static class ModifyTableStoreFileTrackerProcedureBiConsumer
    extends TableProcedureBiConsumer {

    ModifyTableStoreFileTrackerProcedureBiConsumer(AsyncAdmin admin, TableName tableName) {
      super(tableName);
    }

    @Override
    String getOperationType() {
      return "MODIFY_TABLE_STORE_FILE_TRACKER";
    }
  }

  private class DeleteTableProcedureBiConsumer extends TableProcedureBiConsumer {

    DeleteTableProcedureBiConsumer(TableName tableName) {
      super(tableName);
    }

    @Override
    String getOperationType() {
      return "DELETE";
    }

    @Override
    void onFinished() {
      connection.getLocator().clearCache(this.tableName);
      super.onFinished();
    }
  }

  private static class TruncateTableProcedureBiConsumer extends TableProcedureBiConsumer {

    TruncateTableProcedureBiConsumer(TableName tableName) {
      super(tableName);
    }

    @Override
    String getOperationType() {
      return "TRUNCATE";
    }
  }

  private static class EnableTableProcedureBiConsumer extends TableProcedureBiConsumer {

    EnableTableProcedureBiConsumer(TableName tableName) {
      super(tableName);
    }

    @Override
    String getOperationType() {
      return "ENABLE";
    }
  }

  private static class DisableTableProcedureBiConsumer extends TableProcedureBiConsumer {

    DisableTableProcedureBiConsumer(TableName tableName) {
      super(tableName);
    }

    @Override
    String getOperationType() {
      return "DISABLE";
    }
  }

  private static class AddColumnFamilyProcedureBiConsumer extends TableProcedureBiConsumer {

    AddColumnFamilyProcedureBiConsumer(TableName tableName) {
      super(tableName);
    }

    @Override
    String getOperationType() {
      return "ADD_COLUMN_FAMILY";
    }
  }

  private static class DeleteColumnFamilyProcedureBiConsumer extends TableProcedureBiConsumer {

    DeleteColumnFamilyProcedureBiConsumer(TableName tableName) {
      super(tableName);
    }

    @Override
    String getOperationType() {
      return "DELETE_COLUMN_FAMILY";
    }
  }

  private static class ModifyColumnFamilyProcedureBiConsumer extends TableProcedureBiConsumer {

    ModifyColumnFamilyProcedureBiConsumer(TableName tableName) {
      super(tableName);
    }

    @Override
    String getOperationType() {
      return "MODIFY_COLUMN_FAMILY";
    }
  }

  private static class ModifyColumnFamilyStoreFileTrackerProcedureBiConsumer
    extends TableProcedureBiConsumer {

    ModifyColumnFamilyStoreFileTrackerProcedureBiConsumer(TableName tableName) {
      super(tableName);
    }

    @Override
    String getOperationType() {
      return "MODIFY_COLUMN_FAMILY_STORE_FILE_TRACKER";
    }
  }

  private static class CreateNamespaceProcedureBiConsumer extends NamespaceProcedureBiConsumer {

    CreateNamespaceProcedureBiConsumer(String namespaceName) {
      super(namespaceName);
    }

    @Override
    String getOperationType() {
      return "CREATE_NAMESPACE";
    }
  }

  private static class DeleteNamespaceProcedureBiConsumer extends NamespaceProcedureBiConsumer {

    DeleteNamespaceProcedureBiConsumer(String namespaceName) {
      super(namespaceName);
    }

    @Override
    String getOperationType() {
      return "DELETE_NAMESPACE";
    }
  }

  private static class ModifyNamespaceProcedureBiConsumer extends NamespaceProcedureBiConsumer {

    ModifyNamespaceProcedureBiConsumer(String namespaceName) {
      super(namespaceName);
    }

    @Override
    String getOperationType() {
      return "MODIFY_NAMESPACE";
    }
  }

  private static class MergeTableRegionProcedureBiConsumer extends TableProcedureBiConsumer {

    MergeTableRegionProcedureBiConsumer(TableName tableName) {
      super(tableName);
    }

    @Override
    String getOperationType() {
      return "MERGE_REGIONS";
    }
  }

  private static class SplitTableRegionProcedureBiConsumer extends TableProcedureBiConsumer {

    SplitTableRegionProcedureBiConsumer(TableName tableName) {
      super(tableName);
    }

    @Override
    String getOperationType() {
      return "SPLIT_REGION";
    }
  }

  private static class SnapshotProcedureBiConsumer extends TableProcedureBiConsumer {
    SnapshotProcedureBiConsumer(TableName tableName) {
      super(tableName);
    }

    @Override
    String getOperationType() {
      return "SNAPSHOT";
    }
  }

  private static class ReplicationProcedureBiConsumer extends ProcedureBiConsumer {
    private final String peerId;
    private final Supplier<String> getOperation;

    ReplicationProcedureBiConsumer(String peerId, Supplier<String> getOperation) {
      this.peerId = peerId;
      this.getOperation = getOperation;
    }

    String getDescription() {
      return "Operation: " + getOperation.get() + ", peerId: " + peerId;
    }

    @Override
    void onFinished() {
      LOG.info(getDescription() + " completed");
    }

    @Override
    void onError(Throwable error) {
      LOG.info(getDescription() + " failed with " + error.getMessage());
    }
  }

  private CompletableFuture<Void> waitProcedureResult(CompletableFuture<Long> procFuture) {
    CompletableFuture<Void> future = new CompletableFuture<>();
    addListener(procFuture, (procId, error) -> {
      if (error != null) {
        future.completeExceptionally(error);
        return;
      }
      getProcedureResult(procId, future, 0);
    });
    return future;
  }

  private void getProcedureResult(long procId, CompletableFuture<Void> future, int retries) {
    addListener(
      this.<GetProcedureResultResponse> newMasterCaller()
        .action((controller, stub) -> this.<GetProcedureResultRequest, GetProcedureResultResponse,
          GetProcedureResultResponse> call(controller, stub,
            GetProcedureResultRequest.newBuilder().setProcId(procId).build(),
            (s, c, req, done) -> s.getProcedureResult(c, req, done), (resp) -> resp))
        .call(),
      (response, error) -> {
        if (error != null) {
          LOG.warn("failed to get the procedure result procId={}", procId,
            ConnectionUtils.translateException(error));
          retryTimer.newTimeout(t -> getProcedureResult(procId, future, retries + 1),
            ConnectionUtils.getPauseTime(pauseNs, retries), TimeUnit.NANOSECONDS);
          return;
        }
        if (response.getState() == GetProcedureResultResponse.State.RUNNING) {
          retryTimer.newTimeout(t -> getProcedureResult(procId, future, retries + 1),
            ConnectionUtils.getPauseTime(pauseNs, retries), TimeUnit.NANOSECONDS);
          return;
        }
        if (response.hasException()) {
          IOException ioe = ForeignExceptionUtil.toIOException(response.getException());
          future.completeExceptionally(ioe);
        } else {
          future.complete(null);
        }
      });
  }

  private <T> CompletableFuture<T> failedFuture(Throwable error) {
    CompletableFuture<T> future = new CompletableFuture<>();
    future.completeExceptionally(error);
    return future;
  }

  private <T> boolean completeExceptionally(CompletableFuture<T> future, Throwable error) {
    if (error != null) {
      future.completeExceptionally(error);
      return true;
    }
    return false;
  }

  @Override
  public CompletableFuture<ClusterMetrics> getClusterMetrics() {
    return getClusterMetrics(EnumSet.allOf(Option.class));
  }

  @Override
  public CompletableFuture<ClusterMetrics> getClusterMetrics(EnumSet<Option> options) {
    return this.<ClusterMetrics> newMasterCaller()
      .action((controller, stub) -> this.<GetClusterStatusRequest, GetClusterStatusResponse,
        ClusterMetrics> call(controller, stub,
          RequestConverter.buildGetClusterStatusRequest(options),
          (s, c, req, done) -> s.getClusterStatus(c, req, done),
          resp -> ClusterMetricsBuilder.toClusterMetrics(resp.getClusterStatus())))
      .call();
  }

  @Override
  public CompletableFuture<Void> shutdown() {
    return this.<Void> newMasterCaller().priority(HIGH_QOS)
      .action((controller, stub) -> this.<ShutdownRequest, ShutdownResponse, Void> call(controller,
        stub, ShutdownRequest.newBuilder().build(), (s, c, req, done) -> s.shutdown(c, req, done),
        resp -> null))
      .call();
  }

  @Override
  public CompletableFuture<Void> stopMaster() {
    return this.<Void> newMasterCaller().priority(HIGH_QOS)
      .action((controller, stub) -> this.<StopMasterRequest, StopMasterResponse, Void> call(
        controller, stub, StopMasterRequest.newBuilder().build(),
        (s, c, req, done) -> s.stopMaster(c, req, done), resp -> null))
      .call();
  }

  @Override
  public CompletableFuture<Void> stopRegionServer(ServerName serverName) {
    StopServerRequest request = RequestConverter
      .buildStopServerRequest("Called by admin client " + this.connection.toString());
    return this.<Void> newAdminCaller().priority(HIGH_QOS)
      .action((controller, stub) -> this.<StopServerRequest, StopServerResponse, Void> adminCall(
        controller, stub, request, (s, c, req, done) -> s.stopServer(controller, req, done),
        resp -> null))
      .serverName(serverName).call();
  }

  @Override
  public CompletableFuture<Void> updateConfiguration(ServerName serverName) {
    return this.<Void> newAdminCaller()
      .action((controller, stub) -> this.<UpdateConfigurationRequest, UpdateConfigurationResponse,
        Void> adminCall(controller, stub, UpdateConfigurationRequest.getDefaultInstance(),
          (s, c, req, done) -> s.updateConfiguration(controller, req, done), resp -> null))
      .serverName(serverName).call();
  }

  @Override
  public CompletableFuture<Void> updateConfiguration() {
    CompletableFuture<Void> future = new CompletableFuture<Void>();
    addListener(
      getClusterMetrics(EnumSet.of(Option.SERVERS_NAME, Option.MASTER, Option.BACKUP_MASTERS)),
      (status, err) -> {
        if (err != null) {
          future.completeExceptionally(err);
        } else {
          List<CompletableFuture<Void>> futures = new ArrayList<>();
          status.getServersName().forEach(server -> futures.add(updateConfiguration(server)));
          futures.add(updateConfiguration(status.getMasterName()));
          status.getBackupMasterNames().forEach(master -> futures.add(updateConfiguration(master)));
          addListener(
            CompletableFuture.allOf(futures.toArray(new CompletableFuture<?>[futures.size()])),
            (result, err2) -> {
              if (err2 != null) {
                future.completeExceptionally(err2);
              } else {
                future.complete(result);
              }
            });
        }
      });
    return future;
  }

  @Override
  public CompletableFuture<Void> updateConfiguration(String groupName) {
    CompletableFuture<Void> future = new CompletableFuture<Void>();
    addListener(getRSGroup(groupName), (rsGroupInfo, err) -> {
      if (err != null) {
        future.completeExceptionally(err);
      } else if (rsGroupInfo == null) {
        future.completeExceptionally(
          new IllegalArgumentException("Group does not exist: " + groupName));
      } else {
        addListener(getClusterMetrics(EnumSet.of(Option.SERVERS_NAME)), (status, err2) -> {
          if (err2 != null) {
            future.completeExceptionally(err2);
          } else {
            List<CompletableFuture<Void>> futures = new ArrayList<>();
            List<ServerName> groupServers = status.getServersName().stream()
              .filter(s -> rsGroupInfo.containsServer(s.getAddress())).collect(Collectors.toList());
            groupServers.forEach(server -> futures.add(updateConfiguration(server)));
            addListener(
              CompletableFuture.allOf(futures.toArray(new CompletableFuture<?>[futures.size()])),
              (result, err3) -> {
                if (err3 != null) {
                  future.completeExceptionally(err3);
                } else {
                  future.complete(result);
                }
              });
          }
        });
      }
    });
    return future;
  }

  @Override
  public CompletableFuture<Void> rollWALWriter(ServerName serverName) {
    return this.<Void> newAdminCaller()
      .action((controller, stub) -> this.<RollWALWriterRequest, RollWALWriterResponse,
        Void> adminCall(controller, stub, RequestConverter.buildRollWALWriterRequest(),
          (s, c, req, done) -> s.rollWALWriter(controller, req, done), resp -> null))
      .serverName(serverName).call();
  }

  @Override
  public CompletableFuture<Void> clearCompactionQueues(ServerName serverName, Set<String> queues) {
    return this.<Void> newAdminCaller()
      .action((controller, stub) -> this.<ClearCompactionQueuesRequest,
        ClearCompactionQueuesResponse, Void> adminCall(controller, stub,
          RequestConverter.buildClearCompactionQueuesRequest(queues),
          (s, c, req, done) -> s.clearCompactionQueues(controller, req, done), resp -> null))
      .serverName(serverName).call();
  }

  @Override
  public CompletableFuture<List<SecurityCapability>> getSecurityCapabilities() {
    return this.<List<SecurityCapability>> newMasterCaller()
      .action((controller, stub) -> this.<SecurityCapabilitiesRequest, SecurityCapabilitiesResponse,
        List<SecurityCapability>> call(controller, stub,
          SecurityCapabilitiesRequest.newBuilder().build(),
          (s, c, req, done) -> s.getSecurityCapabilities(c, req, done),
          (resp) -> ProtobufUtil.toSecurityCapabilityList(resp.getCapabilitiesList())))
      .call();
  }

  @Override
  public CompletableFuture<List<RegionMetrics>> getRegionMetrics(ServerName serverName) {
    return getRegionMetrics(GetRegionLoadRequest.newBuilder().build(), serverName);
  }

  @Override
  public CompletableFuture<List<RegionMetrics>> getRegionMetrics(ServerName serverName,
    TableName tableName) {
    Preconditions.checkNotNull(tableName,
      "tableName is null. If you don't specify a tableName, use getRegionLoads() instead");
    return getRegionMetrics(RequestConverter.buildGetRegionLoadRequest(tableName), serverName);
  }

  private CompletableFuture<List<RegionMetrics>> getRegionMetrics(GetRegionLoadRequest request,
    ServerName serverName) {
    return this.<List<RegionMetrics>> newAdminCaller()
      .action((controller, stub) -> this.<GetRegionLoadRequest, GetRegionLoadResponse,
        List<RegionMetrics>> adminCall(controller, stub, request,
          (s, c, req, done) -> s.getRegionLoad(controller, req, done),
          RegionMetricsBuilder::toRegionMetrics))
      .serverName(serverName).call();
  }

  @Override
  public CompletableFuture<Boolean> isMasterInMaintenanceMode() {
    return this.<Boolean> newMasterCaller()
      .action((controller, stub) -> this.<IsInMaintenanceModeRequest, IsInMaintenanceModeResponse,
        Boolean> call(controller, stub, IsInMaintenanceModeRequest.newBuilder().build(),
          (s, c, req, done) -> s.isMasterInMaintenanceMode(c, req, done),
          resp -> resp.getInMaintenanceMode()))
      .call();
  }

  @Override
  public CompletableFuture<CompactionState> getCompactionState(TableName tableName,
    CompactType compactType) {
    CompletableFuture<CompactionState> future = new CompletableFuture<>();

    switch (compactType) {
      case MOB:
        addListener(connection.registry.getActiveMaster(), (serverName, err) -> {
          if (err != null) {
            future.completeExceptionally(err);
            return;
          }
          RegionInfo regionInfo = RegionInfo.createMobRegionInfo(tableName);

          addListener(this.<GetRegionInfoResponse> newAdminCaller().serverName(serverName)
            .action((controller, stub) -> this.<GetRegionInfoRequest, GetRegionInfoResponse,
              GetRegionInfoResponse> adminCall(controller, stub,
                RequestConverter.buildGetRegionInfoRequest(regionInfo.getRegionName(), true),
                (s, c, req, done) -> s.getRegionInfo(controller, req, done), resp -> resp))
            .call(), (resp2, err2) -> {
              if (err2 != null) {
                future.completeExceptionally(err2);
              } else {
                if (resp2.hasCompactionState()) {
                  future.complete(ProtobufUtil.createCompactionState(resp2.getCompactionState()));
                } else {
                  future.complete(CompactionState.NONE);
                }
              }
            });
        });
        break;
      case NORMAL:
        addListener(getTableHRegionLocations(tableName), (locations, err) -> {
          if (err != null) {
            future.completeExceptionally(err);
            return;
          }
          ConcurrentLinkedQueue<CompactionState> regionStates = new ConcurrentLinkedQueue<>();
          List<CompletableFuture<CompactionState>> futures = new ArrayList<>();
          locations.stream().filter(loc -> loc.getServerName() != null)
            .filter(loc -> loc.getRegion() != null).filter(loc -> !loc.getRegion().isOffline())
            .map(loc -> loc.getRegion().getRegionName()).forEach(region -> {
              futures.add(getCompactionStateForRegion(region).whenComplete((regionState, err2) -> {
                // If any region compaction state is MAJOR_AND_MINOR
                // the table compaction state is MAJOR_AND_MINOR, too.
                if (err2 != null) {
                  future.completeExceptionally(unwrapCompletionException(err2));
                } else if (regionState == CompactionState.MAJOR_AND_MINOR) {
                  future.complete(regionState);
                } else {
                  regionStates.add(regionState);
                }
              }));
            });
          addListener(
            CompletableFuture.allOf(futures.toArray(new CompletableFuture<?>[futures.size()])),
            (ret, err3) -> {
              // If future not completed, check all regions's compaction state
              if (!future.isCompletedExceptionally() && !future.isDone()) {
                CompactionState state = CompactionState.NONE;
                for (CompactionState regionState : regionStates) {
                  switch (regionState) {
                    case MAJOR:
                      if (state == CompactionState.MINOR) {
                        future.complete(CompactionState.MAJOR_AND_MINOR);
                      } else {
                        state = CompactionState.MAJOR;
                      }
                      break;
                    case MINOR:
                      if (state == CompactionState.MAJOR) {
                        future.complete(CompactionState.MAJOR_AND_MINOR);
                      } else {
                        state = CompactionState.MINOR;
                      }
                      break;
                    case NONE:
                    default:
                  }
                }
                if (!future.isDone()) {
                  future.complete(state);
                }
              }
            });
        });
        break;
      default:
        throw new IllegalArgumentException("Unknown compactType: " + compactType);
    }

    return future;
  }

  @Override
  public CompletableFuture<CompactionState> getCompactionStateForRegion(byte[] regionName) {
    CompletableFuture<CompactionState> future = new CompletableFuture<>();
    addListener(getRegionLocation(regionName), (location, err) -> {
      if (err != null) {
        future.completeExceptionally(err);
        return;
      }
      ServerName serverName = location.getServerName();
      if (serverName == null) {
        future
          .completeExceptionally(new NoServerForRegionException(Bytes.toStringBinary(regionName)));
        return;
      }
      addListener(
        this.<GetRegionInfoResponse> newAdminCaller()
          .action((controller, stub) -> this.<GetRegionInfoRequest, GetRegionInfoResponse,
            GetRegionInfoResponse> adminCall(controller, stub,
              RequestConverter.buildGetRegionInfoRequest(location.getRegion().getRegionName(),
                true),
              (s, c, req, done) -> s.getRegionInfo(controller, req, done), resp -> resp))
          .serverName(serverName).call(),
        (resp2, err2) -> {
          if (err2 != null) {
            future.completeExceptionally(err2);
          } else {
            if (resp2.hasCompactionState()) {
              future.complete(ProtobufUtil.createCompactionState(resp2.getCompactionState()));
            } else {
              future.complete(CompactionState.NONE);
            }
          }
        });
    });
    return future;
  }

  @Override
  public CompletableFuture<Optional<Long>> getLastMajorCompactionTimestamp(TableName tableName) {
    MajorCompactionTimestampRequest request = MajorCompactionTimestampRequest.newBuilder()
      .setTableName(ProtobufUtil.toProtoTableName(tableName)).build();
    return this.<Optional<Long>> newMasterCaller()
      .action((controller, stub) -> this.<MajorCompactionTimestampRequest,
        MajorCompactionTimestampResponse, Optional<Long>> call(controller, stub, request,
          (s, c, req, done) -> s.getLastMajorCompactionTimestamp(c, req, done),
          ProtobufUtil::toOptionalTimestamp))
      .call();
  }

  @Override
  public CompletableFuture<Optional<Long>>
    getLastMajorCompactionTimestampForRegion(byte[] regionName) {
    CompletableFuture<Optional<Long>> future = new CompletableFuture<>();
    // regionName may be a full region name or encoded region name, so getRegionInfo(byte[]) first
    addListener(getRegionInfo(regionName), (region, err) -> {
      if (err != null) {
        future.completeExceptionally(err);
        return;
      }
      MajorCompactionTimestampForRegionRequest.Builder builder =
        MajorCompactionTimestampForRegionRequest.newBuilder();
      builder.setRegion(
        RequestConverter.buildRegionSpecifier(RegionSpecifierType.REGION_NAME, regionName));
      addListener(this.<Optional<Long>> newMasterCaller()
        .action((controller, stub) -> this.<MajorCompactionTimestampForRegionRequest,
          MajorCompactionTimestampResponse, Optional<Long>> call(controller, stub, builder.build(),
            (s, c, req, done) -> s.getLastMajorCompactionTimestampForRegion(c, req, done),
            ProtobufUtil::toOptionalTimestamp))
        .call(), (timestamp, err2) -> {
          if (err2 != null) {
            future.completeExceptionally(err2);
          } else {
            future.complete(timestamp);
          }
        });
    });
    return future;
  }

  @Override
  public CompletableFuture<Map<ServerName, Boolean>> compactionSwitch(boolean switchState,
    List<String> serverNamesList) {
    CompletableFuture<Map<ServerName, Boolean>> future = new CompletableFuture<>();
    addListener(getRegionServerList(serverNamesList), (serverNames, err) -> {
      if (err != null) {
        future.completeExceptionally(err);
        return;
      }
      // Accessed by multiple threads.
      Map<ServerName, Boolean> serverStates = new ConcurrentHashMap<>(serverNames.size());
      List<CompletableFuture<Boolean>> futures = new ArrayList<>(serverNames.size());
      serverNames.stream().forEach(serverName -> {
        futures.add(switchCompact(serverName, switchState).whenComplete((serverState, err2) -> {
          if (err2 != null) {
            future.completeExceptionally(unwrapCompletionException(err2));
          } else {
            serverStates.put(serverName, serverState);
          }
        }));
      });
      addListener(
        CompletableFuture.allOf(futures.toArray(new CompletableFuture<?>[futures.size()])),
        (ret, err3) -> {
          if (!future.isCompletedExceptionally()) {
            if (err3 != null) {
              future.completeExceptionally(err3);
            } else {
              future.complete(serverStates);
            }
          }
        });
    });
    return future;
  }

  private CompletableFuture<List<ServerName>> getRegionServerList(List<String> serverNamesList) {
    CompletableFuture<List<ServerName>> future = new CompletableFuture<>();
    if (serverNamesList.isEmpty()) {
      CompletableFuture<ClusterMetrics> clusterMetricsCompletableFuture =
        getClusterMetrics(EnumSet.of(Option.SERVERS_NAME));
      addListener(clusterMetricsCompletableFuture, (clusterMetrics, err) -> {
        if (err != null) {
          future.completeExceptionally(err);
        } else {
          future.complete(clusterMetrics.getServersName());
        }
      });
      return future;
    } else {
      List<ServerName> serverList = new ArrayList<>();
      for (String regionServerName : serverNamesList) {
        ServerName serverName = null;
        try {
          serverName = ServerName.valueOf(regionServerName);
        } catch (Exception e) {
          future.completeExceptionally(
            new IllegalArgumentException(String.format("ServerName format: %s", regionServerName)));
        }
        if (serverName == null) {
          future.completeExceptionally(
            new IllegalArgumentException(String.format("Null ServerName: %s", regionServerName)));
        } else {
          serverList.add(serverName);
        }
      }
      future.complete(serverList);
    }
    return future;
  }

  private CompletableFuture<Boolean> switchCompact(ServerName serverName, boolean onOrOff) {
    return this.<Boolean> newAdminCaller().serverName(serverName)
      .action((controller, stub) -> this.<CompactionSwitchRequest, CompactionSwitchResponse,
        Boolean> adminCall(controller, stub,
          CompactionSwitchRequest.newBuilder().setEnabled(onOrOff).build(),
          (s, c, req, done) -> s.compactionSwitch(c, req, done), resp -> resp.getPrevState()))
      .call();
  }

  @Override
  public CompletableFuture<Boolean> balancerSwitch(boolean on, boolean drainRITs) {
    return this.<Boolean> newMasterCaller()
      .action((controller, stub) -> this.<SetBalancerRunningRequest, SetBalancerRunningResponse,
        Boolean> call(controller, stub,
          RequestConverter.buildSetBalancerRunningRequest(on, drainRITs),
          (s, c, req, done) -> s.setBalancerRunning(c, req, done),
          (resp) -> resp.getPrevBalanceValue()))
      .call();
  }

  @Override
  public CompletableFuture<BalanceResponse> balance(BalanceRequest request) {
    return this.<BalanceResponse> newMasterCaller()
      .action((controller, stub) -> this.<MasterProtos.BalanceRequest, MasterProtos.BalanceResponse,
        BalanceResponse> call(controller, stub, ProtobufUtil.toBalanceRequest(request),
          (s, c, req, done) -> s.balance(c, req, done),
          (resp) -> ProtobufUtil.toBalanceResponse(resp)))
      .call();
  }

  @Override
  public CompletableFuture<Boolean> isBalancerEnabled() {
    return this.<Boolean> newMasterCaller()
      .action((controller, stub) -> this.<IsBalancerEnabledRequest, IsBalancerEnabledResponse,
        Boolean> call(controller, stub, RequestConverter.buildIsBalancerEnabledRequest(),
          (s, c, req, done) -> s.isBalancerEnabled(c, req, done), (resp) -> resp.getEnabled()))
      .call();
  }

  @Override
  public CompletableFuture<Boolean> normalizerSwitch(boolean on) {
    return this.<Boolean> newMasterCaller()
      .action((controller, stub) -> this.<SetNormalizerRunningRequest, SetNormalizerRunningResponse,
        Boolean> call(controller, stub, RequestConverter.buildSetNormalizerRunningRequest(on),
          (s, c, req, done) -> s.setNormalizerRunning(c, req, done),
          (resp) -> resp.getPrevNormalizerValue()))
      .call();
  }

  @Override
  public CompletableFuture<Boolean> isNormalizerEnabled() {
    return this.<Boolean> newMasterCaller()
      .action((controller, stub) -> this.<IsNormalizerEnabledRequest, IsNormalizerEnabledResponse,
        Boolean> call(controller, stub, RequestConverter.buildIsNormalizerEnabledRequest(),
          (s, c, req, done) -> s.isNormalizerEnabled(c, req, done), (resp) -> resp.getEnabled()))
      .call();
  }

  @Override
  public CompletableFuture<Boolean> normalize(NormalizeTableFilterParams ntfp) {
    return normalize(RequestConverter.buildNormalizeRequest(ntfp));
  }

  private CompletableFuture<Boolean> normalize(NormalizeRequest request) {
    return this.<Boolean> newMasterCaller().action((controller, stub) -> this.call(controller, stub,
      request, MasterService.Interface::normalize, NormalizeResponse::getNormalizerRan)).call();
  }

  @Override
  public CompletableFuture<Boolean> cleanerChoreSwitch(boolean enabled) {
    return this.<Boolean> newMasterCaller()
      .action((controller, stub) -> this.<SetCleanerChoreRunningRequest,
        SetCleanerChoreRunningResponse, Boolean> call(controller, stub,
          RequestConverter.buildSetCleanerChoreRunningRequest(enabled),
          (s, c, req, done) -> s.setCleanerChoreRunning(c, req, done),
          (resp) -> resp.getPrevValue()))
      .call();
  }

  @Override
  public CompletableFuture<Boolean> isCleanerChoreEnabled() {
    return this.<Boolean> newMasterCaller()
      .action(
        (controller, stub) -> this.<IsCleanerChoreEnabledRequest, IsCleanerChoreEnabledResponse,
          Boolean> call(controller, stub, RequestConverter.buildIsCleanerChoreEnabledRequest(),
            (s, c, req, done) -> s.isCleanerChoreEnabled(c, req, done), (resp) -> resp.getValue()))
      .call();
  }

  @Override
  public CompletableFuture<Boolean> runCleanerChore() {
    return this.<Boolean> newMasterCaller()
      .action((controller, stub) -> this.<RunCleanerChoreRequest, RunCleanerChoreResponse,
        Boolean> call(controller, stub, RequestConverter.buildRunCleanerChoreRequest(),
          (s, c, req, done) -> s.runCleanerChore(c, req, done),
          (resp) -> resp.getCleanerChoreRan()))
      .call();
  }

  @Override
  public CompletableFuture<Boolean> catalogJanitorSwitch(boolean enabled) {
    return this.<Boolean> newMasterCaller()
      .action((controller, stub) -> this.<EnableCatalogJanitorRequest, EnableCatalogJanitorResponse,
        Boolean> call(controller, stub, RequestConverter.buildEnableCatalogJanitorRequest(enabled),
          (s, c, req, done) -> s.enableCatalogJanitor(c, req, done), (resp) -> resp.getPrevValue()))
      .call();
  }

  @Override
  public CompletableFuture<Boolean> isCatalogJanitorEnabled() {
    return this.<Boolean> newMasterCaller()
      .action((controller, stub) -> this.<IsCatalogJanitorEnabledRequest,
        IsCatalogJanitorEnabledResponse, Boolean> call(controller, stub,
          RequestConverter.buildIsCatalogJanitorEnabledRequest(),
          (s, c, req, done) -> s.isCatalogJanitorEnabled(c, req, done), (resp) -> resp.getValue()))
      .call();
  }

  @Override
  public CompletableFuture<Integer> runCatalogJanitor() {
    return this.<Integer> newMasterCaller()
      .action((controller, stub) -> this.<RunCatalogScanRequest, RunCatalogScanResponse,
        Integer> call(controller, stub, RequestConverter.buildCatalogScanRequest(),
          (s, c, req, done) -> s.runCatalogScan(c, req, done), (resp) -> resp.getScanResult()))
      .call();
  }

  @Override
  public <S, R> CompletableFuture<R> coprocessorService(Function<RpcChannel, S> stubMaker,
    ServiceCaller<S, R> callable) {
    MasterCoprocessorRpcChannelImpl channel =
      new MasterCoprocessorRpcChannelImpl(this.<Message> newMasterCaller());
    S stub = stubMaker.apply(channel);
    CompletableFuture<R> future = new CompletableFuture<>();
    ClientCoprocessorRpcController controller = new ClientCoprocessorRpcController();
    callable.call(stub, controller, resp -> {
      if (controller.failed()) {
        future.completeExceptionally(controller.getFailed());
      } else {
        future.complete(resp);
      }
    });
    return future;
  }

  @Override
  public <S, R> CompletableFuture<R> coprocessorService(Function<RpcChannel, S> stubMaker,
    ServiceCaller<S, R> callable, ServerName serverName) {
    RegionServerCoprocessorRpcChannelImpl channel = new RegionServerCoprocessorRpcChannelImpl(
      this.<Message> newServerCaller().serverName(serverName));
    S stub = stubMaker.apply(channel);
    CompletableFuture<R> future = new CompletableFuture<>();
    ClientCoprocessorRpcController controller = new ClientCoprocessorRpcController();
    callable.call(stub, controller, resp -> {
      if (controller.failed()) {
        future.completeExceptionally(controller.getFailed());
      } else {
        future.complete(resp);
      }
    });
    return future;
  }

  @Override
  public CompletableFuture<List<ServerName>> clearDeadServers(List<ServerName> servers) {
    return this.<List<ServerName>> newMasterCaller()
      .action((controller, stub) -> this.<ClearDeadServersRequest, ClearDeadServersResponse,
        List<ServerName>> call(controller, stub,
          RequestConverter.buildClearDeadServersRequest(servers),
          (s, c, req, done) -> s.clearDeadServers(c, req, done),
          (resp) -> ProtobufUtil.toServerNameList(resp.getServerNameList())))
      .call();
  }

  <T> ServerRequestCallerBuilder<T> newServerCaller() {
    return this.connection.callerFactory.<T> serverRequest()
      .rpcTimeout(rpcTimeoutNs, TimeUnit.NANOSECONDS)
      .operationTimeout(operationTimeoutNs, TimeUnit.NANOSECONDS)
      .pause(pauseNs, TimeUnit.NANOSECONDS)
      .pauseForServerOverloaded(pauseNsForServerOverloaded, TimeUnit.NANOSECONDS)
      .maxAttempts(maxAttempts).startLogErrorsCnt(startLogErrorsCnt);
  }

  @Override
  public CompletableFuture<Void> enableTableReplication(TableName tableName) {
    if (tableName == null) {
      return failedFuture(new IllegalArgumentException("Table name is null"));
    }
    CompletableFuture<Void> future = new CompletableFuture<>();
    addListener(tableExists(tableName), (exist, err) -> {
      if (err != null) {
        future.completeExceptionally(err);
        return;
      }
      if (!exist) {
        future.completeExceptionally(new TableNotFoundException(
          "Table '" + tableName.getNameAsString() + "' does not exists."));
        return;
      }
      addListener(getTableSplits(tableName), (splits, err1) -> {
        if (err1 != null) {
          future.completeExceptionally(err1);
        } else {
          addListener(checkAndSyncTableToPeerClusters(tableName, splits), (result, err2) -> {
            if (err2 != null) {
              future.completeExceptionally(err2);
            } else {
              addListener(setTableReplication(tableName, true), (result3, err3) -> {
                if (err3 != null) {
                  future.completeExceptionally(err3);
                } else {
                  future.complete(result3);
                }
              });
            }
          });
        }
      });
    });
    return future;
  }

  @Override
  public CompletableFuture<Void> disableTableReplication(TableName tableName) {
    if (tableName == null) {
      return failedFuture(new IllegalArgumentException("Table name is null"));
    }
    CompletableFuture<Void> future = new CompletableFuture<>();
    addListener(tableExists(tableName), (exist, err) -> {
      if (err != null) {
        future.completeExceptionally(err);
        return;
      }
      if (!exist) {
        future.completeExceptionally(new TableNotFoundException(
          "Table '" + tableName.getNameAsString() + "' does not exists."));
        return;
      }
      addListener(setTableReplication(tableName, false), (result, err2) -> {
        if (err2 != null) {
          future.completeExceptionally(err2);
        } else {
          future.complete(result);
        }
      });
    });
    return future;
  }

  private CompletableFuture<byte[][]> getTableSplits(TableName tableName) {
    CompletableFuture<byte[][]> future = new CompletableFuture<>();
    addListener(
      getRegions(tableName).thenApply(regions -> regions.stream()
        .filter(RegionReplicaUtil::isDefaultReplica).collect(Collectors.toList())),
      (regions, err2) -> {
        if (err2 != null) {
          future.completeExceptionally(err2);
          return;
        }
        if (regions.size() == 1) {
          future.complete(null);
        } else {
          byte[][] splits = new byte[regions.size() - 1][];
          for (int i = 1; i < regions.size(); i++) {
            splits[i - 1] = regions.get(i).getStartKey();
          }
          future.complete(splits);
        }
      });
    return future;
  }

  /**
   * Connect to peer and check the table descriptor on peer:
   * <ol>
   * <li>Create the same table on peer when not exist.</li>
   * <li>Throw an exception if the table already has replication enabled on any of the column
   * families.</li>
   * <li>Throw an exception if the table exists on peer cluster but descriptors are not same.</li>
   * </ol>
   * @param tableName name of the table to sync to the peer
   * @param splits    table split keys
   */
  private CompletableFuture<Void> checkAndSyncTableToPeerClusters(TableName tableName,
    byte[][] splits) {
    CompletableFuture<Void> future = new CompletableFuture<>();
    addListener(listReplicationPeers(), (peers, err) -> {
      if (err != null) {
        future.completeExceptionally(err);
        return;
      }
      if (peers == null || peers.size() <= 0) {
        future.completeExceptionally(
          new IllegalArgumentException("Found no peer cluster for replication."));
        return;
      }
      List<CompletableFuture<Void>> futures = new ArrayList<>();
      peers.stream().filter(peer -> peer.getPeerConfig().needToReplicate(tableName))
        .forEach(peer -> {
          futures.add(trySyncTableToPeerCluster(tableName, splits, peer));
        });
      addListener(
        CompletableFuture.allOf(futures.toArray(new CompletableFuture<?>[futures.size()])),
        (result, err2) -> {
          if (err2 != null) {
            future.completeExceptionally(err2);
          } else {
            future.complete(result);
          }
        });
    });
    return future;
  }

  private CompletableFuture<Void> trySyncTableToPeerCluster(TableName tableName, byte[][] splits,
    ReplicationPeerDescription peer) {
    Configuration peerConf = null;
    try {
      peerConf =
        ReplicationPeerConfigUtil.getPeerClusterConfiguration(connection.getConfiguration(), peer);
    } catch (IOException e) {
      return failedFuture(e);
    }
    CompletableFuture<Void> future = new CompletableFuture<>();
    addListener(ConnectionFactory.createAsyncConnection(peerConf), (conn, err) -> {
      if (err != null) {
        future.completeExceptionally(err);
        return;
      }
      addListener(getDescriptor(tableName), (tableDesc, err1) -> {
        if (err1 != null) {
          future.completeExceptionally(err1);
          return;
        }
        AsyncAdmin peerAdmin = conn.getAdmin();
        addListener(peerAdmin.tableExists(tableName), (exist, err2) -> {
          if (err2 != null) {
            future.completeExceptionally(err2);
            return;
          }
          if (!exist) {
            CompletableFuture<Void> createTableFuture = null;
            if (splits == null) {
              createTableFuture = peerAdmin.createTable(tableDesc);
            } else {
              createTableFuture = peerAdmin.createTable(tableDesc, splits);
            }
            addListener(createTableFuture, (result, err3) -> {
              if (err3 != null) {
                future.completeExceptionally(err3);
              } else {
                future.complete(result);
              }
            });
          } else {
            addListener(compareTableWithPeerCluster(tableName, tableDesc, peer, peerAdmin),
              (result, err4) -> {
                if (err4 != null) {
                  future.completeExceptionally(err4);
                } else {
                  future.complete(result);
                }
              });
          }
        });
      });
    });
    return future;
  }

  private CompletableFuture<Void> compareTableWithPeerCluster(TableName tableName,
    TableDescriptor tableDesc, ReplicationPeerDescription peer, AsyncAdmin peerAdmin) {
    CompletableFuture<Void> future = new CompletableFuture<>();
    addListener(peerAdmin.getDescriptor(tableName), (peerTableDesc, err) -> {
      if (err != null) {
        future.completeExceptionally(err);
        return;
      }
      if (peerTableDesc == null) {
        future.completeExceptionally(
          new IllegalArgumentException("Failed to get table descriptor for table "
            + tableName.getNameAsString() + " from peer cluster " + peer.getPeerId()));
        return;
      }
      if (TableDescriptor.COMPARATOR_IGNORE_REPLICATION.compare(peerTableDesc, tableDesc) != 0) {
        future.completeExceptionally(new IllegalArgumentException(
          "Table " + tableName.getNameAsString() + " exists in peer cluster " + peer.getPeerId()
            + ", but the table descriptors are not same when compared with source cluster."
            + " Thus can not enable the table's replication switch."));
        return;
      }
      future.complete(null);
    });
    return future;
  }

  /**
   * Set the table's replication switch if the table's replication switch is already not set.
   * @param tableName name of the table
   * @param enableRep is replication switch enable or disable
   */
  private CompletableFuture<Void> setTableReplication(TableName tableName, boolean enableRep) {
    CompletableFuture<Void> future = new CompletableFuture<>();
    addListener(getDescriptor(tableName), (tableDesc, err) -> {
      if (err != null) {
        future.completeExceptionally(err);
        return;
      }
      if (!tableDesc.matchReplicationScope(enableRep)) {
        int scope =
          enableRep ? HConstants.REPLICATION_SCOPE_GLOBAL : HConstants.REPLICATION_SCOPE_LOCAL;
        TableDescriptor newTableDesc =
          TableDescriptorBuilder.newBuilder(tableDesc).setReplicationScope(scope).build();
        addListener(modifyTable(newTableDesc), (result, err2) -> {
          if (err2 != null) {
            future.completeExceptionally(err2);
          } else {
            future.complete(result);
          }
        });
      } else {
        future.complete(null);
      }
    });
    return future;
  }

  @Override
  public CompletableFuture<CacheEvictionStats> clearBlockCache(TableName tableName) {
    CompletableFuture<CacheEvictionStats> future = new CompletableFuture<>();
    addListener(getTableHRegionLocations(tableName), (locations, err) -> {
      if (err != null) {
        future.completeExceptionally(err);
        return;
      }
      Map<ServerName, List<RegionInfo>> regionInfoByServerName =
        locations.stream().filter(l -> l.getRegion() != null)
          .filter(l -> !l.getRegion().isOffline()).filter(l -> l.getServerName() != null)
          .collect(Collectors.groupingBy(l -> l.getServerName(),
            Collectors.mapping(l -> l.getRegion(), Collectors.toList())));
      List<CompletableFuture<CacheEvictionStats>> futures = new ArrayList<>();
      CacheEvictionStatsAggregator aggregator = new CacheEvictionStatsAggregator();
      for (Map.Entry<ServerName, List<RegionInfo>> entry : regionInfoByServerName.entrySet()) {
        futures
          .add(clearBlockCache(entry.getKey(), entry.getValue()).whenComplete((stats, err2) -> {
            if (err2 != null) {
              future.completeExceptionally(unwrapCompletionException(err2));
            } else {
              aggregator.append(stats);
            }
          }));
      }
      addListener(CompletableFuture.allOf(futures.toArray(new CompletableFuture[futures.size()])),
        (ret, err3) -> {
          if (err3 != null) {
            future.completeExceptionally(unwrapCompletionException(err3));
          } else {
            future.complete(aggregator.sum());
          }
        });
    });
    return future;
  }

  @Override
  public CompletableFuture<Void> cloneTableSchema(TableName tableName, TableName newTableName,
    boolean preserveSplits) {
    CompletableFuture<Void> future = new CompletableFuture<>();
    addListener(tableExists(tableName), (exist, err) -> {
      if (err != null) {
        future.completeExceptionally(err);
        return;
      }
      if (!exist) {
        future.completeExceptionally(new TableNotFoundException(tableName));
        return;
      }
      addListener(tableExists(newTableName), (exist1, err1) -> {
        if (err1 != null) {
          future.completeExceptionally(err1);
          return;
        }
        if (exist1) {
          future.completeExceptionally(new TableExistsException(newTableName));
          return;
        }
        addListener(getDescriptor(tableName), (tableDesc, err2) -> {
          if (err2 != null) {
            future.completeExceptionally(err2);
            return;
          }
          TableDescriptor newTableDesc = TableDescriptorBuilder.copy(newTableName, tableDesc);
          if (preserveSplits) {
            addListener(getTableSplits(tableName), (splits, err3) -> {
              if (err3 != null) {
                future.completeExceptionally(err3);
              } else {
                addListener(
                  splits != null ? createTable(newTableDesc, splits) : createTable(newTableDesc),
                  (result, err4) -> {
                    if (err4 != null) {
                      future.completeExceptionally(err4);
                    } else {
                      future.complete(result);
                    }
                  });
              }
            });
          } else {
            addListener(createTable(newTableDesc), (result, err5) -> {
              if (err5 != null) {
                future.completeExceptionally(err5);
              } else {
                future.complete(result);
              }
            });
          }
        });
      });
    });
    return future;
  }

  private CompletableFuture<CacheEvictionStats> clearBlockCache(ServerName serverName,
    List<RegionInfo> hris) {
    return this.<CacheEvictionStats> newAdminCaller()
      .action((controller, stub) -> this.<ClearRegionBlockCacheRequest,
        ClearRegionBlockCacheResponse, CacheEvictionStats> adminCall(controller, stub,
          RequestConverter.buildClearRegionBlockCacheRequest(hris),
          (s, c, req, done) -> s.clearRegionBlockCache(controller, req, done),
          resp -> ProtobufUtil.toCacheEvictionStats(resp.getStats())))
      .serverName(serverName).call();
  }

  @Override
  public CompletableFuture<Boolean> switchRpcThrottle(boolean enable) {
    CompletableFuture<Boolean> future = this.<Boolean> newMasterCaller()
      .action((controller, stub) -> this.<SwitchRpcThrottleRequest, SwitchRpcThrottleResponse,
        Boolean> call(controller, stub,
          SwitchRpcThrottleRequest.newBuilder().setRpcThrottleEnabled(enable).build(),
          (s, c, req, done) -> s.switchRpcThrottle(c, req, done),
          resp -> resp.getPreviousRpcThrottleEnabled()))
      .call();
    return future;
  }

  @Override
  public CompletableFuture<Boolean> isRpcThrottleEnabled() {
    CompletableFuture<Boolean> future = this.<Boolean> newMasterCaller()
      .action((controller, stub) -> this.<IsRpcThrottleEnabledRequest, IsRpcThrottleEnabledResponse,
        Boolean> call(controller, stub, IsRpcThrottleEnabledRequest.newBuilder().build(),
          (s, c, req, done) -> s.isRpcThrottleEnabled(c, req, done),
          resp -> resp.getRpcThrottleEnabled()))
      .call();
    return future;
  }

  @Override
  public CompletableFuture<Boolean> exceedThrottleQuotaSwitch(boolean enable) {
    CompletableFuture<Boolean> future = this.<Boolean> newMasterCaller()
      .action((controller, stub) -> this.<SwitchExceedThrottleQuotaRequest,
        SwitchExceedThrottleQuotaResponse, Boolean> call(controller, stub,
          SwitchExceedThrottleQuotaRequest.newBuilder().setExceedThrottleQuotaEnabled(enable)
            .build(),
          (s, c, req, done) -> s.switchExceedThrottleQuota(c, req, done),
          resp -> resp.getPreviousExceedThrottleQuotaEnabled()))
      .call();
    return future;
  }

  @Override
  public CompletableFuture<Map<TableName, Long>> getSpaceQuotaTableSizes() {
    return this.<Map<TableName, Long>> newMasterCaller()
      .action((controller, stub) -> this.<GetSpaceQuotaRegionSizesRequest,
        GetSpaceQuotaRegionSizesResponse, Map<TableName, Long>> call(controller, stub,
          RequestConverter.buildGetSpaceQuotaRegionSizesRequest(),
          (s, c, req, done) -> s.getSpaceQuotaRegionSizes(c, req, done),
          resp -> resp.getSizesList().stream().collect(Collectors
            .toMap(sizes -> ProtobufUtil.toTableName(sizes.getTableName()), RegionSizes::getSize))))
      .call();
  }

  @Override
  public CompletableFuture<Map<TableName, SpaceQuotaSnapshot>>
    getRegionServerSpaceQuotaSnapshots(ServerName serverName) {
    return this.<Map<TableName, SpaceQuotaSnapshot>> newAdminCaller()
      .action((controller, stub) -> this.<GetSpaceQuotaSnapshotsRequest,
        GetSpaceQuotaSnapshotsResponse, Map<TableName, SpaceQuotaSnapshot>> adminCall(controller,
          stub, RequestConverter.buildGetSpaceQuotaSnapshotsRequest(),
          (s, c, req, done) -> s.getSpaceQuotaSnapshots(controller, req, done),
          resp -> resp.getSnapshotsList().stream()
            .collect(Collectors.toMap(snapshot -> ProtobufUtil.toTableName(snapshot.getTableName()),
              snapshot -> SpaceQuotaSnapshot.toSpaceQuotaSnapshot(snapshot.getSnapshot())))))
      .serverName(serverName).call();
  }

  private CompletableFuture<SpaceQuotaSnapshot>
    getCurrentSpaceQuotaSnapshot(Converter<SpaceQuotaSnapshot, GetQuotaStatesResponse> converter) {
    return this.<SpaceQuotaSnapshot> newMasterCaller()
      .action((controller, stub) -> this.<GetQuotaStatesRequest, GetQuotaStatesResponse,
        SpaceQuotaSnapshot> call(controller, stub, RequestConverter.buildGetQuotaStatesRequest(),
          (s, c, req, done) -> s.getQuotaStates(c, req, done), converter))
      .call();
  }

  @Override
  public CompletableFuture<SpaceQuotaSnapshot> getCurrentSpaceQuotaSnapshot(String namespace) {
    return getCurrentSpaceQuotaSnapshot(resp -> resp.getNsSnapshotsList().stream()
      .filter(s -> s.getNamespace().equals(namespace)).findFirst()
      .map(s -> SpaceQuotaSnapshot.toSpaceQuotaSnapshot(s.getSnapshot())).orElse(null));
  }

  @Override
  public CompletableFuture<SpaceQuotaSnapshot> getCurrentSpaceQuotaSnapshot(TableName tableName) {
    HBaseProtos.TableName protoTableName = ProtobufUtil.toProtoTableName(tableName);
    return getCurrentSpaceQuotaSnapshot(resp -> resp.getTableSnapshotsList().stream()
      .filter(s -> s.getTableName().equals(protoTableName)).findFirst()
      .map(s -> SpaceQuotaSnapshot.toSpaceQuotaSnapshot(s.getSnapshot())).orElse(null));
  }

  @Override
  public CompletableFuture<Void> grant(UserPermission userPermission,
    boolean mergeExistingPermissions) {
    return this.<Void> newMasterCaller()
      .action((controller, stub) -> this.<GrantRequest, GrantResponse, Void> call(controller, stub,
        ShadedAccessControlUtil.buildGrantRequest(userPermission, mergeExistingPermissions),
        (s, c, req, done) -> s.grant(c, req, done), resp -> null))
      .call();
  }

  @Override
  public CompletableFuture<Void> revoke(UserPermission userPermission) {
    return this.<Void> newMasterCaller()
      .action((controller, stub) -> this.<RevokeRequest, RevokeResponse, Void> call(controller,
        stub, ShadedAccessControlUtil.buildRevokeRequest(userPermission),
        (s, c, req, done) -> s.revoke(c, req, done), resp -> null))
      .call();
  }

  @Override
  public CompletableFuture<List<UserPermission>>
    getUserPermissions(GetUserPermissionsRequest getUserPermissionsRequest) {
    return this.<List<UserPermission>> newMasterCaller()
      .action((controller, stub) -> this.<AccessControlProtos.GetUserPermissionsRequest,
        GetUserPermissionsResponse, List<UserPermission>> call(controller, stub,
          ShadedAccessControlUtil.buildGetUserPermissionsRequest(getUserPermissionsRequest),
          (s, c, req, done) -> s.getUserPermissions(c, req, done),
          resp -> resp.getUserPermissionList().stream()
            .map(uPerm -> ShadedAccessControlUtil.toUserPermission(uPerm))
            .collect(Collectors.toList())))
      .call();
  }

  @Override
  public CompletableFuture<List<Boolean>> hasUserPermissions(String userName,
    List<Permission> permissions) {
    return this.<List<Boolean>> newMasterCaller()
      .action((controller, stub) -> this.<HasUserPermissionsRequest, HasUserPermissionsResponse,
        List<Boolean>> call(controller, stub,
          ShadedAccessControlUtil.buildHasUserPermissionsRequest(userName, permissions),
          (s, c, req, done) -> s.hasUserPermissions(c, req, done),
          resp -> resp.getHasUserPermissionList()))
      .call();
  }

  @Override
  public CompletableFuture<Boolean> snapshotCleanupSwitch(final boolean on, final boolean sync) {
    return this.<Boolean> newMasterCaller()
      .action((controller, stub) -> this.call(controller, stub,
        RequestConverter.buildSetSnapshotCleanupRequest(on, sync),
        MasterService.Interface::switchSnapshotCleanup,
        SetSnapshotCleanupResponse::getPrevSnapshotCleanup))
      .call();
  }

  @Override
  public CompletableFuture<Boolean> isSnapshotCleanupEnabled() {
    return this.<Boolean> newMasterCaller()
      .action((controller, stub) -> this.call(controller, stub,
        RequestConverter.buildIsSnapshotCleanupEnabledRequest(),
        MasterService.Interface::isSnapshotCleanupEnabled,
        IsSnapshotCleanupEnabledResponse::getEnabled))
      .call();
  }

  @Override
  public CompletableFuture<Void> moveServersToRSGroup(Set<Address> servers, String groupName) {
    return this.<Void> newMasterCaller()
      .action((controller, stub) -> this.<MoveServersRequest, MoveServersResponse, Void> call(
        controller, stub, RequestConverter.buildMoveServersRequest(servers, groupName),
        (s, c, req, done) -> s.moveServers(c, req, done), resp -> null))
      .call();
  }

  @Override
  public CompletableFuture<Void> addRSGroup(String groupName) {
    return this.<Void> newMasterCaller()
      .action(
        ((controller, stub) -> this.<AddRSGroupRequest, AddRSGroupResponse, Void> call(controller,
          stub, AddRSGroupRequest.newBuilder().setRSGroupName(groupName).build(),
          (s, c, req, done) -> s.addRSGroup(c, req, done), resp -> null)))
      .call();
  }

  @Override
  public CompletableFuture<Void> removeRSGroup(String groupName) {
    return this.<Void> newMasterCaller()
      .action((controller, stub) -> this.<RemoveRSGroupRequest, RemoveRSGroupResponse, Void> call(
        controller, stub, RemoveRSGroupRequest.newBuilder().setRSGroupName(groupName).build(),
        (s, c, req, done) -> s.removeRSGroup(c, req, done), resp -> null))
      .call();
  }

  @Override
  public CompletableFuture<BalanceResponse> balanceRSGroup(String groupName,
    BalanceRequest request) {
    return this.<BalanceResponse> newMasterCaller()
      .action((controller, stub) -> this.<BalanceRSGroupRequest, BalanceRSGroupResponse,
        BalanceResponse> call(controller, stub,
          ProtobufUtil.createBalanceRSGroupRequest(groupName, request),
          MasterService.Interface::balanceRSGroup, ProtobufUtil::toBalanceResponse))
      .call();
  }

  @Override
  public CompletableFuture<List<RSGroupInfo>> listRSGroups() {
    return this.<List<RSGroupInfo>> newMasterCaller()
      .action((controller, stub) -> this.<ListRSGroupInfosRequest, ListRSGroupInfosResponse,
        List<RSGroupInfo>> call(controller, stub, ListRSGroupInfosRequest.getDefaultInstance(),
          (s, c, req, done) -> s.listRSGroupInfos(c, req, done), resp -> resp.getRSGroupInfoList()
            .stream().map(r -> ProtobufUtil.toGroupInfo(r)).collect(Collectors.toList())))
      .call();
  }

  private CompletableFuture<List<LogEntry>> getSlowLogResponses(
    final Map<String, Object> filterParams, final Set<ServerName> serverNames, final int limit,
    final String logType) {
    if (CollectionUtils.isEmpty(serverNames)) {
      return CompletableFuture.completedFuture(Collections.emptyList());
    }
    return CompletableFuture.supplyAsync(() -> serverNames
      .stream().map((ServerName serverName) -> getSlowLogResponseFromServer(serverName,
        filterParams, limit, logType))
      .map(CompletableFuture::join).flatMap(List::stream).collect(Collectors.toList()));
  }

  private CompletableFuture<List<LogEntry>> getSlowLogResponseFromServer(ServerName serverName,
    Map<String, Object> filterParams, int limit, String logType) {
    return this.<List<LogEntry>> newAdminCaller()
      .action((controller, stub) -> this.adminCall(controller, stub,
        RequestConverter.buildSlowLogResponseRequest(filterParams, limit, logType),
        AdminService.Interface::getLogEntries, ProtobufUtil::toSlowLogPayloads))
      .serverName(serverName).call();
  }

  @Override
  public CompletableFuture<List<Boolean>>
    clearSlowLogResponses(@Nullable Set<ServerName> serverNames) {
    if (CollectionUtils.isEmpty(serverNames)) {
      return CompletableFuture.completedFuture(Collections.emptyList());
    }
    List<CompletableFuture<Boolean>> clearSlowLogResponseList =
      serverNames.stream().map(this::clearSlowLogsResponses).collect(Collectors.toList());
    return convertToFutureOfList(clearSlowLogResponseList);
  }

  private CompletableFuture<Boolean> clearSlowLogsResponses(final ServerName serverName) {
    return this.<Boolean> newAdminCaller()
      .action(((controller, stub) -> this.adminCall(controller, stub,
        RequestConverter.buildClearSlowLogResponseRequest(),
        AdminService.Interface::clearSlowLogsResponses, ProtobufUtil::toClearSlowLogPayload)))
      .serverName(serverName).call();
  }

  private static <T> CompletableFuture<List<T>>
    convertToFutureOfList(List<CompletableFuture<T>> futures) {
    CompletableFuture<Void> allDoneFuture =
      CompletableFuture.allOf(futures.toArray(new CompletableFuture[0]));
    return allDoneFuture
      .thenApply(v -> futures.stream().map(CompletableFuture::join).collect(Collectors.toList()));
  }

  @Override
  public CompletableFuture<List<TableName>> listTablesInRSGroup(String groupName) {
    return this.<List<TableName>> newMasterCaller()
      .action((controller, stub) -> this.<ListTablesInRSGroupRequest, ListTablesInRSGroupResponse,
        List<TableName>> call(controller, stub,
          ListTablesInRSGroupRequest.newBuilder().setGroupName(groupName).build(),
          (s, c, req, done) -> s.listTablesInRSGroup(c, req, done), resp -> resp.getTableNameList()
            .stream().map(ProtobufUtil::toTableName).collect(Collectors.toList())))
      .call();
  }

  @Override
  public CompletableFuture<Pair<List<String>, List<TableName>>>
    getConfiguredNamespacesAndTablesInRSGroup(String groupName) {
    return this.<Pair<List<String>, List<TableName>>> newMasterCaller()
      .action((controller, stub) -> this.<GetConfiguredNamespacesAndTablesInRSGroupRequest,
        GetConfiguredNamespacesAndTablesInRSGroupResponse,
        Pair<List<String>, List<TableName>>> call(controller, stub,
          GetConfiguredNamespacesAndTablesInRSGroupRequest.newBuilder().setGroupName(groupName)
            .build(),
          (s, c, req, done) -> s.getConfiguredNamespacesAndTablesInRSGroup(c, req, done),
          resp -> Pair.newPair(resp.getNamespaceList(), resp.getTableNameList().stream()
            .map(ProtobufUtil::toTableName).collect(Collectors.toList()))))
      .call();
  }

  @Override
  public CompletableFuture<RSGroupInfo> getRSGroup(Address hostPort) {
    return this.<RSGroupInfo> newMasterCaller()
      .action(
        ((controller, stub) -> this.<GetRSGroupInfoOfServerRequest, GetRSGroupInfoOfServerResponse,
          RSGroupInfo> call(controller, stub, GetRSGroupInfoOfServerRequest.newBuilder()
            .setServer(HBaseProtos.ServerName.newBuilder().setHostName(hostPort.getHostname())
              .setPort(hostPort.getPort()).build())
            .build(), (s, c, req, done) -> s.getRSGroupInfoOfServer(c, req, done),
            resp -> resp.hasRSGroupInfo()
              ? ProtobufUtil.toGroupInfo(resp.getRSGroupInfo())
              : null)))
      .call();
  }

  @Override
  public CompletableFuture<Void> removeServersFromRSGroup(Set<Address> servers) {
    return this.<Void> newMasterCaller()
      .action((controller, stub) -> this.<RemoveServersRequest, RemoveServersResponse, Void> call(
        controller, stub, RequestConverter.buildRemoveServersRequest(servers),
        (s, c, req, done) -> s.removeServers(c, req, done), resp -> null))
      .call();
  }

  @Override
  public CompletableFuture<Void> setRSGroup(Set<TableName> tables, String groupName) {
    CompletableFuture<Void> future = new CompletableFuture<>();
    for (TableName tableName : tables) {
      addListener(tableExists(tableName), (exist, err) -> {
        if (err != null) {
          future.completeExceptionally(err);
          return;
        }
        if (!exist) {
          future.completeExceptionally(new TableNotFoundException(tableName));
          return;
        }
      });
    }
    addListener(listTableDescriptors(new ArrayList<>(tables)), ((tableDescriptions, err) -> {
      if (err != null) {
        future.completeExceptionally(err);
        return;
      }
      if (tableDescriptions == null || tableDescriptions.isEmpty()) {
        future.complete(null);
        return;
      }
      List<TableDescriptor> newTableDescriptors = new ArrayList<>();
      for (TableDescriptor td : tableDescriptions) {
        newTableDescriptors
          .add(TableDescriptorBuilder.newBuilder(td).setRegionServerGroup(groupName).build());
      }
      addListener(
        CompletableFuture.allOf(
          newTableDescriptors.stream().map(this::modifyTable).toArray(CompletableFuture[]::new)),
        (v, e) -> {
          if (e != null) {
            future.completeExceptionally(e);
          } else {
            future.complete(v);
          }
        });
    }));
    return future;
  }

  @Override
  public CompletableFuture<RSGroupInfo> getRSGroup(TableName table) {
    return this.<RSGroupInfo> newMasterCaller()
      .action(((controller, stub) -> this.<GetRSGroupInfoOfTableRequest,
        GetRSGroupInfoOfTableResponse, RSGroupInfo> call(controller, stub,
          GetRSGroupInfoOfTableRequest.newBuilder()
            .setTableName(ProtobufUtil.toProtoTableName(table)).build(),
          (s, c, req, done) -> s.getRSGroupInfoOfTable(c, req, done),
          resp -> resp.hasRSGroupInfo() ? ProtobufUtil.toGroupInfo(resp.getRSGroupInfo()) : null)))
      .call();
  }

  @Override
  public CompletableFuture<RSGroupInfo> getRSGroup(String groupName) {
    return this.<RSGroupInfo> newMasterCaller()
      .action(((controller, stub) -> this.<GetRSGroupInfoRequest, GetRSGroupInfoResponse,
        RSGroupInfo> call(controller, stub,
          GetRSGroupInfoRequest.newBuilder().setRSGroupName(groupName).build(),
          (s, c, req, done) -> s.getRSGroupInfo(c, req, done),
          resp -> resp.hasRSGroupInfo() ? ProtobufUtil.toGroupInfo(resp.getRSGroupInfo()) : null)))
      .call();
  }

  @Override
  public CompletableFuture<Void> renameRSGroup(String oldName, String newName) {
    return this.<Void> newMasterCaller()
      .action(((controller, stub) -> this.<RenameRSGroupRequest, RenameRSGroupResponse, Void> call(
        controller, stub, RenameRSGroupRequest.newBuilder().setOldRsgroupName(oldName)
          .setNewRsgroupName(newName).build(),
        (s, c, req, done) -> s.renameRSGroup(c, req, done), resp -> null)))
      .call();
  }

  @Override
  public CompletableFuture<Void> updateRSGroupConfig(String groupName,
    Map<String, String> configuration) {
    UpdateRSGroupConfigRequest.Builder request =
      UpdateRSGroupConfigRequest.newBuilder().setGroupName(groupName);
    if (configuration != null) {
      configuration.entrySet().forEach(e -> request.addConfiguration(
        NameStringPair.newBuilder().setName(e.getKey()).setValue(e.getValue()).build()));
    }
    return this.<Void> newMasterCaller()
      .action(((controller, stub) -> this.<UpdateRSGroupConfigRequest, UpdateRSGroupConfigResponse,
        Void> call(controller, stub, request.build(),
          (s, c, req, done) -> s.updateRSGroupConfig(c, req, done), resp -> null)))
      .call();
  }

  private CompletableFuture<List<LogEntry>> getBalancerDecisions(final int limit) {
    return this.<List<LogEntry>> newMasterCaller()
      .action((controller, stub) -> this.call(controller, stub,
        ProtobufUtil.toBalancerDecisionRequest(limit), MasterService.Interface::getLogEntries,
        ProtobufUtil::toBalancerDecisionResponse))
      .call();
  }

  private CompletableFuture<List<LogEntry>> getBalancerRejections(final int limit) {
    return this.<List<LogEntry>> newMasterCaller()
      .action((controller, stub) -> this.call(controller, stub,
        ProtobufUtil.toBalancerRejectionRequest(limit), MasterService.Interface::getLogEntries,
        ProtobufUtil::toBalancerRejectionResponse))
      .call();
  }

  @Override
  public CompletableFuture<List<LogEntry>> getLogEntries(Set<ServerName> serverNames,
    String logType, ServerType serverType, int limit, Map<String, Object> filterParams) {
    if (logType == null || serverType == null) {
      throw new IllegalArgumentException("logType and/or serverType cannot be empty");
    }
    switch (logType) {
      case "SLOW_LOG":
      case "LARGE_LOG":
        if (ServerType.MASTER.equals(serverType)) {
          throw new IllegalArgumentException("Slow/Large logs are not maintained by HMaster");
        }
        return getSlowLogResponses(filterParams, serverNames, limit, logType);
      case "BALANCER_DECISION":
        if (ServerType.REGION_SERVER.equals(serverType)) {
          throw new IllegalArgumentException(
            "Balancer Decision logs are not maintained by HRegionServer");
        }
        return getBalancerDecisions(limit);
      case "BALANCER_REJECTION":
        if (ServerType.REGION_SERVER.equals(serverType)) {
          throw new IllegalArgumentException(
            "Balancer Rejection logs are not maintained by HRegionServer");
        }
        return getBalancerRejections(limit);
      default:
        return CompletableFuture.completedFuture(Collections.emptyList());
    }
  }

  @Override
  public CompletableFuture<Void> flushMasterStore() {
    FlushMasterStoreRequest.Builder request = FlushMasterStoreRequest.newBuilder();
    return this.<Void> newMasterCaller()
      .action(((controller, stub) -> this.<FlushMasterStoreRequest, FlushMasterStoreResponse,
        Void> call(controller, stub, request.build(),
          (s, c, req, done) -> s.flushMasterStore(c, req, done), resp -> null)))
      .call();
  }
}<|MERGE_RESOLUTION|>--- conflicted
+++ resolved
@@ -179,13 +179,10 @@
 import org.apache.hadoop.hbase.shaded.protobuf.generated.MasterProtos.EnableTableResponse;
 import org.apache.hadoop.hbase.shaded.protobuf.generated.MasterProtos.ExecProcedureRequest;
 import org.apache.hadoop.hbase.shaded.protobuf.generated.MasterProtos.ExecProcedureResponse;
-<<<<<<< HEAD
+import org.apache.hadoop.hbase.shaded.protobuf.generated.MasterProtos.FlushMasterStoreRequest;
+import org.apache.hadoop.hbase.shaded.protobuf.generated.MasterProtos.FlushMasterStoreResponse;
 import org.apache.hadoop.hbase.shaded.protobuf.generated.MasterProtos.FlushTableRequest;
 import org.apache.hadoop.hbase.shaded.protobuf.generated.MasterProtos.FlushTableResponse;
-=======
-import org.apache.hadoop.hbase.shaded.protobuf.generated.MasterProtos.FlushMasterStoreRequest;
-import org.apache.hadoop.hbase.shaded.protobuf.generated.MasterProtos.FlushMasterStoreResponse;
->>>>>>> 724bf783
 import org.apache.hadoop.hbase.shaded.protobuf.generated.MasterProtos.GetClusterStatusRequest;
 import org.apache.hadoop.hbase.shaded.protobuf.generated.MasterProtos.GetClusterStatusResponse;
 import org.apache.hadoop.hbase.shaded.protobuf.generated.MasterProtos.GetCompletedSnapshotsRequest;
@@ -980,16 +977,6 @@
             if (columnFamily != null) {
               props.put(HConstants.FAMILY_KEY_STR, Bytes.toString(columnFamily));
             }
-<<<<<<< HEAD
-            addListener(execProcedure(FLUSH_TABLE_PROCEDURE_SIGNATURE,
-              tableName.getNameAsString(), props), (ret2, err3) -> {
-              if (err3 != null) {
-                future.completeExceptionally(err3);
-              } else {
-                future.complete(ret2);
-              }
-            });
-=======
             addListener(
               execProcedure(FLUSH_TABLE_PROCEDURE_SIGNATURE, tableName.getNameAsString(), props),
               (ret, err3) -> {
@@ -999,7 +986,6 @@
                   future.complete(ret);
                 }
               });
->>>>>>> 724bf783
           }
         });
       }
