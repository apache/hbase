--- conflicted
+++ resolved
@@ -524,196 +524,9 @@
    * @param request PointInTimeRestoreRequest containing PITR parameters.
    * @throws IOException if validation fails or restore cannot be completed.
    */
-<<<<<<< HEAD
-  private void validateBackupAvailability(TableName[] sTableArray, TableName[] tTableArray,
-    long endTime, Map<TableName, Long> continuousBackupTables, List<BackupInfo> backupInfos)
-    throws IOException {
-    for (int i = 0; i < sTableArray.length; i++) {
-      if (
-        !canPerformPitr(sTableArray[i], tTableArray[i], endTime, continuousBackupTables,
-          backupInfos)
-      ) {
-        String errorMsg = "Could not find a valid backup and WALs for PITR for table: "
-          + sTableArray[i].getNameAsString();
-        LOG.error(errorMsg);
-        throw new IOException(errorMsg);
-      }
-    }
-  }
-
-  /**
-   * Checks whether PITR can be performed for a given source-target table pair.
-   */
-  private boolean canPerformPitr(TableName stableName, TableName tTableName, long endTime,
-    Map<TableName, Long> continuousBackupTables, List<BackupInfo> backupInfos) {
-    return getValidBackupInfo(stableName, tTableName, endTime, continuousBackupTables, backupInfos)
-        != null;
-  }
-
-  /**
-   * Finds a valid backup for PITR that meets the required conditions.
-   */
-  private BackupInfo getValidBackupInfo(TableName sTableName, TableName tTablename, long endTime,
-    Map<TableName, Long> continuousBackupTables, List<BackupInfo> backupInfos) {
-    for (BackupInfo info : backupInfos) {
-      if (isValidBackupForPitr(info, sTableName, endTime, continuousBackupTables)) {
-
-        RestoreRequest restoreRequest =
-          BackupUtils.createRestoreRequest(info.getBackupRootDir(), info.getBackupId(), true,
-            new TableName[] { sTableName }, new TableName[] { tTablename }, false);
-
-        try {
-          if (validateRequest(restoreRequest)) {
-            // check if any bulkload entry exists post this backup time and before "endtime"
-            checkBulkLoadAfterBackup(conn, sTableName, info, endTime);
-            return info;
-          }
-        } catch (IOException e) {
-          LOG.warn("Exception occurred while testing the backup : {} for restore ", info, e);
-        }
-      }
-    }
-    return null;
-  }
-
-  /**
-   * Checks if any bulk load operation occurred for the specified table post last successful backup
-   * and before restore time.
-   * @param conn       Active HBase connection
-   * @param sTableName Table for which to check bulk load history
-   * @param info       Last successful backup before the target recovery time
-   * @param endTime    Target recovery time
-   * @throws IOException if a bulkload entry is found in between backup time and endtime
-   */
-  private void checkBulkLoadAfterBackup(Connection conn, TableName sTableName, BackupInfo info,
-    long endTime) throws IOException {
-    try (BackupSystemTable backupSystemTable = new BackupSystemTable(conn)) {
-      List<BulkLoad> bulkLoads =
-        backupSystemTable.readBulkloadRows(Collections.singletonList(sTableName));
-      for (BulkLoad load : bulkLoads) {
-        long lastBackupTs =
-          (info.getType() == BackupType.FULL) ? info.getStartTs() : info.getIncrCommittedWalTs();
-        if (lastBackupTs < load.getTimestamp() && load.getTimestamp() < endTime) {
-          throw new IOException("Bulk load operation detected after last successful backup for "
-            + "table: " + sTableName);
-        }
-      }
-    }
-  }
-
-  /**
-   * Determines if the given backup is valid for PITR.
-   * <p>
-   * A backup is valid if:
-   * <ul>
-   * <li>It contains the source table.</li>
-   * <li>It was completed before the end time.</li>
-   * <li>The start timestamp of the backup is after the continuous backup start time for the
-   * table.</li>
-   * </ul>
-   * @param info                   Backup information object.
-   * @param tableName              Table to check.
-   * @param endTime                The target recovery time.
-   * @param continuousBackupTables Map of tables with continuous backup enabled.
-   * @return true if the backup is valid for PITR, false otherwise.
-   */
-  private boolean isValidBackupForPitr(BackupInfo info, TableName tableName, long endTime,
-    Map<TableName, Long> continuousBackupTables) {
-    return info.getTableNames().contains(tableName) && info.getCompleteTs() <= endTime
-      && continuousBackupTables.getOrDefault(tableName, 0L) <= info.getStartTs();
-  }
-
-  /**
-   * Restores a table from a valid backup and replays WALs to reach the desired PITR state.
-   */
-  private void restoreTableWithWalReplay(TableName sourceTable, TableName targetTable, long endTime,
-    Map<TableName, Long> continuousBackupTables, List<BackupInfo> backupInfos,
-    PointInTimeRestoreRequest request) throws IOException {
-    BackupInfo backupInfo =
-      getValidBackupInfo(sourceTable, targetTable, endTime, continuousBackupTables, backupInfos);
-    if (backupInfo == null) {
-      String errorMsg = "Could not find a valid backup and WALs for PITR for table: "
-        + sourceTable.getNameAsString();
-      LOG.error(errorMsg);
-      throw new IOException(errorMsg);
-    }
-
-    RestoreRequest restoreRequest = BackupUtils.createRestoreRequest(backupInfo.getBackupRootDir(),
-      backupInfo.getBackupId(), false, new TableName[] { sourceTable },
-      new TableName[] { targetTable }, request.isOverwrite());
-
-    restore(restoreRequest);
-    replayWal(sourceTable, targetTable, backupInfo.getStartTs(), endTime);
-  }
-
-  /**
-   * Replays WALs to bring the table to the desired state.
-   */
-  private void replayWal(TableName sourceTable, TableName targetTable, long startTime, long endTime)
-    throws IOException {
-    String walBackupDir = conn.getConfiguration().get(CONF_CONTINUOUS_BACKUP_WAL_DIR);
-    Path walDirPath = new Path(walBackupDir);
-    LOG.info(
-      "Starting WAL replay for source: {}, target: {}, time range: {} - {}, WAL backup dir: {}",
-      sourceTable, targetTable, startTime, endTime, walDirPath);
-
-    List<String> validDirs =
-      getValidWalDirs(conn.getConfiguration(), walDirPath, startTime, endTime);
-    if (validDirs.isEmpty()) {
-      LOG.warn("No valid WAL directories found for range {} - {}. Skipping WAL replay.", startTime,
-        endTime);
-      return;
-    }
-
-    executeWalReplay(validDirs, sourceTable, targetTable, startTime, endTime);
-  }
-
-  /**
-   * Fetches valid WAL directories based on the given time range.
-   */
-  private List<String> getValidWalDirs(Configuration conf, Path walBackupDir, long startTime,
-    long endTime) throws IOException {
-    FileSystem backupFs = FileSystem.get(walBackupDir.toUri(), conf);
-    FileStatus[] dayDirs = backupFs.listStatus(new Path(walBackupDir, WALS_DIR));
-
-    List<String> validDirs = new ArrayList<>();
-    SimpleDateFormat dateFormat = new SimpleDateFormat(DATE_FORMAT);
-
-    for (FileStatus dayDir : dayDirs) {
-      if (!dayDir.isDirectory()) {
-        continue; // Skip files, only process directories
-      }
-
-      String dirName = dayDir.getPath().getName();
-      try {
-        Date dirDate = dateFormat.parse(dirName);
-        long dirStartTime = dirDate.getTime(); // Start of that day (00:00:00)
-        long dirEndTime = dirStartTime + ONE_DAY_IN_MILLISECONDS - 1; // End time of day (23:59:59)
-
-        // Check if this day's WAL files overlap with the required time range
-        if (dirEndTime >= startTime && dirStartTime <= endTime) {
-          validDirs.add(dayDir.getPath().toString());
-        }
-      } catch (ParseException e) {
-        LOG.warn("Skipping invalid directory name: " + dirName, e);
-      }
-    }
-    return validDirs;
-  }
-
-  /**
-   * Executes WAL replay using WALPlayer.
-   */
-  private void executeWalReplay(List<String> walDirs, TableName sourceTable, TableName targetTable,
-    long startTime, long endTime) throws IOException {
-    Tool walPlayer = initializeWalPlayer(startTime, endTime);
-    String[] args =
-      { String.join(",", walDirs), sourceTable.getNameAsString(), targetTable.getNameAsString() };
-=======
   @Override
   public void pointInTimeRestore(PointInTimeRestoreRequest request) throws IOException {
     AbstractPitrRestoreHandler handler;
->>>>>>> cb9edf9f
 
     // Choose the appropriate handler based on whether a custom backup location is provided
     if (request.getBackupRootDir() == null) {
