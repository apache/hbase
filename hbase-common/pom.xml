--- conflicted
+++ resolved
@@ -217,14 +217,11 @@
       <artifactId>log4j</artifactId>
     </dependency>
     <dependency>
-<<<<<<< HEAD
       <artifactId>junit</artifactId>
       <groupId>junit</groupId>
-=======
       <groupId>org.apache.kerby</groupId>
       <artifactId>kerb-simplekdc</artifactId>
       <scope>test</scope>
->>>>>>> 68229c9c
     </dependency>
   </dependencies>
 
