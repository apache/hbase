--- conflicted
+++ resolved
@@ -169,13 +169,8 @@
     org.apache.hadoop.hbase.mapreduce.TableRecordReaderImpl trr =
         new org.apache.hadoop.hbase.mapreduce.TableRecordReaderImpl();
     Scan s = new Scan();
-<<<<<<< HEAD
-    s.setStartRow(Bytes.toBytes("aaa"));
+    s.withStartRow(Bytes.toBytes("aaa"));
     s.withStopRow(Bytes.toBytes("zzz"));
-=======
-    s.withStartRow(Bytes.toBytes("aaa"));
-    s.setStopRow(Bytes.toBytes("zzz"));
->>>>>>> b9e74e0b
     s.addFamily(FAMILY);
     trr.setScan(s);
     trr.setHTable(table);
