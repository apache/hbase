/**
 *
 * Licensed to the Apache Software Foundation (ASF) under one
 * or more contributor license agreements.  See the NOTICE file
 * distributed with this work for additional information
 * regarding copyright ownership.  The ASF licenses this file
 * to you under the Apache License, Version 2.0 (the
 * "License"); you may not use this file except in compliance
 * with the License.  You may obtain a copy of the License at
 *
 *     http://www.apache.org/licenses/LICENSE-2.0
 *
 * Unless required by applicable law or agreed to in writing, software
 * distributed under the License is distributed on an "AS IS" BASIS,
 * WITHOUT WARRANTIES OR CONDITIONS OF ANY KIND, either express or implied.
 * See the License for the specific language governing permissions and
 * limitations under the License.
 */
package org.apache.hadoop.hbase.backup.impl;

import java.io.Closeable;
import java.io.IOException;
import java.util.ArrayList;
import java.util.Arrays;
import java.util.Collections;
import java.util.HashMap;
import java.util.HashSet;
import java.util.Iterator;
import java.util.List;
import java.util.Map;
import java.util.Map.Entry;
import java.util.Objects;
import java.util.Set;
import java.util.TreeMap;
import java.util.TreeSet;
import java.util.stream.Collectors;

import org.apache.commons.lang3.ArrayUtils;
import org.apache.commons.lang3.StringUtils;
import org.apache.hadoop.conf.Configuration;
import org.apache.hadoop.fs.FileStatus;
import org.apache.hadoop.fs.Path;
import org.apache.hadoop.hbase.Cell;
import org.apache.hadoop.hbase.CellUtil;
import org.apache.hadoop.hbase.HBaseConfiguration;
import org.apache.hadoop.hbase.NamespaceDescriptor;
import org.apache.hadoop.hbase.ServerName;
import org.apache.hadoop.hbase.TableName;
import org.apache.hadoop.hbase.backup.BackupInfo;
import org.apache.hadoop.hbase.backup.BackupInfo.BackupState;
import org.apache.hadoop.hbase.backup.BackupRestoreConstants;
import org.apache.hadoop.hbase.backup.BackupType;
import org.apache.hadoop.hbase.backup.util.BackupUtils;
import org.apache.hadoop.hbase.client.Admin;
import org.apache.hadoop.hbase.client.ColumnFamilyDescriptor;
import org.apache.hadoop.hbase.client.ColumnFamilyDescriptorBuilder;
import org.apache.hadoop.hbase.client.Connection;
import org.apache.hadoop.hbase.client.Delete;
import org.apache.hadoop.hbase.client.Get;
import org.apache.hadoop.hbase.client.Put;
import org.apache.hadoop.hbase.client.Result;
import org.apache.hadoop.hbase.client.ResultScanner;
import org.apache.hadoop.hbase.client.Scan;
import org.apache.hadoop.hbase.client.SnapshotDescription;
import org.apache.hadoop.hbase.client.Table;
import org.apache.hadoop.hbase.client.TableDescriptor;
import org.apache.hadoop.hbase.client.TableDescriptorBuilder;
import org.apache.hadoop.hbase.procedure2.store.wal.WALProcedureStore;
import org.apache.hadoop.hbase.util.Bytes;
import org.apache.hadoop.hbase.util.EnvironmentEdgeManager;
import org.apache.hadoop.hbase.util.Pair;
import org.apache.yetus.audience.InterfaceAudience;
import org.slf4j.Logger;
import org.slf4j.LoggerFactory;

import org.apache.hadoop.hbase.shaded.protobuf.generated.BackupProtos;
import org.apache.hadoop.hbase.shaded.protobuf.generated.HBaseProtos;

/**
 * This class provides API to access backup system table<br>
 * Backup system table schema:<br>
 * <p>
 * <ul>
 * <li>1. Backup sessions rowkey= "session:"+backupId; value =serialized BackupInfo</li>
 * <li>2. Backup start code rowkey = "startcode:"+backupRoot; value = startcode</li>
 * <li>3. Incremental backup set rowkey="incrbackupset:"+backupRoot; value=[list of tables]</li>
 * <li>4. Table-RS-timestamp map rowkey="trslm:"+backupRoot+table_name; value = map[RS-> last WAL
 * timestamp]</li>
 * <li>5. RS - WAL ts map rowkey="rslogts:"+backupRoot +server; value = last WAL timestamp</li>
 * <li>6. WALs recorded rowkey="wals:"+WAL unique file name; value = backupId and full WAL file
 * name</li>
 * </ul>
 * </p>
 */
@InterfaceAudience.Private
public final class BackupSystemTable implements Closeable {

  private static final Logger LOG = LoggerFactory.getLogger(BackupSystemTable.class);

  static class WALItem {
    String backupId;
    String walFile;
    String backupRoot;

    WALItem(String backupId, String walFile, String backupRoot) {
      this.backupId = backupId;
      this.walFile = walFile;
      this.backupRoot = backupRoot;
    }

    public String getBackupId() {
      return backupId;
    }

    public String getWalFile() {
      return walFile;
    }

    public String getBackupRoot() {
      return backupRoot;
    }

    @Override
    public String toString() {
      return Path.SEPARATOR + backupRoot + Path.SEPARATOR + backupId + Path.SEPARATOR + walFile;
    }
  }

  /**
   * Backup system table (main) name
   */
  private TableName tableName;

  /**
   * Backup System table name for bulk loaded files. We keep all bulk loaded file references in a
   * separate table because we have to isolate general backup operations: create, merge etc from
   * activity of RegionObserver, which controls process of a bulk loading
   * {@link org.apache.hadoop.hbase.backup.BackupObserver}
   */
  private TableName bulkLoadTableName;

  /**
   * Stores backup sessions (contexts)
   */
  final static byte[] SESSIONS_FAMILY = Bytes.toBytes("session");
  /**
   * Stores other meta
   */
  final static byte[] META_FAMILY = Bytes.toBytes("meta");
  final static byte[] BULK_LOAD_FAMILY = Bytes.toBytes("bulk");
  /**
   * Connection to HBase cluster, shared among all instances
   */
  private final Connection connection;

  private final static String BACKUP_INFO_PREFIX = "session:";
  private final static String START_CODE_ROW = "startcode:";
  private final static byte[] ACTIVE_SESSION_ROW = Bytes.toBytes("activesession:");
  private final static byte[] ACTIVE_SESSION_COL = Bytes.toBytes("c");

  private final static byte[] ACTIVE_SESSION_YES = Bytes.toBytes("yes");
  private final static byte[] ACTIVE_SESSION_NO = Bytes.toBytes("no");

  private final static String INCR_BACKUP_SET = "incrbackupset:";
  private final static String TABLE_RS_LOG_MAP_PREFIX = "trslm:";
  private final static String RS_LOG_TS_PREFIX = "rslogts:";

  private final static String BULK_LOAD_PREFIX = "bulk:";
  private final static byte[] BULK_LOAD_PREFIX_BYTES = Bytes.toBytes(BULK_LOAD_PREFIX);
  private final static byte[] DELETE_OP_ROW = Bytes.toBytes("delete_op_row");
  private final static byte[] MERGE_OP_ROW = Bytes.toBytes("merge_op_row");

  final static byte[] TBL_COL = Bytes.toBytes("tbl");
  final static byte[] FAM_COL = Bytes.toBytes("fam");
  final static byte[] PATH_COL = Bytes.toBytes("path");
  final static byte[] STATE_COL = Bytes.toBytes("state");
  // the two states a bulk loaded file can be
  final static byte[] BL_PREPARE = Bytes.toBytes("R");
  final static byte[] BL_COMMIT = Bytes.toBytes("D");

  private final static String WALS_PREFIX = "wals:";
  private final static String SET_KEY_PREFIX = "backupset:";

  // separator between BULK_LOAD_PREFIX and ordinals
  protected final static String BLK_LD_DELIM = ":";
  private final static byte[] EMPTY_VALUE = new byte[] {};

  // Safe delimiter in a string
  private final static String NULL = "\u0000";

  public BackupSystemTable(Connection conn) throws IOException {
    this.connection = conn;
    Configuration conf = this.connection.getConfiguration();
    tableName = BackupSystemTable.getTableName(conf);
    bulkLoadTableName = BackupSystemTable.getTableNameForBulkLoadedData(conf);
    checkSystemTable();
  }

  private void checkSystemTable() throws IOException {
    try (Admin admin = connection.getAdmin()) {
      verifyNamespaceExists(admin);
      Configuration conf = connection.getConfiguration();
      if (!admin.tableExists(tableName)) {
        TableDescriptor backupHTD = BackupSystemTable.getSystemTableDescriptor(conf);
        admin.createTable(backupHTD);
      }
      if (!admin.tableExists(bulkLoadTableName)) {
        TableDescriptor blHTD = BackupSystemTable.getSystemTableForBulkLoadedDataDescriptor(conf);
        admin.createTable(blHTD);
      }
      waitForSystemTable(admin, tableName);
      waitForSystemTable(admin, bulkLoadTableName);
    }
  }

  private void verifyNamespaceExists(Admin admin) throws IOException {
    String namespaceName = tableName.getNamespaceAsString();
    NamespaceDescriptor ns = NamespaceDescriptor.create(namespaceName).build();
    NamespaceDescriptor[] list = admin.listNamespaceDescriptors();
    boolean exists = false;
    for (NamespaceDescriptor nsd : list) {
      if (nsd.getName().equals(ns.getName())) {
        exists = true;
        break;
      }
    }
    if (!exists) {
      admin.createNamespace(ns);
    }
  }

  private void waitForSystemTable(Admin admin, TableName tableName) throws IOException {
    // Return fast if the table is available and avoid a log message
    if (admin.tableExists(tableName) && admin.isTableAvailable(tableName)) {
      return;
    }
    long TIMEOUT = 60000;
    long startTime = EnvironmentEdgeManager.currentTime();
    LOG.debug("Backup table {} is not present and available, waiting for it to become so",
        tableName);
    while (!admin.tableExists(tableName) || !admin.isTableAvailable(tableName)) {
      try {
        Thread.sleep(100);
      } catch (InterruptedException e) {
      }
      if (EnvironmentEdgeManager.currentTime() - startTime > TIMEOUT) {
        throw new IOException(
          "Failed to create backup system table " + tableName + " after " + TIMEOUT + "ms");
      }
    }
    LOG.debug("Backup table {} exists and available", tableName);
  }

  @Override
  public void close() {
    // do nothing
  }

  /**
   * Updates status (state) of a backup session in backup system table table
   * @param info backup info
   * @throws IOException exception
   */
  public void updateBackupInfo(BackupInfo info) throws IOException {
    if (LOG.isTraceEnabled()) {
      LOG.trace("update backup status in backup system table for: " + info.getBackupId()
        + " set status=" + info.getState());
    }
    try (Table table = connection.getTable(tableName)) {
      Put put = createPutForBackupInfo(info);
      table.put(put);
    }
  }

  /*
   * @param backupId the backup Id
   * @return Map of rows to path of bulk loaded hfile
   */
  Map<byte[], String> readBulkLoadedFiles(String backupId) throws IOException {
    Scan scan = BackupSystemTable.createScanForBulkLoadedFiles(backupId);
    try (Table table = connection.getTable(bulkLoadTableName);
        ResultScanner scanner = table.getScanner(scan)) {
      Result res = null;
      Map<byte[], String> map = new TreeMap<>(Bytes.BYTES_COMPARATOR);
      while ((res = scanner.next()) != null) {
        res.advance();
        byte[] row = CellUtil.cloneRow(res.listCells().get(0));
        for (Cell cell : res.listCells()) {
          if (CellUtil.compareQualifiers(cell, BackupSystemTable.PATH_COL, 0,
            BackupSystemTable.PATH_COL.length) == 0) {
            map.put(row, Bytes.toString(CellUtil.cloneValue(cell)));
          }
        }
      }
      return map;
    }
  }

  /*
   * Used during restore
   * @param backupId the backup Id
   * @param sTableList List of tables
   * @return array of Map of family to List of Paths
   */
  public Map<byte[], List<Path>>[] readBulkLoadedFiles(String backupId, List<TableName> sTableList)
      throws IOException {
    Scan scan = BackupSystemTable.createScanForBulkLoadedFiles(backupId);
    Map<byte[], List<Path>>[] mapForSrc = new Map[sTableList == null ? 1 : sTableList.size()];
    try (Table table = connection.getTable(bulkLoadTableName);
        ResultScanner scanner = table.getScanner(scan)) {
      Result res = null;
      while ((res = scanner.next()) != null) {
        res.advance();
        TableName tbl = null;
        byte[] fam = null;
        String path = null;
        for (Cell cell : res.listCells()) {
          if (CellUtil.compareQualifiers(cell, BackupSystemTable.TBL_COL, 0,
            BackupSystemTable.TBL_COL.length) == 0) {
            tbl = TableName.valueOf(CellUtil.cloneValue(cell));
          } else if (CellUtil.compareQualifiers(cell, BackupSystemTable.FAM_COL, 0,
            BackupSystemTable.FAM_COL.length) == 0) {
            fam = CellUtil.cloneValue(cell);
          } else if (CellUtil.compareQualifiers(cell, BackupSystemTable.PATH_COL, 0,
            BackupSystemTable.PATH_COL.length) == 0) {
            path = Bytes.toString(CellUtil.cloneValue(cell));
          }
        }
        int srcIdx = IncrementalTableBackupClient.getIndex(tbl, sTableList);
        if (srcIdx == -1) {
          // the table is not among the query
          continue;
        }
        if (mapForSrc[srcIdx] == null) {
          mapForSrc[srcIdx] = new TreeMap<>(Bytes.BYTES_COMPARATOR);
        }
        List<Path> files;
        if (!mapForSrc[srcIdx].containsKey(fam)) {
          files = new ArrayList<Path>();
          mapForSrc[srcIdx].put(fam, files);
        } else {
          files = mapForSrc[srcIdx].get(fam);
        }
        files.add(new Path(path));
        if (LOG.isDebugEnabled()) {
          LOG.debug("found bulk loaded file : " + tbl + " " + Bytes.toString(fam) + " " + path);
        }
      }

      return mapForSrc;
    }
  }

  /**
   * Deletes backup status from backup system table table
   * @param backupId backup id
   * @throws IOException exception
   */
  public void deleteBackupInfo(String backupId) throws IOException {
    if (LOG.isTraceEnabled()) {
      LOG.trace("delete backup status in backup system table for " + backupId);
    }
    try (Table table = connection.getTable(tableName)) {
      Delete del = createDeleteForBackupInfo(backupId);
      table.delete(del);
    }
  }

  /*
   * For postBulkLoadHFile() hook.
   * @param tabName table name
   * @param region the region receiving hfile
   * @param finalPaths family and associated hfiles
   */
  public void writePathsPostBulkLoad(TableName tabName, byte[] region,
      Map<byte[], List<Path>> finalPaths) throws IOException {
    if (LOG.isDebugEnabled()) {
      LOG.debug("write bulk load descriptor to backup " + tabName + " with " + finalPaths.size()
        + " entries");
    }
    try (Table table = connection.getTable(bulkLoadTableName)) {
      List<Put> puts = BackupSystemTable.createPutForCommittedBulkload(tabName, region, finalPaths);
      table.put(puts);
      LOG.debug("written " + puts.size() + " rows for bulk load of " + tabName);
    }
  }

  /*
   * For preCommitStoreFile() hook
   * @param tabName table name
   * @param region the region receiving hfile
   * @param family column family
   * @param pairs list of paths for hfiles
   */
  public void writeFilesForBulkLoadPreCommit(TableName tabName, byte[] region, final byte[] family,
      final List<Pair<Path, Path>> pairs) throws IOException {
    if (LOG.isDebugEnabled()) {
      LOG.debug(
        "write bulk load descriptor to backup " + tabName + " with " + pairs.size() + " entries");
    }
    try (Table table = connection.getTable(bulkLoadTableName)) {
      List<Put> puts =
          BackupSystemTable.createPutForPreparedBulkload(tabName, region, family, pairs);
      table.put(puts);
      LOG.debug("written " + puts.size() + " rows for bulk load of " + tabName);
    }
  }

  /*
   * Removes rows recording bulk loaded hfiles from backup table
   * @param lst list of table names
   * @param rows the rows to be deleted
   */
  public void deleteBulkLoadedRows(List<byte[]> rows) throws IOException {
    try (Table table = connection.getTable(bulkLoadTableName)) {
      List<Delete> lstDels = new ArrayList<>();
      for (byte[] row : rows) {
        Delete del = new Delete(row);
        lstDels.add(del);
        LOG.debug("orig deleting the row: " + Bytes.toString(row));
      }
      table.delete(lstDels);
      LOG.debug("deleted " + rows.size() + " original bulkload rows");
    }
  }

  /*
   * Reads the rows from backup table recording bulk loaded hfiles
   * @param tableList list of table names
   * @return The keys of the Map are table, region and column family. Value of the map reflects
   * whether the hfile was recorded by preCommitStoreFile hook (true)
   */
  public Pair<Map<TableName, Map<String, Map<String, List<Pair<String, Boolean>>>>>, List<byte[]>>
    readBulkloadRows(List<TableName> tableList) throws IOException {

    Map<TableName, Map<String, Map<String, List<Pair<String, Boolean>>>>> map = new HashMap<>();
    List<byte[]> rows = new ArrayList<>();
    for (TableName tTable : tableList) {
      Scan scan = BackupSystemTable.createScanForOrigBulkLoadedFiles(tTable);
      Map<String, Map<String, List<Pair<String, Boolean>>>> tblMap = map.get(tTable);
      try (Table table = connection.getTable(bulkLoadTableName);
          ResultScanner scanner = table.getScanner(scan)) {
        Result res = null;
        while ((res = scanner.next()) != null) {
          res.advance();
          String fam = null;
          String path = null;
          boolean raw = false;
          byte[] row;
          String region = null;
          for (Cell cell : res.listCells()) {
            row = CellUtil.cloneRow(cell);
            rows.add(row);
            String rowStr = Bytes.toString(row);
            region = BackupSystemTable.getRegionNameFromOrigBulkLoadRow(rowStr);
            if (CellUtil.compareQualifiers(cell, BackupSystemTable.FAM_COL, 0,
              BackupSystemTable.FAM_COL.length) == 0) {
              fam = Bytes.toString(CellUtil.cloneValue(cell));
            } else if (CellUtil.compareQualifiers(cell, BackupSystemTable.PATH_COL, 0,
              BackupSystemTable.PATH_COL.length) == 0) {
              path = Bytes.toString(CellUtil.cloneValue(cell));
            } else if (CellUtil.compareQualifiers(cell, BackupSystemTable.STATE_COL, 0,
              BackupSystemTable.STATE_COL.length) == 0) {
              byte[] state = CellUtil.cloneValue(cell);
              if (Bytes.equals(BackupSystemTable.BL_PREPARE, state)) {
                raw = true;
              } else {
                raw = false;
              }
            }
          }
          if (map.get(tTable) == null) {
            map.put(tTable, new HashMap<>());
            tblMap = map.get(tTable);
          }
          if (tblMap.get(region) == null) {
            tblMap.put(region, new HashMap<>());
          }
          Map<String, List<Pair<String, Boolean>>> famMap = tblMap.get(region);
          if (famMap.get(fam) == null) {
            famMap.put(fam, new ArrayList<>());
          }
          famMap.get(fam).add(new Pair<>(path, raw));
          LOG.debug("found orig " + path + " for " + fam + " of table " + region);
        }
      }
    }
    return new Pair<>(map, rows);
  }

  /*
   * @param sTableList List of tables
   * @param maps array of Map of family to List of Paths
   * @param backupId the backup Id
   */
  public void writeBulkLoadedFiles(List<TableName> sTableList, Map<byte[], List<Path>>[] maps,
      String backupId) throws IOException {
    try (Table table = connection.getTable(bulkLoadTableName)) {
      long ts = EnvironmentEdgeManager.currentTime();
      int cnt = 0;
      List<Put> puts = new ArrayList<>();
      for (int idx = 0; idx < maps.length; idx++) {
        Map<byte[], List<Path>> map = maps[idx];
        TableName tn = sTableList.get(idx);

        if (map == null) {
          continue;
        }

        for (Map.Entry<byte[], List<Path>> entry : map.entrySet()) {
          byte[] fam = entry.getKey();
          List<Path> paths = entry.getValue();
          for (Path p : paths) {
            Put put = BackupSystemTable.createPutForBulkLoadedFile(tn, fam, p.toString(), backupId,
              ts, cnt++);
            puts.add(put);
          }
        }
      }
      if (!puts.isEmpty()) {
        table.put(puts);
      }
    }
  }

  /**
   * Reads backup status object (instance of backup info) from backup system table table
   * @param backupId backup id
   * @return Current status of backup session or null
   */
  public BackupInfo readBackupInfo(String backupId) throws IOException {
    if (LOG.isTraceEnabled()) {
      LOG.trace("read backup status from backup system table for: " + backupId);
    }

    try (Table table = connection.getTable(tableName)) {
      Get get = createGetForBackupInfo(backupId);
      Result res = table.get(get);
      if (res.isEmpty()) {
        return null;
      }
      return resultToBackupInfo(res);
    }
  }

  /**
   * Read the last backup start code (timestamp) of last successful backup. Will return null if
   * there is no start code stored on hbase or the value is of length 0. These two cases indicate
   * there is no successful backup completed so far.
   * @param backupRoot directory path to backup destination
   * @return the timestamp of last successful backup
   * @throws IOException exception
   */
  public String readBackupStartCode(String backupRoot) throws IOException {
    LOG.trace("read backup start code from backup system table");

    try (Table table = connection.getTable(tableName)) {
      Get get = createGetForStartCode(backupRoot);
      Result res = table.get(get);
      if (res.isEmpty()) {
        return null;
      }
      Cell cell = res.listCells().get(0);
      byte[] val = CellUtil.cloneValue(cell);
      if (val.length == 0) {
        return null;
      }
      return new String(val);
    }
  }

  /**
   * Write the start code (timestamp) to backup system table. If passed in null, then write 0 byte.
   * @param startCode start code
   * @param backupRoot root directory path to backup
   * @throws IOException exception
   */
  public void writeBackupStartCode(Long startCode, String backupRoot) throws IOException {
    if (LOG.isTraceEnabled()) {
      LOG.trace("write backup start code to backup system table " + startCode);
    }
    try (Table table = connection.getTable(tableName)) {
      Put put = createPutForStartCode(startCode.toString(), backupRoot);
      table.put(put);
    }
  }

  /**
   * Exclusive operations are: create, delete, merge
   * @throws IOException if a table operation fails or an active backup exclusive operation is
   *           already underway
   */
  public void startBackupExclusiveOperation() throws IOException {
    LOG.debug("Start new backup exclusive operation");

    try (Table table = connection.getTable(tableName)) {
      Put put = createPutForStartBackupSession();
      // First try to put if row does not exist
      if (!table.checkAndMutate(ACTIVE_SESSION_ROW, SESSIONS_FAMILY).qualifier(ACTIVE_SESSION_COL)
          .ifNotExists().thenPut(put)) {
        // Row exists, try to put if value == ACTIVE_SESSION_NO
        if (!table.checkAndMutate(ACTIVE_SESSION_ROW, SESSIONS_FAMILY).qualifier(ACTIVE_SESSION_COL)
            .ifEquals(ACTIVE_SESSION_NO).thenPut(put)) {
          throw new ExclusiveOperationException();
        }
      }
    }
  }

  private Put createPutForStartBackupSession() {
    Put put = new Put(ACTIVE_SESSION_ROW);
    put.addColumn(SESSIONS_FAMILY, ACTIVE_SESSION_COL, ACTIVE_SESSION_YES);
    return put;
  }

  public void finishBackupExclusiveOperation() throws IOException {
    LOG.debug("Finish backup exclusive operation");

    try (Table table = connection.getTable(tableName)) {
      Put put = createPutForStopBackupSession();
      if (!table.checkAndMutate(ACTIVE_SESSION_ROW, SESSIONS_FAMILY).qualifier(ACTIVE_SESSION_COL)
          .ifEquals(ACTIVE_SESSION_YES).thenPut(put)) {
        throw new IOException("There is no active backup exclusive operation");
      }
    }
  }

  private Put createPutForStopBackupSession() {
    Put put = new Put(ACTIVE_SESSION_ROW);
    put.addColumn(SESSIONS_FAMILY, ACTIVE_SESSION_COL, ACTIVE_SESSION_NO);
    return put;
  }

  /**
   * Get the Region Servers log information after the last log roll from backup system table.
   * @param backupRoot root directory path to backup
   * @return RS log info
   * @throws IOException exception
   */
  public HashMap<String, Long> readRegionServerLastLogRollResult(String backupRoot)
      throws IOException {
    LOG.trace("read region server last roll log result to backup system table");

    Scan scan = createScanForReadRegionServerLastLogRollResult(backupRoot);

    try (Table table = connection.getTable(tableName);
        ResultScanner scanner = table.getScanner(scan)) {
      Result res;
      HashMap<String, Long> rsTimestampMap = new HashMap<>();
      while ((res = scanner.next()) != null) {
        res.advance();
        Cell cell = res.current();
        byte[] row = CellUtil.cloneRow(cell);
        String server = getServerNameForReadRegionServerLastLogRollResult(row);
        byte[] data = CellUtil.cloneValue(cell);
        rsTimestampMap.put(server, Bytes.toLong(data));
      }
      return rsTimestampMap;
    }
  }

  /**
   * Writes Region Server last roll log result (timestamp) to backup system table table
   * @param server Region Server name
   * @param ts last log timestamp
   * @param backupRoot root directory path to backup
   * @throws IOException exception
   */
  public void writeRegionServerLastLogRollResult(String server, Long ts, String backupRoot)
      throws IOException {
    LOG.trace("write region server last roll log result to backup system table");

    try (Table table = connection.getTable(tableName)) {
      Put put = createPutForRegionServerLastLogRollResult(server, ts, backupRoot);
      table.put(put);
    }
  }

  /**
   * Get all completed backup information (in desc order by time)
   * @param onlyCompleted true, if only successfully completed sessions
   * @return history info of BackupCompleteData
   * @throws IOException exception
   */
  public ArrayList<BackupInfo> getBackupHistory(boolean onlyCompleted) throws IOException {
    LOG.trace("get backup history from backup system table");

    BackupState state = onlyCompleted ? BackupState.COMPLETE : BackupState.ANY;
    ArrayList<BackupInfo> list = getBackupInfos(state);
    return BackupUtils.sortHistoryListDesc(list);
  }

  /**
   * Get all backups history
   * @return list of backup info
   * @throws IOException if getting the backup history fails
   */
  public List<BackupInfo> getBackupHistory() throws IOException {
    return getBackupHistory(false);
  }

  /**
   * Get first n backup history records
   * @param n number of records, if n== -1 - max number is ignored
   * @return list of records
   * @throws IOException if getting the backup history fails
   */
  public List<BackupInfo> getHistory(int n) throws IOException {
    List<BackupInfo> history = getBackupHistory();
    if (n == -1 || history.size() <= n) {
      return history;
    }
    return Collections.unmodifiableList(history.subList(0, n));
  }

  /**
   * Get backup history records filtered by list of filters.
   * @param n max number of records, if n == -1 , then max number is ignored
   * @param filters list of filters
   * @return backup records
   * @throws IOException if getting the backup history fails
   */
  public List<BackupInfo> getBackupHistory(int n, BackupInfo.Filter... filters) throws IOException {
    if (filters.length == 0) {
      return getHistory(n);
    }

    List<BackupInfo> history = getBackupHistory();
    List<BackupInfo> result = new ArrayList<>();
    for (BackupInfo bi : history) {
      if (n >= 0 && result.size() == n) {
        break;
      }

      boolean passed = true;
      for (int i = 0; i < filters.length; i++) {
        if (!filters[i].apply(bi)) {
          passed = false;
          break;
        }
      }
      if (passed) {
        result.add(bi);
      }
    }
    return result;
  }

  /*
   * Retrieve TableName's for completed backup of given type
   * @param type backup type
   * @return List of table names
   */
  public List<TableName> getTablesForBackupType(BackupType type) throws IOException {
    Set<TableName> names = new HashSet<>();
    List<BackupInfo> infos = getBackupHistory(true);
    for (BackupInfo info : infos) {
      if (info.getType() == type) {
        names.addAll(info.getTableNames());
      }
    }
    return new ArrayList<>(names);
  }

  /**
   * Get history for backup destination
   * @param backupRoot backup destination path
   * @return List of backup info
   * @throws IOException if getting the backup history fails
   */
  public List<BackupInfo> getBackupHistory(String backupRoot) throws IOException {
    ArrayList<BackupInfo> history = getBackupHistory(false);
    for (Iterator<BackupInfo> iterator = history.iterator(); iterator.hasNext();) {
      BackupInfo info = iterator.next();
      if (!backupRoot.equals(info.getBackupRootDir())) {
        iterator.remove();
      }
    }
    return history;
  }

  /**
   * Get history for a table
   * @param name table name
   * @return history for a table
   * @throws IOException if getting the backup history fails
   */
  public List<BackupInfo> getBackupHistoryForTable(TableName name) throws IOException {
    List<BackupInfo> history = getBackupHistory();
    List<BackupInfo> tableHistory = new ArrayList<>();
    for (BackupInfo info : history) {
      List<TableName> tables = info.getTableNames();
      if (tables.contains(name)) {
        tableHistory.add(info);
      }
    }
    return tableHistory;
  }

  public Map<TableName, ArrayList<BackupInfo>> getBackupHistoryForTableSet(Set<TableName> set,
      String backupRoot) throws IOException {
    List<BackupInfo> history = getBackupHistory(backupRoot);
    Map<TableName, ArrayList<BackupInfo>> tableHistoryMap = new HashMap<>();
    for (Iterator<BackupInfo> iterator = history.iterator(); iterator.hasNext();) {
      BackupInfo info = iterator.next();
      if (!backupRoot.equals(info.getBackupRootDir())) {
        continue;
      }
      List<TableName> tables = info.getTableNames();
      for (TableName tableName : tables) {
        if (set.contains(tableName)) {
          ArrayList<BackupInfo> list = tableHistoryMap.get(tableName);
          if (list == null) {
            list = new ArrayList<>();
            tableHistoryMap.put(tableName, list);
          }
          list.add(info);
        }
      }
    }
    return tableHistoryMap;
  }

  /**
   * Get all backup sessions with a given state (in descending order by time)
   * @param state backup session state
   * @return history info of backup info objects
   * @throws IOException exception
   */
  public ArrayList<BackupInfo> getBackupInfos(BackupState state) throws IOException {
    LOG.trace("get backup infos from backup system table");

    Scan scan = createScanForBackupHistory();
    ArrayList<BackupInfo> list = new ArrayList<>();

    try (Table table = connection.getTable(tableName);
        ResultScanner scanner = table.getScanner(scan)) {
      Result res;
      while ((res = scanner.next()) != null) {
        res.advance();
        BackupInfo context = cellToBackupInfo(res.current());
        if (state != BackupState.ANY && context.getState() != state) {
          continue;
        }
        list.add(context);
      }
      return list;
    }
  }

  /**
   * Write the current timestamps for each regionserver to backup system table after a successful
   * full or incremental backup. The saved timestamp is of the last log file that was backed up
   * already.
   * @param tables tables
   * @param newTimestamps timestamps
   * @param backupRoot root directory path to backup
   * @throws IOException exception
   */
  public void writeRegionServerLogTimestamp(Set<TableName> tables,
      HashMap<String, Long> newTimestamps, String backupRoot) throws IOException {
    if (LOG.isTraceEnabled()) {
      LOG.trace("write RS log time stamps to backup system table for tables ["
          + StringUtils.join(tables, ",") + "]");
    }
    List<Put> puts = new ArrayList<>();
    for (TableName table : tables) {
      byte[] smapData = toTableServerTimestampProto(table, newTimestamps).toByteArray();
      Put put = createPutForWriteRegionServerLogTimestamp(table, smapData, backupRoot);
      puts.add(put);
    }
    try (Table table = connection.getTable(tableName)) {
      table.put(puts);
    }
  }

  /**
   * Read the timestamp for each region server log after the last successful backup. Each table has
   * its own set of the timestamps. The info is stored for each table as a concatenated string of
   * rs->timestapmp
   * @param backupRoot root directory path to backup
   * @return the timestamp for each region server. key: tableName value:
   *         RegionServer,PreviousTimeStamp
   * @throws IOException exception
   */
  public HashMap<TableName, HashMap<String, Long>> readLogTimestampMap(String backupRoot)
      throws IOException {
    if (LOG.isTraceEnabled()) {
      LOG.trace("read RS log ts from backup system table for root=" + backupRoot);
    }

    HashMap<TableName, HashMap<String, Long>> tableTimestampMap = new HashMap<>();

    Scan scan = createScanForReadLogTimestampMap(backupRoot);
    try (Table table = connection.getTable(tableName);
        ResultScanner scanner = table.getScanner(scan)) {
      Result res;
      while ((res = scanner.next()) != null) {
        res.advance();
        Cell cell = res.current();
        byte[] row = CellUtil.cloneRow(cell);
        String tabName = getTableNameForReadLogTimestampMap(row);
        TableName tn = TableName.valueOf(tabName);
        byte[] data = CellUtil.cloneValue(cell);
        if (data == null) {
          throw new IOException("Data of last backup data from backup system table "
              + "is empty. Create a backup first.");
        }
        if (data != null && data.length > 0) {
          HashMap<String, Long> lastBackup =
              fromTableServerTimestampProto(BackupProtos.TableServerTimestamp.parseFrom(data));
          tableTimestampMap.put(tn, lastBackup);
        }
      }
      return tableTimestampMap;
    }
  }

  private BackupProtos.TableServerTimestamp toTableServerTimestampProto(TableName table,
      Map<String, Long> map) {
    BackupProtos.TableServerTimestamp.Builder tstBuilder =
        BackupProtos.TableServerTimestamp.newBuilder();
    tstBuilder
    .setTableName(org.apache.hadoop.hbase.shaded.protobuf.ProtobufUtil.toProtoTableName(table));

    for (Entry<String, Long> entry : map.entrySet()) {
      BackupProtos.ServerTimestamp.Builder builder = BackupProtos.ServerTimestamp.newBuilder();
      HBaseProtos.ServerName.Builder snBuilder = HBaseProtos.ServerName.newBuilder();
      ServerName sn = ServerName.parseServerName(entry.getKey());
      snBuilder.setHostName(sn.getHostname());
      snBuilder.setPort(sn.getPort());
      builder.setServerName(snBuilder.build());
      builder.setTimestamp(entry.getValue());
      tstBuilder.addServerTimestamp(builder.build());
    }

    return tstBuilder.build();
  }

  private HashMap<String, Long>
    fromTableServerTimestampProto(BackupProtos.TableServerTimestamp proto) {

    HashMap<String, Long> map = new HashMap<>();
    List<BackupProtos.ServerTimestamp> list = proto.getServerTimestampList();
    for (BackupProtos.ServerTimestamp st : list) {
      ServerName sn =
          org.apache.hadoop.hbase.shaded.protobuf.ProtobufUtil.toServerName(st.getServerName());
      map.put(sn.getHostname() + ":" + sn.getPort(), st.getTimestamp());
    }
    return map;
  }

  /**
   * Return the current tables covered by incremental backup.
   * @param backupRoot root directory path to backup
   * @return set of tableNames
   * @throws IOException exception
   */
  public Set<TableName> getIncrementalBackupTableSet(String backupRoot) throws IOException {
    LOG.trace("get incremental backup table set from backup system table");

    TreeSet<TableName> set = new TreeSet<>();

    try (Table table = connection.getTable(tableName)) {
      Get get = createGetForIncrBackupTableSet(backupRoot);
      Result res = table.get(get);
      if (res.isEmpty()) {
        return set;
      }
      List<Cell> cells = res.listCells();
      for (Cell cell : cells) {
        // qualifier = table name - we use table names as qualifiers
        set.add(TableName.valueOf(CellUtil.cloneQualifier(cell)));
      }
      return set;
    }
  }

  /**
   * Add tables to global incremental backup set
   * @param tables set of tables
   * @param backupRoot root directory path to backup
   * @throws IOException exception
   */
  public void addIncrementalBackupTableSet(Set<TableName> tables, String backupRoot)
      throws IOException {
    if (LOG.isTraceEnabled()) {
      LOG.trace("Add incremental backup table set to backup system table. ROOT=" + backupRoot
        + " tables [" + StringUtils.join(tables, " ") + "]");
    }
    if (LOG.isDebugEnabled()) {
      tables.forEach(table -> LOG.debug(Objects.toString(table)));
    }
    try (Table table = connection.getTable(tableName)) {
      Put put = createPutForIncrBackupTableSet(tables, backupRoot);
      table.put(put);
    }
  }

  /**
   * Deletes incremental backup set for a backup destination
   * @param backupRoot backup root
   */
  public void deleteIncrementalBackupTableSet(String backupRoot) throws IOException {
    if (LOG.isTraceEnabled()) {
      LOG.trace("Delete incremental backup table set to backup system table. ROOT=" + backupRoot);
    }
    try (Table table = connection.getTable(tableName)) {
      Delete delete = createDeleteForIncrBackupTableSet(backupRoot);
      table.delete(delete);
    }
  }

  /**
   * Register WAL files as eligible for deletion
   * @param files files
   * @param backupId backup id
   * @param backupRoot root directory path to backup destination
   * @throws IOException exception
   */
  public void addWALFiles(List<String> files, String backupId, String backupRoot)
      throws IOException {
    if (LOG.isTraceEnabled()) {
      LOG.trace("add WAL files to backup system table: " + backupId + " " + backupRoot + " files ["
          + StringUtils.join(files, ",") + "]");
    }
    if (LOG.isDebugEnabled()) {
      files.forEach(file -> LOG.debug("add :" + file));
    }
    try (Table table = connection.getTable(tableName)) {
      List<Put> puts = createPutsForAddWALFiles(files, backupId, backupRoot);
      table.put(puts);
    }
  }

  /**
   * Register WAL files as eligible for deletion
   * @param backupRoot root directory path to backup
   * @throws IOException exception
   */
  public Iterator<WALItem> getWALFilesIterator(String backupRoot) throws IOException {
    LOG.trace("get WAL files from backup system table");

    final Table table = connection.getTable(tableName);
    Scan scan = createScanForGetWALs(backupRoot);
    final ResultScanner scanner = table.getScanner(scan);
    final Iterator<Result> it = scanner.iterator();
    return new Iterator<WALItem>() {

      @Override
      public boolean hasNext() {
        boolean next = it.hasNext();
        if (!next) {
          // close all
          try {
            scanner.close();
            table.close();
          } catch (IOException e) {
            LOG.error("Close WAL Iterator", e);
          }
        }
        return next;
      }

      @Override
      public WALItem next() {
        Result next = it.next();
        List<Cell> cells = next.listCells();
        byte[] buf = cells.get(0).getValueArray();
        int len = cells.get(0).getValueLength();
        int offset = cells.get(0).getValueOffset();
        String backupId = new String(buf, offset, len);
        buf = cells.get(1).getValueArray();
        len = cells.get(1).getValueLength();
        offset = cells.get(1).getValueOffset();
        String walFile = new String(buf, offset, len);
        buf = cells.get(2).getValueArray();
        len = cells.get(2).getValueLength();
        offset = cells.get(2).getValueOffset();
        String backupRoot = new String(buf, offset, len);
        return new WALItem(backupId, walFile, backupRoot);
      }

      @Override
      public void remove() {
        // not implemented
        throw new RuntimeException("remove is not supported");
      }
    };
  }

  /**
   * Check if WAL file is eligible for deletion Future: to support all backup destinations
   * @param file name of a file to check
   * @return true, if deletable, false otherwise.
   * @throws IOException exception
   */
  // TODO: multiple backup destination support
  public boolean isWALFileDeletable(String file) throws IOException {
    if (LOG.isTraceEnabled()) {
      LOG.trace("Check if WAL file has been already backed up in backup system table " + file);
    }
    try (Table table = connection.getTable(tableName)) {
      Get get = createGetForCheckWALFile(file);
      Result res = table.get(get);
      return (!res.isEmpty());
    }
  }

  /**
   * Check if WAL file is eligible for deletion using multi-get
   * @param files names of a file to check
   * @return map of results (key: FileStatus object. value: true if the file is deletable, false
   *         otherwise)
   * @throws IOException exception
   */
  public Map<FileStatus, Boolean> areWALFilesDeletable(Iterable<FileStatus> files)
      throws IOException {
    final int BUF_SIZE = 100;

    Map<FileStatus, Boolean> ret = new HashMap<>();
    try (Table table = connection.getTable(tableName)) {
      List<Get> getBuffer = new ArrayList<>();
      List<FileStatus> fileStatuses = new ArrayList<>();

      for (FileStatus file : files) {
        String fn = file.getPath().getName();
        if (fn.startsWith(WALProcedureStore.LOG_PREFIX)) {
          ret.put(file, true);
          continue;
        }
        String wal = file.getPath().toString();
        Get get = createGetForCheckWALFile(wal);
        getBuffer.add(get);
        fileStatuses.add(file);
        if (getBuffer.size() >= BUF_SIZE) {
          Result[] results = table.get(getBuffer);
          for (int i = 0; i < results.length; i++) {
            ret.put(fileStatuses.get(i), !results[i].isEmpty());
          }
          getBuffer.clear();
          fileStatuses.clear();
        }
      }

      if (!getBuffer.isEmpty()) {
        Result[] results = table.get(getBuffer);
        for (int i = 0; i < results.length; i++) {
          ret.put(fileStatuses.get(i), !results[i].isEmpty());
        }
      }
    }
    return ret;
  }

  /**
   * Checks if we have at least one backup session in backup system table This API is used by
   * BackupLogCleaner
   * @return true, if - at least one session exists in backup system table table
   * @throws IOException exception
   */
  public boolean hasBackupSessions() throws IOException {
    LOG.trace("Has backup sessions from backup system table");

    boolean result = false;
    Scan scan = createScanForBackupHistory();
    scan.setCaching(1);
    try (Table table = connection.getTable(tableName);
        ResultScanner scanner = table.getScanner(scan)) {
      if (scanner.next() != null) {
        result = true;
      }
      return result;
    }
  }

  /**
   * BACKUP SETS
   */

  /**
   * Get backup set list
   * @return backup set list
   * @throws IOException if a table or scanner operation fails
   */
  public List<String> listBackupSets() throws IOException {
    LOG.trace("Backup set list");

    List<String> list = new ArrayList<>();
    try (Table table = connection.getTable(tableName)) {
      Scan scan = createScanForBackupSetList();
      scan.setMaxVersions(1);
      try (ResultScanner scanner = table.getScanner(scan)) {
        Result res;
        while ((res = scanner.next()) != null) {
          res.advance();
          list.add(cellKeyToBackupSetName(res.current()));
        }
        return list;
      }
    }
  }

  /**
   * Get backup set description (list of tables)
   * @param name set's name
   * @return list of tables in a backup set
   * @throws IOException if a table operation fails
   */
  public List<TableName> describeBackupSet(String name) throws IOException {
    if (LOG.isTraceEnabled()) {
      LOG.trace(" Backup set describe: " + name);
    }
    try (Table table = connection.getTable(tableName)) {
      Get get = createGetForBackupSet(name);
      Result res = table.get(get);
      if (res.isEmpty()) {
        return null;
      }
      res.advance();
      String[] tables = cellValueToBackupSet(res.current());
      return Arrays.asList(tables).stream().map(item -> TableName.valueOf(item))
          .collect(Collectors.toList());
    }
  }

  /**
   * Add backup set (list of tables)
   * @param name set name
   * @param newTables list of tables, comma-separated
   * @throws IOException if a table operation fails
   */
  public void addToBackupSet(String name, String[] newTables) throws IOException {
    if (LOG.isTraceEnabled()) {
      LOG.trace("Backup set add: " + name + " tables [" + StringUtils.join(newTables, " ") + "]");
    }
    String[] union = null;
    try (Table table = connection.getTable(tableName)) {
      Get get = createGetForBackupSet(name);
      Result res = table.get(get);
      if (res.isEmpty()) {
        union = newTables;
      } else {
        res.advance();
        String[] tables = cellValueToBackupSet(res.current());
        union = merge(tables, newTables);
      }
      Put put = createPutForBackupSet(name, union);
      table.put(put);
    }
  }

  /**
   * Remove tables from backup set (list of tables)
   * @param name set name
   * @param toRemove list of tables
   * @throws IOException if a table operation or deleting the backup set fails
   */
  public void removeFromBackupSet(String name, String[] toRemove) throws IOException {
    if (LOG.isTraceEnabled()) {
      LOG.trace(
        " Backup set remove from : " + name + " tables [" + StringUtils.join(toRemove, " ") + "]");
    }
    String[] disjoint;
    String[] tables;
    try (Table table = connection.getTable(tableName)) {
      Get get = createGetForBackupSet(name);
      Result res = table.get(get);
      if (res.isEmpty()) {
        LOG.warn("Backup set '" + name + "' not found.");
        return;
      } else {
        res.advance();
        tables = cellValueToBackupSet(res.current());
        disjoint = disjoin(tables, toRemove);
      }
      if (disjoint.length > 0 && disjoint.length != tables.length) {
        Put put = createPutForBackupSet(name, disjoint);
        table.put(put);
      } else if (disjoint.length == tables.length) {
        LOG.warn("Backup set '" + name + "' does not contain tables ["
            + StringUtils.join(toRemove, " ") + "]");
      } else { // disjoint.length == 0 and tables.length >0
        // Delete backup set
        LOG.info("Backup set '" + name + "' is empty. Deleting.");
        deleteBackupSet(name);
      }
    }
  }

  private String[] merge(String[] existingTables, String[] newTables) {
    Set<String> tables = new HashSet<>(Arrays.asList(existingTables));
    tables.addAll(Arrays.asList(newTables));
    return tables.toArray(new String[0]);
  }

  private String[] disjoin(String[] existingTables, String[] toRemove) {
    Set<String> tables = new HashSet<>(Arrays.asList(existingTables));
    Arrays.asList(toRemove).forEach(table -> tables.remove(table));
    return tables.toArray(new String[0]);
  }

  /**
   * Delete backup set
   * @param name set's name
   * @throws IOException if getting or deleting the table fails
   */
  public void deleteBackupSet(String name) throws IOException {
    if (LOG.isTraceEnabled()) {
      LOG.trace(" Backup set delete: " + name);
    }
    try (Table table = connection.getTable(tableName)) {
      Delete del = createDeleteForBackupSet(name);
      table.delete(del);
    }
  }

  /**
   * Get backup system table descriptor
   * @return table's descriptor
   */
  public static TableDescriptor getSystemTableDescriptor(Configuration conf) {
    TableDescriptorBuilder builder = TableDescriptorBuilder.newBuilder(getTableName(conf));

    ColumnFamilyDescriptorBuilder colBuilder =
        ColumnFamilyDescriptorBuilder.newBuilder(SESSIONS_FAMILY);

    colBuilder.setMaxVersions(1);
    Configuration config = HBaseConfiguration.create();
    int ttl = config.getInt(BackupRestoreConstants.BACKUP_SYSTEM_TTL_KEY,
      BackupRestoreConstants.BACKUP_SYSTEM_TTL_DEFAULT);
    colBuilder.setTimeToLive(ttl);

    ColumnFamilyDescriptor colSessionsDesc = colBuilder.build();
    builder.setColumnFamily(colSessionsDesc);

    colBuilder = ColumnFamilyDescriptorBuilder.newBuilder(META_FAMILY);
    colBuilder.setTimeToLive(ttl);
    builder.setColumnFamily(colBuilder.build());
    return builder.build();
  }

  public static TableName getTableName(Configuration conf) {
    String name = conf.get(BackupRestoreConstants.BACKUP_SYSTEM_TABLE_NAME_KEY,
      BackupRestoreConstants.BACKUP_SYSTEM_TABLE_NAME_DEFAULT);
    return TableName.valueOf(name);
  }

  public static String getTableNameAsString(Configuration conf) {
    return getTableName(conf).getNameAsString();
  }

  public static String getSnapshotName(Configuration conf) {
    return "snapshot_" + getTableNameAsString(conf).replace(":", "_");
  }

  /**
   * Get backup system table descriptor
   * @return table's descriptor
   */
  public static TableDescriptor getSystemTableForBulkLoadedDataDescriptor(Configuration conf) {
    TableDescriptorBuilder builder =
        TableDescriptorBuilder.newBuilder(getTableNameForBulkLoadedData(conf));

    ColumnFamilyDescriptorBuilder colBuilder =
        ColumnFamilyDescriptorBuilder.newBuilder(SESSIONS_FAMILY);
    colBuilder.setMaxVersions(1);
    Configuration config = HBaseConfiguration.create();
    int ttl = config.getInt(BackupRestoreConstants.BACKUP_SYSTEM_TTL_KEY,
      BackupRestoreConstants.BACKUP_SYSTEM_TTL_DEFAULT);
    colBuilder.setTimeToLive(ttl);
    ColumnFamilyDescriptor colSessionsDesc = colBuilder.build();
    builder.setColumnFamily(colSessionsDesc);
    colBuilder = ColumnFamilyDescriptorBuilder.newBuilder(META_FAMILY);
    colBuilder.setTimeToLive(ttl);
    builder.setColumnFamily(colBuilder.build());
    return builder.build();
  }

  public static TableName getTableNameForBulkLoadedData(Configuration conf) {
    String name = conf.get(BackupRestoreConstants.BACKUP_SYSTEM_TABLE_NAME_KEY,
      BackupRestoreConstants.BACKUP_SYSTEM_TABLE_NAME_DEFAULT) + "_bulk";
    return TableName.valueOf(name);
  }

  /**
   * Creates Put operation for a given backup info object
   * @param context backup info
   * @return put operation
   * @throws IOException exception
   */
  private Put createPutForBackupInfo(BackupInfo context) throws IOException {
    Put put = new Put(rowkey(BACKUP_INFO_PREFIX, context.getBackupId()));
    put.addColumn(BackupSystemTable.SESSIONS_FAMILY, Bytes.toBytes("context"),
      context.toByteArray());
    return put;
  }

  /**
   * Creates Get operation for a given backup id
   * @param backupId backup's ID
   * @return get operation
   * @throws IOException exception
   */
  private Get createGetForBackupInfo(String backupId) throws IOException {
    Get get = new Get(rowkey(BACKUP_INFO_PREFIX, backupId));
    get.addFamily(BackupSystemTable.SESSIONS_FAMILY);
    get.readVersions(1);
    return get;
  }

  /**
   * Creates Delete operation for a given backup id
   * @param backupId backup's ID
   * @return delete operation
   */
  private Delete createDeleteForBackupInfo(String backupId) {
    Delete del = new Delete(rowkey(BACKUP_INFO_PREFIX, backupId));
    del.addFamily(BackupSystemTable.SESSIONS_FAMILY);
    return del;
  }

  /**
   * Converts Result to BackupInfo
   * @param res HBase result
   * @return backup info instance
   * @throws IOException exception
   */
  private BackupInfo resultToBackupInfo(Result res) throws IOException {
    res.advance();
    Cell cell = res.current();
    return cellToBackupInfo(cell);
  }

  /**
   * Creates Get operation to retrieve start code from backup system table
   * @return get operation
   * @throws IOException exception
   */
  private Get createGetForStartCode(String rootPath) throws IOException {
    Get get = new Get(rowkey(START_CODE_ROW, rootPath));
    get.addFamily(BackupSystemTable.META_FAMILY);
    get.readVersions(1);
    return get;
  }

  /**
   * Creates Put operation to store start code to backup system table
   * @return put operation
   */
  private Put createPutForStartCode(String startCode, String rootPath) {
    Put put = new Put(rowkey(START_CODE_ROW, rootPath));
    put.addColumn(BackupSystemTable.META_FAMILY, Bytes.toBytes("startcode"),
      Bytes.toBytes(startCode));
    return put;
  }

  /**
   * Creates Get to retrieve incremental backup table set from backup system table
   * @return get operation
   * @throws IOException exception
   */
  private Get createGetForIncrBackupTableSet(String backupRoot) throws IOException {
    Get get = new Get(rowkey(INCR_BACKUP_SET, backupRoot));
    get.addFamily(BackupSystemTable.META_FAMILY);
    get.readVersions(1);
    return get;
  }

  /**
   * Creates Put to store incremental backup table set
   * @param tables tables
   * @return put operation
   */
  private Put createPutForIncrBackupTableSet(Set<TableName> tables, String backupRoot) {
    Put put = new Put(rowkey(INCR_BACKUP_SET, backupRoot));
    for (TableName table : tables) {
      put.addColumn(BackupSystemTable.META_FAMILY, Bytes.toBytes(table.getNameAsString()),
        EMPTY_VALUE);
    }
    return put;
  }

  /**
   * Creates Delete for incremental backup table set
   * @param backupRoot backup root
   * @return delete operation
   */
  private Delete createDeleteForIncrBackupTableSet(String backupRoot) {
    Delete delete = new Delete(rowkey(INCR_BACKUP_SET, backupRoot));
    delete.addFamily(BackupSystemTable.META_FAMILY);
    return delete;
  }

  /**
   * Creates Scan operation to load backup history
   * @return scan operation
   */
  private Scan createScanForBackupHistory() {
    Scan scan = new Scan();
    byte[] startRow = Bytes.toBytes(BACKUP_INFO_PREFIX);
    byte[] stopRow = Arrays.copyOf(startRow, startRow.length);
    stopRow[stopRow.length - 1] = (byte) (stopRow[stopRow.length - 1] + 1);
<<<<<<< HEAD
    scan.setStartRow(startRow);
    scan.withStopRow(stopRow);
=======
    scan.withStartRow(startRow);
    scan.setStopRow(stopRow);
>>>>>>> b9e74e0b
    scan.addFamily(BackupSystemTable.SESSIONS_FAMILY);
    scan.setMaxVersions(1);
    return scan;
  }

  /**
   * Converts cell to backup info instance.
   * @param current current cell
   * @return backup backup info instance
   * @throws IOException exception
   */
  private BackupInfo cellToBackupInfo(Cell current) throws IOException {
    byte[] data = CellUtil.cloneValue(current);
    return BackupInfo.fromByteArray(data);
  }

  /**
   * Creates Put to write RS last roll log timestamp map
   * @param table table
   * @param smap map, containing RS:ts
   * @return put operation
   */
  private Put createPutForWriteRegionServerLogTimestamp(TableName table, byte[] smap,
      String backupRoot) {
    Put put = new Put(rowkey(TABLE_RS_LOG_MAP_PREFIX, backupRoot, NULL, table.getNameAsString()));
    put.addColumn(BackupSystemTable.META_FAMILY, Bytes.toBytes("log-roll-map"), smap);
    return put;
  }

  /**
   * Creates Scan to load table-> { RS -> ts} map of maps
   * @return scan operation
   */
  private Scan createScanForReadLogTimestampMap(String backupRoot) {
    Scan scan = new Scan();
    byte[] startRow = rowkey(TABLE_RS_LOG_MAP_PREFIX, backupRoot);
    byte[] stopRow = Arrays.copyOf(startRow, startRow.length);
    stopRow[stopRow.length - 1] = (byte) (stopRow[stopRow.length - 1] + 1);
<<<<<<< HEAD
    scan.setStartRow(startRow);
    scan.withStopRow(stopRow);
=======
    scan.withStartRow(startRow);
    scan.setStopRow(stopRow);
>>>>>>> b9e74e0b
    scan.addFamily(BackupSystemTable.META_FAMILY);

    return scan;
  }

  /**
   * Get table name from rowkey
   * @param cloneRow rowkey
   * @return table name
   */
  private String getTableNameForReadLogTimestampMap(byte[] cloneRow) {
    String s = Bytes.toString(cloneRow);
    int index = s.lastIndexOf(NULL);
    return s.substring(index + 1);
  }

  /**
   * Creates Put to store RS last log result
   * @param server server name
   * @param timestamp log roll result (timestamp)
   * @return put operation
   */
  private Put createPutForRegionServerLastLogRollResult(String server, Long timestamp,
      String backupRoot) {
    Put put = new Put(rowkey(RS_LOG_TS_PREFIX, backupRoot, NULL, server));
    put.addColumn(BackupSystemTable.META_FAMILY, Bytes.toBytes("rs-log-ts"),
      Bytes.toBytes(timestamp));
    return put;
  }

  /**
   * Creates Scan operation to load last RS log roll results
   * @return scan operation
   */
  private Scan createScanForReadRegionServerLastLogRollResult(String backupRoot) {
    Scan scan = new Scan();
    byte[] startRow = rowkey(RS_LOG_TS_PREFIX, backupRoot);
    byte[] stopRow = Arrays.copyOf(startRow, startRow.length);
    stopRow[stopRow.length - 1] = (byte) (stopRow[stopRow.length - 1] + 1);
<<<<<<< HEAD
    scan.setStartRow(startRow);
    scan.withStopRow(stopRow);
=======
    scan.withStartRow(startRow);
    scan.setStopRow(stopRow);
>>>>>>> b9e74e0b
    scan.addFamily(BackupSystemTable.META_FAMILY);
    scan.setMaxVersions(1);

    return scan;
  }

  /**
   * Get server's name from rowkey
   * @param row rowkey
   * @return server's name
   */
  private String getServerNameForReadRegionServerLastLogRollResult(byte[] row) {
    String s = Bytes.toString(row);
    int index = s.lastIndexOf(NULL);
    return s.substring(index + 1);
  }

  /*
   * Creates Put's for bulk load resulting from running LoadIncrementalHFiles
   */
  static List<Put> createPutForCommittedBulkload(TableName table, byte[] region,
      Map<byte[], List<Path>> finalPaths) {
    List<Put> puts = new ArrayList<>();
    for (Map.Entry<byte[], List<Path>> entry : finalPaths.entrySet()) {
      for (Path path : entry.getValue()) {
        String file = path.toString();
        int lastSlash = file.lastIndexOf("/");
        String filename = file.substring(lastSlash + 1);
        Put put = new Put(rowkey(BULK_LOAD_PREFIX, table.toString(), BLK_LD_DELIM,
          Bytes.toString(region), BLK_LD_DELIM, filename));
        put.addColumn(BackupSystemTable.META_FAMILY, TBL_COL, table.getName());
        put.addColumn(BackupSystemTable.META_FAMILY, FAM_COL, entry.getKey());
        put.addColumn(BackupSystemTable.META_FAMILY, PATH_COL, Bytes.toBytes(file));
        put.addColumn(BackupSystemTable.META_FAMILY, STATE_COL, BL_COMMIT);
        puts.add(put);
        LOG.debug(
          "writing done bulk path " + file + " for " + table + " " + Bytes.toString(region));
      }
    }
    return puts;
  }

  public static void snapshot(Connection conn) throws IOException {
    try (Admin admin = conn.getAdmin()) {
      Configuration conf = conn.getConfiguration();
      admin.snapshot(BackupSystemTable.getSnapshotName(conf), BackupSystemTable.getTableName(conf));
    }
  }

  public static void restoreFromSnapshot(Connection conn) throws IOException {
    Configuration conf = conn.getConfiguration();
    LOG.debug("Restoring " + BackupSystemTable.getTableNameAsString(conf) + " from snapshot");
    try (Admin admin = conn.getAdmin()) {
      String snapshotName = BackupSystemTable.getSnapshotName(conf);
      if (snapshotExists(admin, snapshotName)) {
        admin.disableTable(BackupSystemTable.getTableName(conf));
        admin.restoreSnapshot(snapshotName);
        admin.enableTable(BackupSystemTable.getTableName(conf));
        LOG.debug("Done restoring backup system table");
      } else {
        // Snapshot does not exists, i.e completeBackup failed after
        // deleting backup system table snapshot
        // In this case we log WARN and proceed
        LOG.warn(
          "Could not restore backup system table. Snapshot " + snapshotName + " does not exists.");
      }
    }
  }

  protected static boolean snapshotExists(Admin admin, String snapshotName) throws IOException {
    List<SnapshotDescription> list = admin.listSnapshots();
    for (SnapshotDescription desc : list) {
      if (desc.getName().equals(snapshotName)) {
        return true;
      }
    }
    return false;
  }

  public static boolean snapshotExists(Connection conn) throws IOException {
    return snapshotExists(conn.getAdmin(), getSnapshotName(conn.getConfiguration()));
  }

  public static void deleteSnapshot(Connection conn) throws IOException {
    Configuration conf = conn.getConfiguration();
    LOG.debug("Deleting " + BackupSystemTable.getSnapshotName(conf) + " from the system");
    try (Admin admin = conn.getAdmin()) {
      String snapshotName = BackupSystemTable.getSnapshotName(conf);
      if (snapshotExists(admin, snapshotName)) {
        admin.deleteSnapshot(snapshotName);
        LOG.debug("Done deleting backup system table snapshot");
      } else {
        LOG.error("Snapshot " + snapshotName + " does not exists");
      }
    }
  }

  /*
   * Creates Put's for bulk load resulting from running LoadIncrementalHFiles
   */
  static List<Put> createPutForPreparedBulkload(TableName table, byte[] region, final byte[] family,
      final List<Pair<Path, Path>> pairs) {
    List<Put> puts = new ArrayList<>(pairs.size());
    for (Pair<Path, Path> pair : pairs) {
      Path path = pair.getSecond();
      String file = path.toString();
      int lastSlash = file.lastIndexOf("/");
      String filename = file.substring(lastSlash + 1);
      Put put = new Put(rowkey(BULK_LOAD_PREFIX, table.toString(), BLK_LD_DELIM,
        Bytes.toString(region), BLK_LD_DELIM, filename));
      put.addColumn(BackupSystemTable.META_FAMILY, TBL_COL, table.getName());
      put.addColumn(BackupSystemTable.META_FAMILY, FAM_COL, family);
      put.addColumn(BackupSystemTable.META_FAMILY, PATH_COL, Bytes.toBytes(file));
      put.addColumn(BackupSystemTable.META_FAMILY, STATE_COL, BL_PREPARE);
      puts.add(put);
      LOG.debug("writing raw bulk path " + file + " for " + table + " " + Bytes.toString(region));
    }
    return puts;
  }

  public static List<Delete> createDeleteForOrigBulkLoad(List<TableName> lst) {
    List<Delete> lstDels = new ArrayList<>(lst.size());
    for (TableName table : lst) {
      Delete del = new Delete(rowkey(BULK_LOAD_PREFIX, table.toString(), BLK_LD_DELIM));
      del.addFamily(BackupSystemTable.META_FAMILY);
      lstDels.add(del);
    }
    return lstDels;
  }

  private Put createPutForDeleteOperation(String[] backupIdList) {
    byte[] value = Bytes.toBytes(StringUtils.join(backupIdList, ","));
    Put put = new Put(DELETE_OP_ROW);
    put.addColumn(META_FAMILY, FAM_COL, value);
    return put;
  }

  private Delete createDeleteForBackupDeleteOperation() {
    Delete delete = new Delete(DELETE_OP_ROW);
    delete.addFamily(META_FAMILY);
    return delete;
  }

  private Get createGetForDeleteOperation() {
    Get get = new Get(DELETE_OP_ROW);
    get.addFamily(META_FAMILY);
    return get;
  }

  public void startDeleteOperation(String[] backupIdList) throws IOException {
    if (LOG.isTraceEnabled()) {
      LOG.trace("Start delete operation for backups: " + StringUtils.join(backupIdList));
    }
    Put put = createPutForDeleteOperation(backupIdList);
    try (Table table = connection.getTable(tableName)) {
      table.put(put);
    }
  }

  public void finishDeleteOperation() throws IOException {
    LOG.trace("Finsih delete operation for backup ids");

    Delete delete = createDeleteForBackupDeleteOperation();
    try (Table table = connection.getTable(tableName)) {
      table.delete(delete);
    }
  }

  public String[] getListOfBackupIdsFromDeleteOperation() throws IOException {
    LOG.trace("Get delete operation for backup ids");

    Get get = createGetForDeleteOperation();
    try (Table table = connection.getTable(tableName)) {
      Result res = table.get(get);
      if (res.isEmpty()) {
        return null;
      }
      Cell cell = res.listCells().get(0);
      byte[] val = CellUtil.cloneValue(cell);
      if (val.length == 0) {
        return null;
      }
      return new String(val).split(",");
    }
  }

  private Put createPutForMergeOperation(String[] backupIdList) {
    byte[] value = Bytes.toBytes(StringUtils.join(backupIdList, ","));
    Put put = new Put(MERGE_OP_ROW);
    put.addColumn(META_FAMILY, FAM_COL, value);
    return put;
  }

  public boolean isMergeInProgress() throws IOException {
    Get get = new Get(MERGE_OP_ROW);
    try (Table table = connection.getTable(tableName)) {
      Result res = table.get(get);
      return (!res.isEmpty());
    }
  }

  private Put createPutForUpdateTablesForMerge(List<TableName> tables) {
    byte[] value = Bytes.toBytes(StringUtils.join(tables, ","));
    Put put = new Put(MERGE_OP_ROW);
    put.addColumn(META_FAMILY, PATH_COL, value);
    return put;
  }

  private Delete createDeleteForBackupMergeOperation() {
    Delete delete = new Delete(MERGE_OP_ROW);
    delete.addFamily(META_FAMILY);
    return delete;
  }

  private Get createGetForMergeOperation() {
    Get get = new Get(MERGE_OP_ROW);
    get.addFamily(META_FAMILY);
    return get;
  }

  public void startMergeOperation(String[] backupIdList) throws IOException {
    if (LOG.isTraceEnabled()) {
      LOG.trace("Start merge operation for backups: " + StringUtils.join(backupIdList));
    }
    Put put = createPutForMergeOperation(backupIdList);
    try (Table table = connection.getTable(tableName)) {
      table.put(put);
    }
  }

  public void updateProcessedTablesForMerge(List<TableName> tables) throws IOException {
    if (LOG.isTraceEnabled()) {
      LOG.trace("Update tables for merge : " + StringUtils.join(tables, ","));
    }
    Put put = createPutForUpdateTablesForMerge(tables);
    try (Table table = connection.getTable(tableName)) {
      table.put(put);
    }
  }

  public void finishMergeOperation() throws IOException {
    LOG.trace("Finish merge operation for backup ids");

    Delete delete = createDeleteForBackupMergeOperation();
    try (Table table = connection.getTable(tableName)) {
      table.delete(delete);
    }
  }

  public String[] getListOfBackupIdsFromMergeOperation() throws IOException {
    LOG.trace("Get backup ids for merge operation");

    Get get = createGetForMergeOperation();
    try (Table table = connection.getTable(tableName)) {
      Result res = table.get(get);
      if (res.isEmpty()) {
        return null;
      }
      Cell cell = res.listCells().get(0);
      byte[] val = CellUtil.cloneValue(cell);
      if (val.length == 0) {
        return null;
      }
      return new String(val).split(",");
    }
  }

  static Scan createScanForOrigBulkLoadedFiles(TableName table) {
    Scan scan = new Scan();
    byte[] startRow = rowkey(BULK_LOAD_PREFIX, table.toString(), BLK_LD_DELIM);
    byte[] stopRow = Arrays.copyOf(startRow, startRow.length);
    stopRow[stopRow.length - 1] = (byte) (stopRow[stopRow.length - 1] + 1);
    scan.withStartRow(startRow);
    scan.withStopRow(stopRow);
    scan.addFamily(BackupSystemTable.META_FAMILY);
    scan.setMaxVersions(1);
    return scan;
  }

  static String getTableNameFromOrigBulkLoadRow(String rowStr) {
    String[] parts = rowStr.split(BLK_LD_DELIM);
    return parts[1];
  }

  static String getRegionNameFromOrigBulkLoadRow(String rowStr) {
    // format is bulk : namespace : table : region : file
    String[] parts = rowStr.split(BLK_LD_DELIM);
    int idx = 3;
    if (parts.length == 4) {
      // the table is in default namespace
      idx = 2;
    }
    LOG.debug("bulk row string " + rowStr + " region " + parts[idx]);
    return parts[idx];
  }

  /*
   * Used to query bulk loaded hfiles which have been copied by incremental backup
   * @param backupId the backup Id. It can be null when querying for all tables
   * @return the Scan object
   */
  static Scan createScanForBulkLoadedFiles(String backupId) {
    Scan scan = new Scan();
    byte[] startRow = backupId == null ? BULK_LOAD_PREFIX_BYTES
        : rowkey(BULK_LOAD_PREFIX, backupId + BLK_LD_DELIM);
    byte[] stopRow = Arrays.copyOf(startRow, startRow.length);
    stopRow[stopRow.length - 1] = (byte) (stopRow[stopRow.length - 1] + 1);
<<<<<<< HEAD
    scan.setStartRow(startRow);
    scan.withStopRow(stopRow);
=======
    scan.withStartRow(startRow);
    scan.setStopRow(stopRow);
>>>>>>> b9e74e0b
    scan.addFamily(BackupSystemTable.META_FAMILY);
    scan.setMaxVersions(1);
    return scan;
  }

  static Put createPutForBulkLoadedFile(TableName tn, byte[] fam, String p, String backupId,
      long ts, int idx) {
    Put put = new Put(rowkey(BULK_LOAD_PREFIX, backupId + BLK_LD_DELIM + ts + BLK_LD_DELIM + idx));
    put.addColumn(BackupSystemTable.META_FAMILY, TBL_COL, tn.getName());
    put.addColumn(BackupSystemTable.META_FAMILY, FAM_COL, fam);
    put.addColumn(BackupSystemTable.META_FAMILY, PATH_COL, Bytes.toBytes(p));
    return put;
  }

  /**
   * Creates put list for list of WAL files
   * @param files list of WAL file paths
   * @param backupId backup id
   * @return put list
   */
  private List<Put> createPutsForAddWALFiles(List<String> files, String backupId,
      String backupRoot) {
    List<Put> puts = new ArrayList<>(files.size());
    for (String file : files) {
      Put put = new Put(rowkey(WALS_PREFIX, BackupUtils.getUniqueWALFileNamePart(file)));
      put.addColumn(BackupSystemTable.META_FAMILY, Bytes.toBytes("backupId"),
        Bytes.toBytes(backupId));
      put.addColumn(BackupSystemTable.META_FAMILY, Bytes.toBytes("file"), Bytes.toBytes(file));
      put.addColumn(BackupSystemTable.META_FAMILY, Bytes.toBytes("root"),
        Bytes.toBytes(backupRoot));
      puts.add(put);
    }
    return puts;
  }

  /**
   * Creates Scan operation to load WALs
   * @param backupRoot path to backup destination
   * @return scan operation
   */
  private Scan createScanForGetWALs(String backupRoot) {
    // TODO: support for backupRoot
    Scan scan = new Scan();
    byte[] startRow = Bytes.toBytes(WALS_PREFIX);
    byte[] stopRow = Arrays.copyOf(startRow, startRow.length);
    stopRow[stopRow.length - 1] = (byte) (stopRow[stopRow.length - 1] + 1);
<<<<<<< HEAD
    scan.setStartRow(startRow);
    scan.withStopRow(stopRow);
=======
    scan.withStartRow(startRow);
    scan.setStopRow(stopRow);
>>>>>>> b9e74e0b
    scan.addFamily(BackupSystemTable.META_FAMILY);
    return scan;
  }

  /**
   * Creates Get operation for a given wal file name TODO: support for backup destination
   * @param file file
   * @return get operation
   */
  private Get createGetForCheckWALFile(String file) {
    Get get = new Get(rowkey(WALS_PREFIX, BackupUtils.getUniqueWALFileNamePart(file)));
    // add backup root column
    get.addFamily(BackupSystemTable.META_FAMILY);
    return get;
  }

  /**
   * Creates Scan operation to load backup set list
   * @return scan operation
   */
  private Scan createScanForBackupSetList() {
    Scan scan = new Scan();
    byte[] startRow = Bytes.toBytes(SET_KEY_PREFIX);
    byte[] stopRow = Arrays.copyOf(startRow, startRow.length);
    stopRow[stopRow.length - 1] = (byte) (stopRow[stopRow.length - 1] + 1);
<<<<<<< HEAD
    scan.setStartRow(startRow);
    scan.withStopRow(stopRow);
=======
    scan.withStartRow(startRow);
    scan.setStopRow(stopRow);
>>>>>>> b9e74e0b
    scan.addFamily(BackupSystemTable.META_FAMILY);
    return scan;
  }

  /**
   * Creates Get operation to load backup set content
   * @return get operation
   */
  private Get createGetForBackupSet(String name) {
    Get get = new Get(rowkey(SET_KEY_PREFIX, name));
    get.addFamily(BackupSystemTable.META_FAMILY);
    return get;
  }

  /**
   * Creates Delete operation to delete backup set content
   * @param name backup set's name
   * @return delete operation
   */
  private Delete createDeleteForBackupSet(String name) {
    Delete del = new Delete(rowkey(SET_KEY_PREFIX, name));
    del.addFamily(BackupSystemTable.META_FAMILY);
    return del;
  }

  /**
   * Creates Put operation to update backup set content
   * @param name backup set's name
   * @param tables list of tables
   * @return put operation
   */
  private Put createPutForBackupSet(String name, String[] tables) {
    Put put = new Put(rowkey(SET_KEY_PREFIX, name));
    byte[] value = convertToByteArray(tables);
    put.addColumn(BackupSystemTable.META_FAMILY, Bytes.toBytes("tables"), value);
    return put;
  }

  private byte[] convertToByteArray(String[] tables) {
    return Bytes.toBytes(StringUtils.join(tables, ","));
  }

  /**
   * Converts cell to backup set list.
   * @param current current cell
   * @return backup set as array of table names
   */
  private String[] cellValueToBackupSet(Cell current) {
    byte[] data = CellUtil.cloneValue(current);
    if (!ArrayUtils.isEmpty(data)) {
      return Bytes.toString(data).split(",");
    }
    return new String[0];
  }

  /**
   * Converts cell key to backup set name.
   * @param current current cell
   * @return backup set name
   */
  private String cellKeyToBackupSetName(Cell current) {
    byte[] data = CellUtil.cloneRow(current);
    return Bytes.toString(data).substring(SET_KEY_PREFIX.length());
  }

  private static byte[] rowkey(String s, String... other) {
    StringBuilder sb = new StringBuilder(s);
    for (String ss : other) {
      sb.append(ss);
    }
    return Bytes.toBytes(sb.toString());
  }
}<|MERGE_RESOLUTION|>--- conflicted
+++ resolved
@@ -1501,13 +1501,8 @@
     byte[] startRow = Bytes.toBytes(BACKUP_INFO_PREFIX);
     byte[] stopRow = Arrays.copyOf(startRow, startRow.length);
     stopRow[stopRow.length - 1] = (byte) (stopRow[stopRow.length - 1] + 1);
-<<<<<<< HEAD
-    scan.setStartRow(startRow);
+    scan.withStartRow(startRow);
     scan.withStopRow(stopRow);
-=======
-    scan.withStartRow(startRow);
-    scan.setStopRow(stopRow);
->>>>>>> b9e74e0b
     scan.addFamily(BackupSystemTable.SESSIONS_FAMILY);
     scan.setMaxVersions(1);
     return scan;
@@ -1546,13 +1541,8 @@
     byte[] startRow = rowkey(TABLE_RS_LOG_MAP_PREFIX, backupRoot);
     byte[] stopRow = Arrays.copyOf(startRow, startRow.length);
     stopRow[stopRow.length - 1] = (byte) (stopRow[stopRow.length - 1] + 1);
-<<<<<<< HEAD
-    scan.setStartRow(startRow);
+    scan.withStartRow(startRow);
     scan.withStopRow(stopRow);
-=======
-    scan.withStartRow(startRow);
-    scan.setStopRow(stopRow);
->>>>>>> b9e74e0b
     scan.addFamily(BackupSystemTable.META_FAMILY);
 
     return scan;
@@ -1592,13 +1582,8 @@
     byte[] startRow = rowkey(RS_LOG_TS_PREFIX, backupRoot);
     byte[] stopRow = Arrays.copyOf(startRow, startRow.length);
     stopRow[stopRow.length - 1] = (byte) (stopRow[stopRow.length - 1] + 1);
-<<<<<<< HEAD
-    scan.setStartRow(startRow);
+    scan.withStartRow(startRow);
     scan.withStopRow(stopRow);
-=======
-    scan.withStartRow(startRow);
-    scan.setStopRow(stopRow);
->>>>>>> b9e74e0b
     scan.addFamily(BackupSystemTable.META_FAMILY);
     scan.setMaxVersions(1);
 
@@ -1906,13 +1891,8 @@
         : rowkey(BULK_LOAD_PREFIX, backupId + BLK_LD_DELIM);
     byte[] stopRow = Arrays.copyOf(startRow, startRow.length);
     stopRow[stopRow.length - 1] = (byte) (stopRow[stopRow.length - 1] + 1);
-<<<<<<< HEAD
-    scan.setStartRow(startRow);
+    scan.withStartRow(startRow);
     scan.withStopRow(stopRow);
-=======
-    scan.withStartRow(startRow);
-    scan.setStopRow(stopRow);
->>>>>>> b9e74e0b
     scan.addFamily(BackupSystemTable.META_FAMILY);
     scan.setMaxVersions(1);
     return scan;
@@ -1959,13 +1939,8 @@
     byte[] startRow = Bytes.toBytes(WALS_PREFIX);
     byte[] stopRow = Arrays.copyOf(startRow, startRow.length);
     stopRow[stopRow.length - 1] = (byte) (stopRow[stopRow.length - 1] + 1);
-<<<<<<< HEAD
-    scan.setStartRow(startRow);
+    scan.withStartRow(startRow);
     scan.withStopRow(stopRow);
-=======
-    scan.withStartRow(startRow);
-    scan.setStopRow(stopRow);
->>>>>>> b9e74e0b
     scan.addFamily(BackupSystemTable.META_FAMILY);
     return scan;
   }
@@ -1991,13 +1966,8 @@
     byte[] startRow = Bytes.toBytes(SET_KEY_PREFIX);
     byte[] stopRow = Arrays.copyOf(startRow, startRow.length);
     stopRow[stopRow.length - 1] = (byte) (stopRow[stopRow.length - 1] + 1);
-<<<<<<< HEAD
-    scan.setStartRow(startRow);
+    scan.withStartRow(startRow);
     scan.withStopRow(stopRow);
-=======
-    scan.withStartRow(startRow);
-    scan.setStopRow(stopRow);
->>>>>>> b9e74e0b
     scan.addFamily(BackupSystemTable.META_FAMILY);
     return scan;
   }
