--- conflicted
+++ resolved
@@ -207,11 +207,8 @@
   required TableSchema table_schema = 3;
   repeated RegionInfo region_info = 4;
   repeated RestoreParentToChildRegionsPair parent_to_child_regions_pair_list = 5;
-<<<<<<< HEAD
+  optional bool restore_acl = 6;
   optional string customSFT = 7;
-=======
-  optional bool restore_acl = 6;
->>>>>>> 4aa3f47a
 }
 
 enum RestoreSnapshotState {
