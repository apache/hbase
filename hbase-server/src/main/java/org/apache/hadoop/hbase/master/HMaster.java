--- conflicted
+++ resolved
@@ -1682,37 +1682,7 @@
       return false;
     }
 
-<<<<<<< HEAD
     try {
-=======
-    synchronized (this.balancer) {
-        // Only allow one balance run at at time.
-      if (this.assignmentManager.hasRegionsInTransition()) {
-        List<RegionStateNode> regionsInTransition = assignmentManager.getRegionsInTransition();
-        // if hbase:meta region is in transition, result of assignment cannot be recorded
-        // ignore the force flag in that case
-        boolean metaInTransition = assignmentManager.isMetaRegionInTransition();
-        List<RegionStateNode> toPrint = regionsInTransition;
-        int max = 5;
-        boolean truncated = false;
-        if (regionsInTransition.size() > max) {
-          toPrint = regionsInTransition.subList(0, max);
-          truncated = true;
-        }
-        if (!force || metaInTransition) {
-          LOG.info("Not running balancer (force=" + force + ", metaRIT=" + metaInTransition +
-            ") because " + regionsInTransition.size() + " region(s) in transition: " + toPrint +
-            (truncated? "(truncated list)": ""));
-          return false;
-        }
-      }
-      if (this.serverManager.areDeadServersInProgress()) {
-        LOG.info("Not running balancer because processing dead regionserver(s): " +
-          this.serverManager.getDeadServers());
-        return false;
-      }
-
->>>>>>> 253968f2
       if (this.cpHost != null) {
         try {
           if (this.cpHost.preBalance()) {
@@ -1724,32 +1694,13 @@
           return false;
         }
       }
-<<<<<<< HEAD
       List<RegionPlan> sucPlans = Collections.emptyList();
       try {
         //Give the balancer the current cluster state.
-        this.balancer.setClusterMetrics(getClusterMetricsWithoutCoprocessor());
+        this.balancer.updateClusterMetrics(getClusterMetricsWithoutCoprocessor());
         sucPlans = balancer.balance(force).get();
       } catch (InterruptedException | ExecutionException e) {
         LOG.error("Balance groups error", e);
-=======
-
-      Map<TableName, Map<ServerName, List<RegionInfo>>> assignments =
-        this.assignmentManager.getRegionStates()
-          .getAssignmentsForBalancer(tableStateManager, this.serverManager.getOnlineServersList());
-      for (Map<ServerName, List<RegionInfo>> serverMap : assignments.values()) {
-        serverMap.keySet().removeAll(this.serverManager.getDrainingServersList());
-      }
-
-      //Give the balancer the current cluster state.
-      this.balancer.updateClusterMetrics(getClusterMetricsWithoutCoprocessor());
-
-      List<RegionPlan> plans = this.balancer.balanceCluster(assignments);
-
-      if (skipRegionManagementAction("balancer")) {
-        // make one last check that the cluster isn't shutting down before proceeding.
-        return false;
->>>>>>> 253968f2
       }
       if (this.cpHost != null) {
         try {
