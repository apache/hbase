--- conflicted
+++ resolved
@@ -1947,12 +1947,14 @@
     </description>
   </property>
   <property>
-<<<<<<< HEAD
     <name>hbase.master.metafixer.max.merge.count</name>
     <value>10</value>
-    <description>Maximum regions to merge at a time when we fix overlaps noted in
-      CJ consistency report, but avoid merging 100 regions in one go!</description>
-=======
+    <description>
+      Maximum regions to merge at a time when we fix overlaps noted in
+      CJ consistency report, but avoid merging 100 regions in one go!
+    </description>
+  </property>
+  <property>
     <name>hbase.rpc.rows.size.threshold.reject</name>
     <value>false</value>
     <description>
@@ -1963,6 +1965,5 @@
       very large batch size of rows and this way we can improve CPU usages by discarding
       too large batch request.
     </description>
->>>>>>> 7e9bd360
   </property>
 </configuration>