--- conflicted
+++ resolved
@@ -3431,13 +3431,8 @@
     put.addColumn(family, col1, Bytes.toBytes(40L));
     region.put(put);
 
-<<<<<<< HEAD
     Scan scan = new Scan().withStartRow(row3).withStopRow(row4);
-    scan.setMaxVersions();
-=======
-    Scan scan = new Scan(row3, row4);
     scan.readAllVersions();
->>>>>>> aaae46c9
     scan.addColumn(family, col1);
     InternalScanner s = region.getScanner(scan);
 
