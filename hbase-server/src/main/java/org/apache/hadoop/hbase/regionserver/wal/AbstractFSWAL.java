/**
 * Licensed to the Apache Software Foundation (ASF) under one
 * or more contributor license agreements.  See the NOTICE file
 * distributed with this work for additional information
 * regarding copyright ownership.  The ASF licenses this file
 * to you under the Apache License, Version 2.0 (the
 * "License"); you may not use this file except in compliance
 * with the License.  You may obtain a copy of the License at
 *
 *     http://www.apache.org/licenses/LICENSE-2.0
 *
 * Unless required by applicable law or agreed to in writing, software
 * distributed under the License is distributed on an "AS IS" BASIS,
 * WITHOUT WARRANTIES OR CONDITIONS OF ANY KIND, either express or implied.
 * See the License for the specific language governing permissions and
 * limitations under the License.
 */
package org.apache.hadoop.hbase.regionserver.wal;

import static org.apache.hadoop.hbase.regionserver.wal.WALActionsListener.RollRequestReason.ERROR;
import static org.apache.hadoop.hbase.regionserver.wal.WALActionsListener.RollRequestReason.LOW_REPLICATION;
import static org.apache.hadoop.hbase.regionserver.wal.WALActionsListener.RollRequestReason.SLOW_SYNC;
import static org.apache.hadoop.hbase.wal.AbstractFSWALProvider.WAL_FILE_NAME_DELIMITER;
import static org.apache.hbase.thirdparty.com.google.common.base.Preconditions.checkArgument;
import static org.apache.hbase.thirdparty.com.google.common.base.Preconditions.checkNotNull;

import com.lmax.disruptor.RingBuffer;
import io.opentelemetry.api.trace.Span;
import java.io.FileNotFoundException;
import java.io.IOException;
import java.io.InterruptedIOException;
import java.lang.management.MemoryType;
import java.net.URLEncoder;
import java.util.ArrayList;
import java.util.Arrays;
import java.util.Comparator;
import java.util.List;
import java.util.Map;
import java.util.OptionalLong;
import java.util.Set;
import java.util.concurrent.Callable;
import java.util.concurrent.ConcurrentHashMap;
import java.util.concurrent.ConcurrentNavigableMap;
import java.util.concurrent.ConcurrentSkipListMap;
import java.util.concurrent.CopyOnWriteArrayList;
import java.util.concurrent.ExecutionException;
import java.util.concurrent.ExecutorService;
import java.util.concurrent.Executors;
import java.util.concurrent.Future;
import java.util.concurrent.TimeUnit;
import java.util.concurrent.TimeoutException;
import java.util.concurrent.atomic.AtomicBoolean;
import java.util.concurrent.atomic.AtomicInteger;
import java.util.concurrent.atomic.AtomicLong;
import java.util.concurrent.locks.ReentrantLock;
import org.apache.commons.lang3.mutable.MutableLong;
import org.apache.hadoop.conf.Configuration;
import org.apache.hadoop.fs.FileStatus;
import org.apache.hadoop.fs.FileSystem;
import org.apache.hadoop.fs.Path;
import org.apache.hadoop.fs.PathFilter;
import org.apache.hadoop.hbase.Abortable;
import org.apache.hadoop.hbase.Cell;
import org.apache.hadoop.hbase.HBaseConfiguration;
import org.apache.hadoop.hbase.HConstants;
import org.apache.hadoop.hbase.PrivateCellUtil;
import org.apache.hadoop.hbase.client.RegionInfo;
import org.apache.hadoop.hbase.exceptions.TimeoutIOException;
import org.apache.hadoop.hbase.io.util.MemorySizeUtil;
import org.apache.hadoop.hbase.ipc.RpcServer;
import org.apache.hadoop.hbase.ipc.ServerCall;
import org.apache.hadoop.hbase.log.HBaseMarkers;
import org.apache.hadoop.hbase.regionserver.HRegion;
import org.apache.hadoop.hbase.regionserver.MultiVersionConcurrencyControl;
import org.apache.hadoop.hbase.trace.TraceUtil;
import org.apache.hadoop.hbase.util.Bytes;
import org.apache.hadoop.hbase.util.CommonFSUtils;
import org.apache.hadoop.hbase.util.EnvironmentEdgeManager;
import org.apache.hadoop.hbase.util.Pair;
import org.apache.hadoop.hbase.wal.AbstractFSWALProvider;
import org.apache.hadoop.hbase.wal.WAL;
import org.apache.hadoop.hbase.wal.WALEdit;
import org.apache.hadoop.hbase.wal.WALFactory;
import org.apache.hadoop.hbase.wal.WALKeyImpl;
import org.apache.hadoop.hbase.wal.WALPrettyPrinter;
import org.apache.hadoop.hbase.wal.WALProvider.WriterBase;
import org.apache.hadoop.hbase.wal.WALSplitter;
import org.apache.hadoop.hdfs.protocol.DatanodeInfo;
import org.apache.hadoop.util.StringUtils;
import org.apache.yetus.audience.InterfaceAudience;
import org.slf4j.Logger;
import org.slf4j.LoggerFactory;

import org.apache.hbase.thirdparty.com.google.common.util.concurrent.ThreadFactoryBuilder;

/**
 * Implementation of {@link WAL} to go against {@link FileSystem}; i.e. keep WALs in HDFS. Only one
 * WAL is ever being written at a time. When a WAL hits a configured maximum size, it is rolled.
 * This is done internal to the implementation.
 * <p>
 * As data is flushed from the MemStore to other on-disk structures (files sorted by key, hfiles), a
 * WAL becomes obsolete. We can let go of all the log edits/entries for a given HRegion-sequence id.
 * A bunch of work in the below is done keeping account of these region sequence ids -- what is
 * flushed out to hfiles, and what is yet in WAL and in memory only.
 * <p>
 * It is only practical to delete entire files. Thus, we delete an entire on-disk file
 * <code>F</code> when all of the edits in <code>F</code> have a log-sequence-id that's older
 * (smaller) than the most-recent flush.
 * <p>
 * To read an WAL, call
 * {@link WALFactory#createReader(org.apache.hadoop.fs.FileSystem, org.apache.hadoop.fs.Path)}. *
 * <h2>Failure Semantic</h2> If an exception on append or sync, roll the WAL because the current WAL
 * is now a lame duck; any more appends or syncs will fail also with the same original exception. If
 * we have made successful appends to the WAL and we then are unable to sync them, our current
 * semantic is to return error to the client that the appends failed but also to abort the current
 * context, usually the hosting server. We need to replay the WALs. <br>
 * TODO: Change this semantic. A roll of WAL may be sufficient as long as we have flagged client
 * that the append failed. <br>
 * TODO: replication may pick up these last edits though they have been marked as failed append
 * (Need to keep our own file lengths, not rely on HDFS).
 */
@InterfaceAudience.Private
public abstract class AbstractFSWAL<W extends WriterBase> implements WAL {
  private static final Logger LOG = LoggerFactory.getLogger(AbstractFSWAL.class);

  private static final String SURVIVED_TOO_LONG_SEC_KEY = "hbase.regionserver.wal.too.old.sec";
  private static final int SURVIVED_TOO_LONG_SEC_DEFAULT = 900;
  /** Don't log blocking regions more frequently than this. */
  private static final long SURVIVED_TOO_LONG_LOG_INTERVAL_NS = TimeUnit.MINUTES.toNanos(5);

  protected static final String SLOW_SYNC_TIME_MS ="hbase.regionserver.wal.slowsync.ms";
  protected static final int DEFAULT_SLOW_SYNC_TIME_MS = 100; // in ms
  protected static final String ROLL_ON_SYNC_TIME_MS = "hbase.regionserver.wal.roll.on.sync.ms";
  protected static final int DEFAULT_ROLL_ON_SYNC_TIME_MS = 10000; // in ms
  protected static final String SLOW_SYNC_ROLL_THRESHOLD =
    "hbase.regionserver.wal.slowsync.roll.threshold";
  protected static final int DEFAULT_SLOW_SYNC_ROLL_THRESHOLD = 100; // 100 slow sync warnings
  protected static final String SLOW_SYNC_ROLL_INTERVAL_MS =
    "hbase.regionserver.wal.slowsync.roll.interval.ms";
  protected static final int DEFAULT_SLOW_SYNC_ROLL_INTERVAL_MS = 60 * 1000; // in ms, 1 minute

  protected static final String WAL_SYNC_TIMEOUT_MS = "hbase.regionserver.wal.sync.timeout";
  protected static final int DEFAULT_WAL_SYNC_TIMEOUT_MS = 5 * 60 * 1000; // in ms, 5min

  public static final String WAL_ROLL_MULTIPLIER = "hbase.regionserver.logroll.multiplier";

  public static final String MAX_LOGS = "hbase.regionserver.maxlogs";

  public static final String RING_BUFFER_SLOT_COUNT =
    "hbase.regionserver.wal.disruptor.event.count";

  public static final String WAL_SHUTDOWN_WAIT_TIMEOUT_MS =
    "hbase.wal.shutdown.wait.timeout.ms";
  public static final int DEFAULT_WAL_SHUTDOWN_WAIT_TIMEOUT_MS = 15 * 1000;

  /**
   * file system instance
   */
  protected final FileSystem fs;

  /**
   * WAL directory, where all WAL files would be placed.
   */
  protected final Path walDir;

  /**
   * dir path where old logs are kept.
   */
  protected final Path walArchiveDir;

  /**
   * Matches just those wal files that belong to this wal instance.
   */
  protected final PathFilter ourFiles;

  /**
   * Prefix of a WAL file, usually the region server name it is hosted on.
   */
  protected final String walFilePrefix;

  /**
   * Suffix included on generated wal file names
   */
  protected final String walFileSuffix;

  /**
   * Prefix used when checking for wal membership.
   */
  protected final String prefixPathStr;

  protected final WALCoprocessorHost coprocessorHost;

  /**
   * conf object
   */
  protected final Configuration conf;

  protected final Abortable abortable;

  /** Listeners that are called on WAL events. */
  protected final List<WALActionsListener> listeners = new CopyOnWriteArrayList<>();

  /** Tracks the logs in the process of being closed. */
  protected final Map<String, W> inflightWALClosures = new ConcurrentHashMap<>();

  /**
   * Class that does accounting of sequenceids in WAL subsystem. Holds oldest outstanding sequence
   * id as yet not flushed as well as the most recent edit sequence id appended to the WAL. Has
   * facility for answering questions such as "Is it safe to GC a WAL?".
   */
  protected final SequenceIdAccounting sequenceIdAccounting = new SequenceIdAccounting();

  /** The slow sync will be logged; the very slow sync will cause the WAL to be rolled. */
  protected final long slowSyncNs, rollOnSyncNs;
  protected final int slowSyncRollThreshold;
  protected final int slowSyncCheckInterval;
  protected final AtomicInteger slowSyncCount = new AtomicInteger();

  private final long walSyncTimeoutNs;

  private final long walTooOldNs;

  // If > than this size, roll the log.
  protected final long logrollsize;

  /**
   * Block size to use writing files.
   */
  protected final long blocksize;

  /*
   * If more than this many logs, force flush of oldest region to oldest edit goes to disk. If too
   * many and we crash, then will take forever replaying. Keep the number of logs tidy.
   */
  protected final int maxLogs;

  protected final boolean useHsync;

  /**
   * This lock makes sure only one log roll runs at a time. Should not be taken while any other lock
   * is held. We don't just use synchronized because that results in bogus and tedious findbugs
   * warning when it thinks synchronized controls writer thread safety. It is held when we are
   * actually rolling the log. It is checked when we are looking to see if we should roll the log or
   * not.
   */
  protected final ReentrantLock rollWriterLock = new ReentrantLock(true);

  // The timestamp (in ms) when the log file was created.
  protected final AtomicLong filenum = new AtomicLong(-1);

  // Number of transactions in the current Wal.
  protected final AtomicInteger numEntries = new AtomicInteger(0);

  /**
   * The highest known outstanding unsync'd WALEdit transaction id. Usually, we use a queue to pass
   * WALEdit to background consumer thread, and the transaction id is the sequence number of the
   * corresponding entry in queue.
   */
  protected volatile long highestUnsyncedTxid = -1;

  /**
   * Updated to the transaction id of the last successful sync call. This can be less than
   * {@link #highestUnsyncedTxid} for case where we have an append where a sync has not yet come in
   * for it.
   */
  protected final AtomicLong highestSyncedTxid = new AtomicLong(0);

  /**
   * The total size of wal
   */
  protected final AtomicLong totalLogSize = new AtomicLong(0);
  /**
   * Current log file.
   */
  volatile W writer;

  // Last time to check low replication on hlog's pipeline
  private volatile long lastTimeCheckLowReplication = EnvironmentEdgeManager.currentTime();

  // Last time we asked to roll the log due to a slow sync
  private volatile long lastTimeCheckSlowSync = EnvironmentEdgeManager.currentTime();

  protected volatile boolean closed = false;

  protected final AtomicBoolean shutdown = new AtomicBoolean(false);

  protected final long walShutdownTimeout;

  private long nextLogTooOldNs = System.nanoTime();

  /**
   * WAL Comparator; it compares the timestamp (log filenum), present in the log file name. Throws
   * an IllegalArgumentException if used to compare paths from different wals.
   */
  final Comparator<Path> LOG_NAME_COMPARATOR =
    (o1, o2) -> Long.compare(getFileNumFromFileName(o1), getFileNumFromFileName(o2));

  private static final class WalProps {

    /**
     * Map the encoded region name to the highest sequence id.
     * <p/>Contains all the regions it has an entry for.
     */
    public final Map<byte[], Long> encodedName2HighestSequenceId;

    /**
     * The log file size. Notice that the size may not be accurate if we do asynchronous close in
     * sub classes.
     */
    public final long logSize;

    /**
     * The nanoTime of the log rolling, used to determine the time interval that has passed since.
     */
    public final long rollTimeNs;

    public WalProps(Map<byte[], Long> encodedName2HighestSequenceId, long logSize) {
      this.encodedName2HighestSequenceId = encodedName2HighestSequenceId;
      this.logSize = logSize;
      this.rollTimeNs = System.nanoTime();
    }
  }

  /**
   * Map of WAL log file to properties. The map is sorted by the log file creation timestamp
   * (contained in the log file name).
   */
  protected ConcurrentNavigableMap<Path, WalProps> walFile2Props =
    new ConcurrentSkipListMap<>(LOG_NAME_COMPARATOR);

  /**
   * A cache of sync futures reused by threads.
   */
  protected final SyncFutureCache syncFutureCache;

  /**
   * The class name of the runtime implementation, used as prefix for logging/tracing.
   * <p>
   * Performance testing shows getClass().getSimpleName() might be a bottleneck so we store it here,
   * refer to HBASE-17676 for more details
   * </p>
   */
  protected final String implClassName;

  protected final AtomicBoolean rollRequested = new AtomicBoolean(false);

  private final ExecutorService logArchiveOrShutdownExecutor = Executors.newSingleThreadExecutor(
    new ThreadFactoryBuilder().setDaemon(true).setNameFormat("WAL-Archive-Or-Shutdown-%d").build());

  private final int archiveRetries;

  public long getFilenum() {
    return this.filenum.get();
  }

  /**
   * A log file has a creation timestamp (in ms) in its file name ({@link #filenum}. This helper
   * method returns the creation timestamp from a given log file. It extracts the timestamp assuming
   * the filename is created with the {@link #computeFilename(long filenum)} method.
   * @return timestamp, as in the log file name.
   */
  protected long getFileNumFromFileName(Path fileName) {
    checkNotNull(fileName, "file name can't be null");
    if (!ourFiles.accept(fileName)) {
      throw new IllegalArgumentException(
          "The log file " + fileName + " doesn't belong to this WAL. (" + toString() + ")");
    }
    final String fileNameString = fileName.toString();
    String chompedPath = fileNameString.substring(prefixPathStr.length(),
      (fileNameString.length() - walFileSuffix.length()));
    return Long.parseLong(chompedPath);
  }

  private int calculateMaxLogFiles(Configuration conf, long logRollSize) {
    Pair<Long, MemoryType> globalMemstoreSize = MemorySizeUtil.getGlobalMemStoreSize(conf);
    return (int) ((globalMemstoreSize.getFirst() * 2) / logRollSize);
  }

  // must be power of 2
  protected final int getPreallocatedEventCount() {
    // Preallocate objects to use on the ring buffer. The way that appends and syncs work, we will
    // be stuck and make no progress if the buffer is filled with appends only and there is no
    // sync. If no sync, then the handlers will be outstanding just waiting on sync completion
    // before they return.
    int preallocatedEventCount =
      this.conf.getInt(RING_BUFFER_SLOT_COUNT, 1024 * 16);
    checkArgument(preallocatedEventCount >= 0, RING_BUFFER_SLOT_COUNT + " must > 0");
    int floor = Integer.highestOneBit(preallocatedEventCount);
    if (floor == preallocatedEventCount) {
      return floor;
    }
    // max capacity is 1 << 30
    if (floor >= 1 << 29) {
      return 1 << 30;
    }
    return floor << 1;
  }

  protected AbstractFSWAL(final FileSystem fs, final Path rootDir, final String logDir,
      final String archiveDir, final Configuration conf, final List<WALActionsListener> listeners,
      final boolean failIfWALExists, final String prefix, final String suffix)
      throws FailedLogCloseException, IOException {
    this(fs, null, rootDir, logDir, archiveDir, conf, listeners, failIfWALExists, prefix, suffix);
  }

  protected AbstractFSWAL(final FileSystem fs, final Abortable abortable, final Path rootDir,
      final String logDir, final String archiveDir, final Configuration conf,
      final List<WALActionsListener> listeners, final boolean failIfWALExists, final String prefix,
      final String suffix)
      throws FailedLogCloseException, IOException {
    this.fs = fs;
    this.walDir = new Path(rootDir, logDir);
    this.walArchiveDir = new Path(rootDir, archiveDir);
    this.conf = conf;
    this.abortable = abortable;

    if (!fs.exists(walDir) && !fs.mkdirs(walDir)) {
      throw new IOException("Unable to mkdir " + walDir);
    }

    if (!fs.exists(this.walArchiveDir)) {
      if (!fs.mkdirs(this.walArchiveDir)) {
        throw new IOException("Unable to mkdir " + this.walArchiveDir);
      }
    }

    // If prefix is null||empty then just name it wal
    this.walFilePrefix =
      prefix == null || prefix.isEmpty() ? "wal" : URLEncoder.encode(prefix, "UTF8");
    // we only correctly differentiate suffices when numeric ones start with '.'
    if (suffix != null && !(suffix.isEmpty()) && !(suffix.startsWith(WAL_FILE_NAME_DELIMITER))) {
      throw new IllegalArgumentException("WAL suffix must start with '" + WAL_FILE_NAME_DELIMITER +
        "' but instead was '" + suffix + "'");
    }
    // Now that it exists, set the storage policy for the entire directory of wal files related to
    // this FSHLog instance
    String storagePolicy =
        conf.get(HConstants.WAL_STORAGE_POLICY, HConstants.DEFAULT_WAL_STORAGE_POLICY);
    CommonFSUtils.setStoragePolicy(fs, this.walDir, storagePolicy);
    this.walFileSuffix = (suffix == null) ? "" : URLEncoder.encode(suffix, "UTF8");
    this.prefixPathStr = new Path(walDir, walFilePrefix + WAL_FILE_NAME_DELIMITER).toString();

    this.ourFiles = new PathFilter() {
      @Override
      public boolean accept(final Path fileName) {
        // The path should start with dir/<prefix> and end with our suffix
        final String fileNameString = fileName.toString();
        if (!fileNameString.startsWith(prefixPathStr)) {
          return false;
        }
        if (walFileSuffix.isEmpty()) {
          // in the case of the null suffix, we need to ensure the filename ends with a timestamp.
          return org.apache.commons.lang3.StringUtils
              .isNumeric(fileNameString.substring(prefixPathStr.length()));
        } else if (!fileNameString.endsWith(walFileSuffix)) {
          return false;
        }
        return true;
      }
    };

    if (failIfWALExists) {
      final FileStatus[] walFiles = CommonFSUtils.listStatus(fs, walDir, ourFiles);
      if (null != walFiles && 0 != walFiles.length) {
        throw new IOException("Target WAL already exists within directory " + walDir);
      }
    }

    // Register listeners. TODO: Should this exist anymore? We have CPs?
    if (listeners != null) {
      for (WALActionsListener i : listeners) {
        registerWALActionsListener(i);
      }
    }
    this.coprocessorHost = new WALCoprocessorHost(this, conf);

    // Schedule a WAL roll when the WAL is 50% of the HDFS block size. Scheduling at 50% of block
    // size should make it so WAL rolls before we get to the end-of-block (Block transitions cost
    // some latency). In hbase-1 we did this differently. We scheduled a roll when we hit 95% of
    // the block size but experience from the field has it that this was not enough time for the
    // roll to happen before end-of-block. So the new accounting makes WALs of about the same
    // size as those made in hbase-1 (to prevent surprise), we now have default block size as
    // 2 times the DFS default: i.e. 2 * DFS default block size rolling at 50% full will generally
    // make similar size logs to 1 * DFS default block size rolling at 95% full. See HBASE-19148.
    this.blocksize = WALUtil.getWALBlockSize(this.conf, this.fs, this.walDir);
    float multiplier = conf.getFloat(WAL_ROLL_MULTIPLIER, 0.5f);
    this.logrollsize = (long) (this.blocksize * multiplier);
    this.maxLogs = conf.getInt(MAX_LOGS, Math.max(32, calculateMaxLogFiles(conf, logrollsize)));

    LOG.info("WAL configuration: blocksize=" + StringUtils.byteDesc(blocksize) + ", rollsize=" +
      StringUtils.byteDesc(this.logrollsize) + ", prefix=" + this.walFilePrefix + ", suffix=" +
      walFileSuffix + ", logDir=" + this.walDir + ", archiveDir=" + this.walArchiveDir +
      ", maxLogs=" + this.maxLogs);
    this.slowSyncNs = TimeUnit.MILLISECONDS.toNanos(conf.getInt(SLOW_SYNC_TIME_MS,
      DEFAULT_SLOW_SYNC_TIME_MS));
    this.rollOnSyncNs = TimeUnit.MILLISECONDS.toNanos(conf.getInt(ROLL_ON_SYNC_TIME_MS,
      DEFAULT_ROLL_ON_SYNC_TIME_MS));
    this.slowSyncRollThreshold = conf.getInt(SLOW_SYNC_ROLL_THRESHOLD,
      DEFAULT_SLOW_SYNC_ROLL_THRESHOLD);
    this.slowSyncCheckInterval = conf.getInt(SLOW_SYNC_ROLL_INTERVAL_MS,
      DEFAULT_SLOW_SYNC_ROLL_INTERVAL_MS);
    this.walSyncTimeoutNs = TimeUnit.MILLISECONDS.toNanos(conf.getLong(WAL_SYNC_TIMEOUT_MS,
      DEFAULT_WAL_SYNC_TIMEOUT_MS));
    this.syncFutureCache = new SyncFutureCache(conf);
    this.implClassName = getClass().getSimpleName();
    this.walTooOldNs = TimeUnit.SECONDS.toNanos(conf.getInt(
            SURVIVED_TOO_LONG_SEC_KEY, SURVIVED_TOO_LONG_SEC_DEFAULT));
    this.useHsync = conf.getBoolean(HRegion.WAL_HSYNC_CONF_KEY, HRegion.DEFAULT_WAL_HSYNC);
    archiveRetries = this.conf.getInt("hbase.regionserver.walroll.archive.retries", 0);
    this.walShutdownTimeout = conf.getLong(WAL_SHUTDOWN_WAIT_TIMEOUT_MS,
      DEFAULT_WAL_SHUTDOWN_WAIT_TIMEOUT_MS);
  }

  /**
   * Used to initialize the WAL. Usually just call rollWriter to create the first log writer.
   */
  public void init() throws IOException {
    rollWriter();
  }

  @Override
  public void registerWALActionsListener(WALActionsListener listener) {
    this.listeners.add(listener);
  }

  @Override
  public boolean unregisterWALActionsListener(WALActionsListener listener) {
    return this.listeners.remove(listener);
  }

  @Override
  public WALCoprocessorHost getCoprocessorHost() {
    return coprocessorHost;
  }

  @Override
  public Long startCacheFlush(byte[] encodedRegionName, Set<byte[]> families) {
    return this.sequenceIdAccounting.startCacheFlush(encodedRegionName, families);
  }

  @Override
  public Long startCacheFlush(byte[] encodedRegionName, Map<byte[], Long> familyToSeq) {
    return this.sequenceIdAccounting.startCacheFlush(encodedRegionName, familyToSeq);
  }

  @Override
  public void completeCacheFlush(byte[] encodedRegionName, long maxFlushedSeqId) {
    this.sequenceIdAccounting.completeCacheFlush(encodedRegionName, maxFlushedSeqId);
  }

  @Override
  public void abortCacheFlush(byte[] encodedRegionName) {
    this.sequenceIdAccounting.abortCacheFlush(encodedRegionName);
  }

  @Override
  public long getEarliestMemStoreSeqNum(byte[] encodedRegionName) {
    // Used by tests. Deprecated as too subtle for general usage.
    return this.sequenceIdAccounting.getLowestSequenceId(encodedRegionName);
  }

  @Override
  public long getEarliestMemStoreSeqNum(byte[] encodedRegionName, byte[] familyName) {
    // This method is used by tests and for figuring if we should flush or not because our
    // sequenceids are too old. It is also used reporting the master our oldest sequenceid for use
    // figuring what edits can be skipped during log recovery. getEarliestMemStoreSequenceId
    // from this.sequenceIdAccounting is looking first in flushingOldestStoreSequenceIds, the
    // currently flushing sequence ids, and if anything found there, it is returning these. This is
    // the right thing to do for the reporting oldest sequenceids to master; we won't skip edits if
    // we crash during the flush. For figuring what to flush, we might get requeued if our sequence
    // id is old even though we are currently flushing. This may mean we do too much flushing.
    return this.sequenceIdAccounting.getLowestSequenceId(encodedRegionName, familyName);
  }

  @Override
  public Map<byte[], List<byte[]>> rollWriter() throws FailedLogCloseException, IOException {
    return rollWriter(false);
  }

  @Override
  public final void sync() throws IOException {
    sync(useHsync);
  }

  @Override
  public final void sync(long txid) throws IOException {
    sync(txid, useHsync);
  }

  @Override
  public final void sync(boolean forceSync) throws IOException {
    TraceUtil.trace(() -> {
      doSync(forceSync);
      return null;
    }, () -> createSpan("WAL.sync"));
  }

  @Override
  public final void sync(long txid, boolean forceSync) throws IOException {
    TraceUtil.trace(() -> {
      doSync(txid, forceSync);
      return null;
    }, () -> createSpan("WAL.sync"));
  }

  protected abstract void doSync(boolean forceSync) throws IOException;

  protected abstract void doSync(long txid, boolean forceSync) throws IOException;
  /**
   * This is a convenience method that computes a new filename with a given file-number.
   * @param filenum to use
   * @return Path
   */
  protected Path computeFilename(final long filenum) {
    if (filenum < 0) {
      throw new RuntimeException("WAL file number can't be < 0");
    }
    String child = walFilePrefix + WAL_FILE_NAME_DELIMITER + filenum + walFileSuffix;
    return new Path(walDir, child);
  }

  /**
   * This is a convenience method that computes a new filename with a given using the current WAL
   * file-number
   * @return Path
   */
  public Path getCurrentFileName() {
    return computeFilename(this.filenum.get());
  }

  /**
   * retrieve the next path to use for writing. Increments the internal filenum.
   */
  private Path getNewPath() throws IOException {
    this.filenum.set(EnvironmentEdgeManager.currentTime());
    Path newPath = getCurrentFileName();
    while (fs.exists(newPath)) {
      this.filenum.incrementAndGet();
      newPath = getCurrentFileName();
    }
    return newPath;
  }

  Path getOldPath() {
    long currentFilenum = this.filenum.get();
    Path oldPath = null;
    if (currentFilenum > 0) {
      // ComputeFilename will take care of meta wal filename
      oldPath = computeFilename(currentFilenum);
    } // I presume if currentFilenum is <= 0, this is first file and null for oldPath if fine?
    return oldPath;
  }

  /**
   * Tell listeners about pre log roll.
   */
  private void tellListenersAboutPreLogRoll(final Path oldPath, final Path newPath)
      throws IOException {
    coprocessorHost.preWALRoll(oldPath, newPath);

    if (!this.listeners.isEmpty()) {
      for (WALActionsListener i : this.listeners) {
        i.preLogRoll(oldPath, newPath);
      }
    }
  }

  /**
   * Tell listeners about post log roll.
   */
  private void tellListenersAboutPostLogRoll(final Path oldPath, final Path newPath)
      throws IOException {
    if (!this.listeners.isEmpty()) {
      for (WALActionsListener i : this.listeners) {
        i.postLogRoll(oldPath, newPath);
      }
    }

    coprocessorHost.postWALRoll(oldPath, newPath);
  }

  // public only until class moves to o.a.h.h.wal
  /** @return the number of rolled log files */
  public int getNumRolledLogFiles() {
    return walFile2Props.size();
  }

  // public only until class moves to o.a.h.h.wal
  /** @return the number of log files in use */
  public int getNumLogFiles() {
    // +1 for current use log
    return getNumRolledLogFiles() + 1;
  }

  /**
   * If the number of un-archived WAL files ('live' WALs) is greater than maximum allowed,
   * check the first (oldest) WAL, and return those regions which should be flushed so that
   * it can be let-go/'archived'.
   * @return stores of regions (encodedRegionNames) to flush in order to archive oldest WAL file.
   */
  Map<byte[], List<byte[]>> findRegionsToForceFlush() throws IOException {
    Map<byte[], List<byte[]>> regions = null;
    int logCount = getNumRolledLogFiles();
    if (logCount > this.maxLogs && logCount > 0) {
      Map.Entry<Path, WalProps> firstWALEntry = this.walFile2Props.firstEntry();
      regions =
        this.sequenceIdAccounting.findLower(firstWALEntry.getValue().encodedName2HighestSequenceId);
    }
    if (regions != null) {
      List<String> listForPrint = new ArrayList<>();
      for (Map.Entry<byte[], List<byte[]>> r : regions.entrySet()) {
        StringBuilder families = new StringBuilder();
        for (int i = 0; i < r.getValue().size(); i++) {
          if (i > 0) {
            families.append(",");
          }
          families.append(Bytes.toString(r.getValue().get(i)));
        }
        listForPrint.add(Bytes.toStringBinary(r.getKey()) + "[" + families.toString() + "]");
      }
      LOG.info("Too many WALs; count=" + logCount + ", max=" + this.maxLogs +
        "; forcing (partial) flush of " + regions.size() + " region(s): " +
        StringUtils.join(",", listForPrint));
    }
    return regions;
  }

  /**
   * Archive old logs. A WAL is eligible for archiving if all its WALEdits have been flushed.
   */
  private void cleanOldLogs() throws IOException {
    List<Pair<Path, Long>> logsToArchive = null;
    long now = System.nanoTime();
    boolean mayLogTooOld = nextLogTooOldNs <= now;
    ArrayList<byte[]> regionsBlockingWal = null;
    // For each log file, look at its Map of regions to highest sequence id; if all sequence ids
    // are older than what is currently in memory, the WAL can be GC'd.
    for (Map.Entry<Path, WalProps> e : this.walFile2Props.entrySet()) {
      Path log = e.getKey();
      ArrayList<byte[]> regionsBlockingThisWal = null;
      long ageNs = now - e.getValue().rollTimeNs;
      if (ageNs > walTooOldNs) {
        if (mayLogTooOld && regionsBlockingWal == null) {
          regionsBlockingWal = new ArrayList<>();
        }
        regionsBlockingThisWal = regionsBlockingWal;
      }
      Map<byte[], Long> sequenceNums = e.getValue().encodedName2HighestSequenceId;
      if (this.sequenceIdAccounting.areAllLower(sequenceNums, regionsBlockingThisWal)) {
        if (logsToArchive == null) {
          logsToArchive = new ArrayList<>();
        }
        logsToArchive.add(Pair.newPair(log, e.getValue().logSize));
        if (LOG.isTraceEnabled()) {
          LOG.trace("WAL file ready for archiving " + log);
        }
      } else if (regionsBlockingThisWal != null) {
        StringBuilder sb = new StringBuilder(log.toString()).append(" has not been archived for ")
          .append(TimeUnit.NANOSECONDS.toSeconds(ageNs)).append(" seconds; blocked by: ");
        boolean isFirst = true;
        for (byte[] region : regionsBlockingThisWal) {
          if (!isFirst) {
            sb.append("; ");
          }
          isFirst = false;
          sb.append(Bytes.toString(region));
        }
        LOG.warn(sb.toString());
        nextLogTooOldNs = now + SURVIVED_TOO_LONG_LOG_INTERVAL_NS;
        regionsBlockingThisWal.clear();
      }
    }

    if (logsToArchive != null) {
      final List<Pair<Path, Long>> localLogsToArchive = logsToArchive;
      // make it async
      for (Pair<Path, Long> log : localLogsToArchive) {
        logArchiveOrShutdownExecutor.execute(() -> {
          archive(log);
        });
        this.walFile2Props.remove(log.getFirst());
      }
    }
  }

  protected void archive(final Pair<Path, Long> log) {
    int retry = 1;
    while (true) {
      try {
        archiveLogFile(log.getFirst());
        totalLogSize.addAndGet(-log.getSecond());
        // successful
        break;
      } catch (Throwable e) {
        if (retry > archiveRetries) {
          LOG.error("Failed log archiving for the log {},", log.getFirst(), e);
          if (this.abortable != null) {
            this.abortable.abort("Failed log archiving", e);
            break;
          }
        } else {
          LOG.error("Log archiving failed for the log {} - attempt {}", log.getFirst(), retry,
            e);
        }
        retry++;
      }
    }
  }

  /*
   * only public so WALSplitter can use.
   * @return archived location of a WAL file with the given path p
   */
  public static Path getWALArchivePath(Path archiveDir, Path p) {
    return new Path(archiveDir, p.getName());
  }

  protected void archiveLogFile(final Path p) throws IOException {
    Path newPath = getWALArchivePath(this.walArchiveDir, p);
    // Tell our listeners that a log is going to be archived.
    if (!this.listeners.isEmpty()) {
      for (WALActionsListener i : this.listeners) {
        i.preLogArchive(p, newPath);
      }
    }
    LOG.info("Archiving " + p + " to " + newPath);
    if (!CommonFSUtils.renameAndSetModifyTime(this.fs, p, newPath)) {
      throw new IOException("Unable to rename " + p + " to " + newPath);
    }
    // Tell our listeners that a log has been archived.
    if (!this.listeners.isEmpty()) {
      for (WALActionsListener i : this.listeners) {
        i.postLogArchive(p, newPath);
      }
    }
  }

  protected final void logRollAndSetupWalProps(Path oldPath, Path newPath, long oldFileLen) {
    int oldNumEntries = this.numEntries.getAndSet(0);
    String newPathString = newPath != null ? CommonFSUtils.getPath(newPath) : null;
    if (oldPath != null) {
      this.walFile2Props.put(oldPath,
        new WalProps(this.sequenceIdAccounting.resetHighest(), oldFileLen));
      this.totalLogSize.addAndGet(oldFileLen);
      LOG.info("Rolled WAL {} with entries={}, filesize={}; new WAL {}",
        CommonFSUtils.getPath(oldPath), oldNumEntries, StringUtils.byteDesc(oldFileLen),
        newPathString);
    } else {
      LOG.info("New WAL {}", newPathString);
    }
  }

  private Span createSpan(String name) {
    return TraceUtil.createSpan(name).setAttribute(TraceUtil.WAL_IMPL, implClassName);
  }

  /**
   * Cleans up current writer closing it and then puts in place the passed in {@code nextWriter}.
   * <p/>
   * <ul>
   * <li>In the case of creating a new WAL, oldPath will be null.</li>
   * <li>In the case of rolling over from one file to the next, none of the parameters will be null.
   * </li>
   * <li>In the case of closing out this FSHLog with no further use newPath and nextWriter will be
   * null.</li>
   * </ul>
   * @param oldPath may be null
   * @param newPath may be null
   * @param nextWriter may be null
   * @return the passed in <code>newPath</code>
   * @throws IOException if there is a problem flushing or closing the underlying FS
   */
  Path replaceWriter(Path oldPath, Path newPath, W nextWriter) throws IOException {
    return TraceUtil.trace(() -> {
      doReplaceWriter(oldPath, newPath, nextWriter);
      return newPath;
    }, () -> createSpan("WAL.replaceWriter"));
  }

  protected final void blockOnSync(SyncFuture syncFuture) throws IOException {
    // Now we have published the ringbuffer, halt the current thread until we get an answer back.
    try {
      if (syncFuture != null) {
        if (closed) {
          throw new IOException("WAL has been closed");
        } else {
          syncFuture.get(walSyncTimeoutNs);
        }
      }
    } catch (TimeoutIOException tioe) {
      throw tioe;
    } catch (InterruptedException ie) {
      LOG.warn("Interrupted", ie);
      throw convertInterruptedExceptionToIOException(ie);
    } catch (ExecutionException e) {
      throw ensureIOException(e.getCause());
    }
  }

  private static IOException ensureIOException(final Throwable t) {
    return (t instanceof IOException) ? (IOException) t : new IOException(t);
  }

  private IOException convertInterruptedExceptionToIOException(final InterruptedException ie) {
    Thread.currentThread().interrupt();
    IOException ioe = new InterruptedIOException();
    ioe.initCause(ie);
    return ioe;
  }

  private Map<byte[], List<byte[]>> rollWriterInternal(boolean force) throws IOException {
    rollWriterLock.lock();
    try {
      if (this.closed) {
        throw new WALClosedException("WAL has been closed");
      }
      // Return if nothing to flush.
      if (!force && this.writer != null && this.numEntries.get() <= 0) {
        return null;
      }
      Map<byte[], List<byte[]>> regionsToFlush = null;
      try {
        Path oldPath = getOldPath();
        Path newPath = getNewPath();
        // Any exception from here on is catastrophic, non-recoverable so we currently abort.
        W nextWriter = this.createWriterInstance(newPath);
        tellListenersAboutPreLogRoll(oldPath, newPath);
        // NewPath could be equal to oldPath if replaceWriter fails.
        newPath = replaceWriter(oldPath, newPath, nextWriter);
        tellListenersAboutPostLogRoll(oldPath, newPath);
        if (LOG.isDebugEnabled()) {
          LOG.debug("Create new " + implClassName + " writer with pipeline: " +
            Arrays.toString(getPipeline()));
        }
        // We got a new writer, so reset the slow sync count
        lastTimeCheckSlowSync = EnvironmentEdgeManager.currentTime();
        slowSyncCount.set(0);
        // Can we delete any of the old log files?
        if (getNumRolledLogFiles() > 0) {
          cleanOldLogs();
          regionsToFlush = findRegionsToForceFlush();
        }
      } catch (CommonFSUtils.StreamLacksCapabilityException exception) {
        // If the underlying FileSystem can't do what we ask, treat as IO failure so
        // we'll abort.
        throw new IOException(
          "Underlying FileSystem can't meet stream requirements. See RS log " + "for details.",
          exception);
      }
      return regionsToFlush;
    } finally {
      rollWriterLock.unlock();
    }
  }

  @Override
  public Map<byte[], List<byte[]>> rollWriter(boolean force) throws IOException {
    return TraceUtil.trace(() -> rollWriterInternal(force), () -> createSpan("WAL.rollWriter"));
  }

  // public only until class moves to o.a.h.h.wal
  /** @return the size of log files in use */
  public long getLogFileSize() {
    return this.totalLogSize.get();
  }

  // public only until class moves to o.a.h.h.wal
  public void requestLogRoll() {
    requestLogRoll(ERROR);
  }

  /**
   * Get the backing files associated with this WAL.
   * @return may be null if there are no files.
   */
  FileStatus[] getFiles() throws IOException {
    return CommonFSUtils.listStatus(fs, walDir, ourFiles);
  }

  @Override
  public void shutdown() throws IOException {
    if (!shutdown.compareAndSet(false, true)) {
      return;
    }
    closed = true;
    // Tell our listeners that the log is closing
    if (!this.listeners.isEmpty()) {
      for (WALActionsListener i : this.listeners) {
        i.logCloseRequested();
      }
    }

    Future<Void> future = logArchiveOrShutdownExecutor.submit(new Callable<Void>() {
      @Override
      public Void call() throws Exception {
        if (rollWriterLock.tryLock(walShutdownTimeout, TimeUnit.SECONDS)) {
          try {
            doShutdown();
          } finally {
            rollWriterLock.unlock();
          }
        } else {
          throw new IOException("Waiting for rollWriterLock timeout");
        }
        return null;
      }
    });
    logArchiveOrShutdownExecutor.shutdown();

    try {
<<<<<<< HEAD
      future.get(walShutdownTimeout, TimeUnit.MILLISECONDS);
    } catch (InterruptedException e) {
      throw new InterruptedIOException("Interrupted when waiting for shutdown WAL");
    } catch (TimeoutException e) {
      throw new TimeoutIOException("We have waited " + walShutdownTimeout + "ms, but"
        + " the shutdown of WAL doesn't complete! Please check the status of underlying "
        + "filesystem or increase the wait time by the config \""
        + WAL_SHUTDOWN_WAIT_TIMEOUT_MS + "\"", e);
    } catch (ExecutionException e) {
      if (e.getCause() instanceof IOException) {
        throw (IOException) e.getCause();
      } else {
        throw new IOException(e.getCause());
=======
      doShutdown();
      if (syncFutureCache != null) {
        syncFutureCache.clear();
      }
      if (logArchiveExecutor != null) {
        logArchiveExecutor.shutdownNow();
>>>>>>> d30cc270
      }
    }
  }

  @Override
  public void close() throws IOException {
    shutdown();
    final FileStatus[] files = getFiles();
    if (null != files && 0 != files.length) {
      for (FileStatus file : files) {
        Path p = getWALArchivePath(this.walArchiveDir, file.getPath());
        // Tell our listeners that a log is going to be archived.
        if (!this.listeners.isEmpty()) {
          for (WALActionsListener i : this.listeners) {
            i.preLogArchive(file.getPath(), p);
          }
        }

        if (!CommonFSUtils.renameAndSetModifyTime(fs, file.getPath(), p)) {
          throw new IOException("Unable to rename " + file.getPath() + " to " + p);
        }
        // Tell our listeners that a log was archived.
        if (!this.listeners.isEmpty()) {
          for (WALActionsListener i : this.listeners) {
            i.postLogArchive(file.getPath(), p);
          }
        }
      }
      LOG.debug(
        "Moved " + files.length + " WAL file(s) to " + CommonFSUtils.getPath(this.walArchiveDir));
    }
    LOG.info("Closed WAL: " + toString());
  }

  /**
   * @return number of WALs currently in the process of closing.
   */
  public int getInflightWALCloseCount() {
    return inflightWALClosures.size();
  }

  /**
   * updates the sequence number of a specific store. depending on the flag: replaces current seq
   * number if the given seq id is bigger, or even if it is lower than existing one
   */
  @Override
  public void updateStore(byte[] encodedRegionName, byte[] familyName, Long sequenceid,
      boolean onlyIfGreater) {
    sequenceIdAccounting.updateStore(encodedRegionName, familyName, sequenceid, onlyIfGreater);
  }

  protected final SyncFuture getSyncFuture(long sequence, boolean forceSync) {
    return syncFutureCache.getIfPresentOrNew().reset(sequence, forceSync);
  }

  protected boolean isLogRollRequested() {
    return rollRequested.get();
  }

  protected final void requestLogRoll(final WALActionsListener.RollRequestReason reason) {
    // If we have already requested a roll, don't do it again
    // And only set rollRequested to true when there is a registered listener
    if (!this.listeners.isEmpty() && rollRequested.compareAndSet(false, true)) {
      for (WALActionsListener i : this.listeners) {
        i.logRollRequested(reason);
      }
    }
  }

  long getUnflushedEntriesCount() {
    long highestSynced = this.highestSyncedTxid.get();
    long highestUnsynced = this.highestUnsyncedTxid;
    return highestSynced >= highestUnsynced ? 0 : highestUnsynced - highestSynced;
  }

  boolean isUnflushedEntries() {
    return getUnflushedEntriesCount() > 0;
  }

  /**
   * Exposed for testing only. Use to tricks like halt the ring buffer appending.
   */
  protected void atHeadOfRingBufferEventHandlerAppend() {
    // Noop
  }

  protected final boolean appendEntry(W writer, FSWALEntry entry) throws IOException {
    // TODO: WORK ON MAKING THIS APPEND FASTER. DOING WAY TOO MUCH WORK WITH CPs, PBing, etc.
    atHeadOfRingBufferEventHandlerAppend();
    long start = EnvironmentEdgeManager.currentTime();
    byte[] encodedRegionName = entry.getKey().getEncodedRegionName();
    long regionSequenceId = entry.getKey().getSequenceId();

    // Edits are empty, there is nothing to append. Maybe empty when we are looking for a
    // region sequence id only, a region edit/sequence id that is not associated with an actual
    // edit. It has to go through all the rigmarole to be sure we have the right ordering.
    if (entry.getEdit().isEmpty()) {
      return false;
    }

    // Coprocessor hook.
    coprocessorHost.preWALWrite(entry.getRegionInfo(), entry.getKey(), entry.getEdit());
    if (!listeners.isEmpty()) {
      for (WALActionsListener i : listeners) {
        i.visitLogEntryBeforeWrite(entry.getKey(), entry.getEdit());
      }
    }
    doAppend(writer, entry);
    assert highestUnsyncedTxid < entry.getTxid();
    highestUnsyncedTxid = entry.getTxid();
    if (entry.isCloseRegion()) {
      // let's clean all the records of this region
      sequenceIdAccounting.onRegionClose(encodedRegionName);
    } else {
      sequenceIdAccounting.update(encodedRegionName, entry.getFamilyNames(), regionSequenceId,
        entry.isInMemStore());
    }
    coprocessorHost.postWALWrite(entry.getRegionInfo(), entry.getKey(), entry.getEdit());
    // Update metrics.
    postAppend(entry, EnvironmentEdgeManager.currentTime() - start);
    numEntries.incrementAndGet();
    return true;
  }

  private long postAppend(final Entry e, final long elapsedTime) throws IOException {
    long len = 0;
    if (!listeners.isEmpty()) {
      for (Cell cell : e.getEdit().getCells()) {
        len += PrivateCellUtil.estimatedSerializedSizeOf(cell);
      }
      for (WALActionsListener listener : listeners) {
        listener.postAppend(len, elapsedTime, e.getKey(), e.getEdit());
      }
    }
    return len;
  }

  protected final void postSync(long timeInNanos, int handlerSyncs) {
    if (timeInNanos > this.slowSyncNs) {
      String msg = new StringBuilder().append("Slow sync cost: ")
          .append(TimeUnit.NANOSECONDS.toMillis(timeInNanos))
          .append(" ms, current pipeline: ")
          .append(Arrays.toString(getPipeline())).toString();
      LOG.info(msg);
      if (timeInNanos > this.rollOnSyncNs) {
        // A single sync took too long.
        // Elsewhere in checkSlowSync, called from checkLogRoll, we will look at cumulative
        // effects. Here we have a single data point that indicates we should take immediate
        // action, so do so.
        LOG.warn("Requesting log roll because we exceeded slow sync threshold; time=" +
          TimeUnit.NANOSECONDS.toMillis(timeInNanos) + " ms, threshold=" +
          TimeUnit.NANOSECONDS.toMillis(rollOnSyncNs) + " ms, current pipeline: " +
          Arrays.toString(getPipeline()));
        requestLogRoll(SLOW_SYNC);
      }
      slowSyncCount.incrementAndGet(); // it's fine to unconditionally increment this
    }
    if (!listeners.isEmpty()) {
      for (WALActionsListener listener : listeners) {
        listener.postSync(timeInNanos, handlerSyncs);
      }
    }
  }

  protected final long stampSequenceIdAndPublishToRingBuffer(RegionInfo hri, WALKeyImpl key,
    WALEdit edits, boolean inMemstore, RingBuffer<RingBufferTruck> ringBuffer) throws IOException {
    if (this.closed) {
      throw new IOException(
        "Cannot append; log is closed, regionName = " + hri.getRegionNameAsString());
    }
    MutableLong txidHolder = new MutableLong();
    MultiVersionConcurrencyControl.WriteEntry we = key.getMvcc().begin(() -> {
      txidHolder.setValue(ringBuffer.next());
    });
    long txid = txidHolder.longValue();
    ServerCall<?> rpcCall = RpcServer.getCurrentCall().filter(c -> c instanceof ServerCall)
      .filter(c -> c.getCellScanner() != null).map(c -> (ServerCall) c).orElse(null);
    try {
      FSWALEntry entry = new FSWALEntry(txid, key, edits, hri, inMemstore, rpcCall);
      entry.stampRegionSequenceId(we);
      ringBuffer.get(txid).load(entry);
    } finally {
      ringBuffer.publish(txid);
    }
    return txid;
  }

  @Override
  public String toString() {
    return implClassName + " " + walFilePrefix + ":" + walFileSuffix + "(num " + filenum + ")";
  }

  /**
   * if the given {@code path} is being written currently, then return its length.
   * <p>
   * This is used by replication to prevent replicating unacked log entries. See
   * https://issues.apache.org/jira/browse/HBASE-14004 for more details.
   */
  @Override
  public OptionalLong getLogFileSizeIfBeingWritten(Path path) {
    rollWriterLock.lock();
    try {
      Path currentPath = getOldPath();
      if (path.equals(currentPath)) {
        // Currently active path.
        W writer = this.writer;
        return writer != null ? OptionalLong.of(writer.getSyncedLength()) : OptionalLong.empty();
      } else {
        W temp = inflightWALClosures.get(path.getName());
        if (temp != null) {
          // In the process of being closed, trailer bytes may or may not be flushed.
          // Ensuring that we read all the bytes in a file is critical for correctness of tailing
          // use cases like replication, see HBASE-25924/HBASE-25932.
          return OptionalLong.of(temp.getSyncedLength());
        }
        // Log rolled successfully.
        return OptionalLong.empty();
      }
    } finally {
      rollWriterLock.unlock();
    }
  }

  @Override
  public long appendData(RegionInfo info, WALKeyImpl key, WALEdit edits) throws IOException {
    return TraceUtil.trace(() -> append(info, key, edits, true),
      () -> createSpan("WAL.appendData"));
  }

  @Override
  public long appendMarker(RegionInfo info, WALKeyImpl key, WALEdit edits) throws IOException {
    return TraceUtil.trace(() -> append(info, key, edits, false),
      () -> createSpan("WAL.appendMarker"));
  }

  /**
   * Append a set of edits to the WAL.
   * <p/>
   * The WAL is not flushed/sync'd after this transaction completes BUT on return this edit must
   * have its region edit/sequence id assigned else it messes up our unification of mvcc and
   * sequenceid. On return <code>key</code> will have the region edit/sequence id filled in.
   * <p/>
   * NOTE: This append, at a time that is usually after this call returns, starts an mvcc
   * transaction by calling 'begin' wherein which we assign this update a sequenceid. At assignment
   * time, we stamp all the passed in Cells inside WALEdit with their sequenceId. You must
   * 'complete' the transaction this mvcc transaction by calling
   * MultiVersionConcurrencyControl#complete(...) or a variant otherwise mvcc will get stuck. Do it
   * in the finally of a try/finally block within which this append lives and any subsequent
   * operations like sync or update of memstore, etc. Get the WriteEntry to pass mvcc out of the
   * passed in WALKey <code>walKey</code> parameter. Be warned that the WriteEntry is not
   * immediately available on return from this method. It WILL be available subsequent to a sync of
   * this append; otherwise, you will just have to wait on the WriteEntry to get filled in.
   * @param info the regioninfo associated with append
   * @param key Modified by this call; we add to it this edits region edit/sequence id.
   * @param edits Edits to append. MAY CONTAIN NO EDITS for case where we want to get an edit
   *          sequence id that is after all currently appended edits.
   * @param inMemstore Always true except for case where we are writing a region event meta
   *          marker edit, for example, a compaction completion record into the WAL or noting a
   *          Region Open event. In these cases the entry is just so we can finish an unfinished
   *          compaction after a crash when the new Server reads the WAL on recovery, etc. These
   *          transition event 'Markers' do not go via the memstore. When memstore is false,
   *          we presume a Marker event edit.
   * @return Returns a 'transaction id' and <code>key</code> will have the region edit/sequence id
   *         in it.
   */
  protected abstract long append(RegionInfo info, WALKeyImpl key, WALEdit edits, boolean inMemstore)
      throws IOException;

  protected abstract void doAppend(W writer, FSWALEntry entry) throws IOException;

  protected abstract W createWriterInstance(Path path)
      throws IOException, CommonFSUtils.StreamLacksCapabilityException;

  /**
   * Notice that you need to clear the {@link #rollRequested} flag in this method, as the new writer
   * will begin to work before returning from this method. If we clear the flag after returning from
   * this call, we may miss a roll request. The implementation class should choose a proper place to
   * clear the {@link #rollRequested} flag so we do not miss a roll request, typically before you
   * start writing to the new writer.
   */
  protected abstract void doReplaceWriter(Path oldPath, Path newPath, W nextWriter)
      throws IOException;

  protected abstract void doShutdown() throws IOException;

  protected abstract boolean doCheckLogLowReplication();

  /**
   * @return true if we exceeded the slow sync roll threshold over the last check
   *              interval
   */
  protected boolean doCheckSlowSync() {
    boolean result = false;
    long now = EnvironmentEdgeManager.currentTime();
    long elapsedTime = now - lastTimeCheckSlowSync;
    if (elapsedTime >= slowSyncCheckInterval) {
      if (slowSyncCount.get() >= slowSyncRollThreshold) {
        if (elapsedTime >= (2 * slowSyncCheckInterval)) {
          // If two or more slowSyncCheckInterval have elapsed this is a corner case
          // where a train of slow syncs almost triggered us but then there was a long
          // interval from then until the one more that pushed us over. If so, we
          // should do nothing and let the count reset.
          if (LOG.isDebugEnabled()) {
            LOG.debug("checkSlowSync triggered but we decided to ignore it; " +
                "count=" + slowSyncCount.get() + ", threshold=" + slowSyncRollThreshold +
                ", elapsedTime=" + elapsedTime +  " ms, slowSyncCheckInterval=" +
                slowSyncCheckInterval + " ms");
          }
          // Fall through to count reset below
        } else {
          LOG.warn("Requesting log roll because we exceeded slow sync threshold; count=" +
            slowSyncCount.get() + ", threshold=" + slowSyncRollThreshold +
            ", current pipeline: " + Arrays.toString(getPipeline()));
          result = true;
        }
      }
      lastTimeCheckSlowSync = now;
      slowSyncCount.set(0);
    }
    return result;
  }

  public void checkLogLowReplication(long checkInterval) {
    long now = EnvironmentEdgeManager.currentTime();
    if (now - lastTimeCheckLowReplication < checkInterval) {
      return;
    }
    // Will return immediately if we are in the middle of a WAL log roll currently.
    if (!rollWriterLock.tryLock()) {
      return;
    }
    try {
      lastTimeCheckLowReplication = now;
      if (doCheckLogLowReplication()) {
        requestLogRoll(LOW_REPLICATION);
      }
    } finally {
      rollWriterLock.unlock();
    }
  }

  /**
   * This method gets the pipeline for the current WAL.
   */
  abstract DatanodeInfo[] getPipeline();

  /**
   * This method gets the datanode replication count for the current WAL.
   */
  abstract int getLogReplication();

  private static void split(final Configuration conf, final Path p) throws IOException {
    FileSystem fs = CommonFSUtils.getWALFileSystem(conf);
    if (!fs.exists(p)) {
      throw new FileNotFoundException(p.toString());
    }
    if (!fs.getFileStatus(p).isDirectory()) {
      throw new IOException(p + " is not a directory");
    }

    final Path baseDir = CommonFSUtils.getWALRootDir(conf);
    Path archiveDir = new Path(baseDir, HConstants.HREGION_OLDLOGDIR_NAME);
    if (conf.getBoolean(AbstractFSWALProvider.SEPARATE_OLDLOGDIR,
      AbstractFSWALProvider.DEFAULT_SEPARATE_OLDLOGDIR)) {
      archiveDir = new Path(archiveDir, p.getName());
    }
    WALSplitter.split(baseDir, p, archiveDir, fs, conf, WALFactory.getInstance(conf));
  }

  private static void usage() {
    System.err.println("Usage: AbstractFSWAL <ARGS>");
    System.err.println("Arguments:");
    System.err.println(" --dump  Dump textual representation of passed one or more files");
    System.err.println("         For example: " +
      "AbstractFSWAL --dump hdfs://example.com:9000/hbase/WALs/MACHINE/LOGFILE");
    System.err.println(" --split Split the passed directory of WAL logs");
    System.err.println(
      "         For example: AbstractFSWAL --split hdfs://example.com:9000/hbase/WALs/DIR");
  }

  /**
   * Pass one or more log file names and it will either dump out a text version on
   * <code>stdout</code> or split the specified log files.
   */
  public static void main(String[] args) throws IOException {
    if (args.length < 2) {
      usage();
      System.exit(-1);
    }
    // either dump using the WALPrettyPrinter or split, depending on args
    if (args[0].compareTo("--dump") == 0) {
      WALPrettyPrinter.run(Arrays.copyOfRange(args, 1, args.length));
    } else if (args[0].compareTo("--perf") == 0) {
      LOG.error(HBaseMarkers.FATAL, "Please use the WALPerformanceEvaluation tool instead. i.e.:");
      LOG.error(HBaseMarkers.FATAL,
        "\thbase org.apache.hadoop.hbase.wal.WALPerformanceEvaluation --iterations " + args[1]);
      System.exit(-1);
    } else if (args[0].compareTo("--split") == 0) {
      Configuration conf = HBaseConfiguration.create();
      for (int i = 1; i < args.length; i++) {
        try {
          Path logPath = new Path(args[i]);
          CommonFSUtils.setFsDefault(conf, logPath);
          split(conf, logPath);
        } catch (IOException t) {
          t.printStackTrace(System.err);
          System.exit(-1);
        }
      }
    } else {
      usage();
      System.exit(-1);
    }
  }
}<|MERGE_RESOLUTION|>--- conflicted
+++ resolved
@@ -996,6 +996,9 @@
         if (rollWriterLock.tryLock(walShutdownTimeout, TimeUnit.SECONDS)) {
           try {
             doShutdown();
+            if (syncFutureCache != null) {
+              syncFutureCache.clear();
+            }
           } finally {
             rollWriterLock.unlock();
           }
@@ -1008,7 +1011,6 @@
     logArchiveOrShutdownExecutor.shutdown();
 
     try {
-<<<<<<< HEAD
       future.get(walShutdownTimeout, TimeUnit.MILLISECONDS);
     } catch (InterruptedException e) {
       throw new InterruptedIOException("Interrupted when waiting for shutdown WAL");
@@ -1022,14 +1024,6 @@
         throw (IOException) e.getCause();
       } else {
         throw new IOException(e.getCause());
-=======
-      doShutdown();
-      if (syncFutureCache != null) {
-        syncFutureCache.clear();
-      }
-      if (logArchiveExecutor != null) {
-        logArchiveExecutor.shutdownNow();
->>>>>>> d30cc270
       }
     }
   }
