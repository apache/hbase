/*
 * Licensed to the Apache Software Foundation (ASF) under one
 * or more contributor license agreements.  See the NOTICE file
 * distributed with this work for additional information
 * regarding copyright ownership.  The ASF licenses this file
 * to you under the Apache License, Version 2.0 (the
 * "License"); you may not use this file except in compliance
 * with the License.  You may obtain a copy of the License at
 *
 *     http://www.apache.org/licenses/LICENSE-2.0
 *
 * Unless required by applicable law or agreed to in writing, software
 * distributed under the License is distributed on an "AS IS" BASIS,
 * WITHOUT WARRANTIES OR CONDITIONS OF ANY KIND, either express or implied.
 * See the License for the specific language governing permissions and
 * limitations under the License.
 */
package org.apache.hadoop.hbase.client.metrics;

import java.util.ArrayList;
import java.util.HashMap;
import java.util.List;
import java.util.Map;
import java.util.concurrent.atomic.AtomicLong;
import java.util.stream.Collectors;
import org.apache.hadoop.hbase.ServerName;
import org.apache.yetus.audience.InterfaceAudience;

import org.apache.hbase.thirdparty.com.google.common.collect.ImmutableMap;

/**
 * Provides server side metrics related to scan operations.
 */
@InterfaceAudience.Public
@SuppressWarnings("checkstyle:VisibilityModifier") // See HBASE-27757
public class ServerSideScanMetrics {
  /**
   * Hash to hold the String -> Atomic Long mappings for each metric
   */
  private final Map<String, AtomicLong> counters = new HashMap<>();
  private final List<RegionScanMetricsData> regionScanMetricsData = new ArrayList<>(0);
  protected RegionScanMetricsData currentRegionScanMetricsData = null;

  /**
   * If region level scan metrics are enabled, must call this method to start collecting metrics for
   * the region before scanning the region.
   */
  public void moveToNextRegion() {
    currentRegionScanMetricsData = new RegionScanMetricsData();
    regionScanMetricsData.add(currentRegionScanMetricsData);
    currentRegionScanMetricsData.createCounter(COUNT_OF_ROWS_SCANNED_KEY_METRIC_NAME);
    currentRegionScanMetricsData.createCounter(COUNT_OF_ROWS_FILTERED_KEY_METRIC_NAME);
    currentRegionScanMetricsData.createCounter(BLOCK_BYTES_SCANNED_KEY_METRIC_NAME);
    currentRegionScanMetricsData.createCounter(FS_READ_TIME_METRIC_NAME);
  }

  /**
   * Create a new counter with the specified name.
   * @return {@link AtomicLong} instance for the counter with counterName
   */
  protected AtomicLong createCounter(String counterName) {
    return ScanMetricsUtil.createCounter(counters, counterName);
  }

  public static final String COUNT_OF_ROWS_SCANNED_KEY_METRIC_NAME = "ROWS_SCANNED";
  public static final String COUNT_OF_ROWS_FILTERED_KEY_METRIC_NAME = "ROWS_FILTERED";

  public static final String BLOCK_BYTES_SCANNED_KEY_METRIC_NAME = "BLOCK_BYTES_SCANNED";

  public static final String FS_READ_TIME_METRIC_NAME = "FS_READ_TIME";
  public static final String BYTES_READ_FROM_FS_METRIC_NAME = "BYTES_READ_FROM_FS";
  public static final String BYTES_READ_FROM_BLOCK_CACHE_METRIC_NAME =
    "BYTES_READ_FROM_BLOCK_CACHE";
  public static final String BYTES_READ_FROM_MEMSTORE_METRIC_NAME = "BYTES_READ_FROM_MEMSTORE";

  /**
   * number of rows filtered during scan RPC
   */
  public final AtomicLong countOfRowsFiltered =
    createCounter(COUNT_OF_ROWS_FILTERED_KEY_METRIC_NAME);

  /**
   * number of rows scanned during scan RPC. Not every row scanned will be returned to the client
   * since rows may be filtered.
   */
  public final AtomicLong countOfRowsScanned = createCounter(COUNT_OF_ROWS_SCANNED_KEY_METRIC_NAME);

  public final AtomicLong countOfBlockBytesScanned =
    createCounter(BLOCK_BYTES_SCANNED_KEY_METRIC_NAME);

  public final AtomicLong fsReadTime = createCounter(FS_READ_TIME_METRIC_NAME);

<<<<<<< HEAD
  public final AtomicLong bytesReadFromFs = createCounter(BYTES_READ_FROM_FS_METRIC_NAME);

  public final AtomicLong bytesReadFromBlockCache =
    createCounter(BYTES_READ_FROM_BLOCK_CACHE_METRIC_NAME);

  public final AtomicLong bytesReadFromMemstore = createCounter(BYTES_READ_FROM_MEMSTORE_METRIC_NAME);

=======
  /**
   * Sets counter with counterName to passed in value, does nothing if counter does not exist. If
   * region level scan metrics are enabled then sets the value of counter for the current region
   * being scanned.
   */
>>>>>>> b99e897c
  public void setCounter(String counterName, long value) {
    ScanMetricsUtil.setCounter(counters, counterName, value);
    if (this.currentRegionScanMetricsData != null) {
      this.currentRegionScanMetricsData.setCounter(counterName, value);
    }
  }

  /**
   * Returns true if a counter exists with the counterName.
   */
  public boolean hasCounter(String counterName) {
    return ScanMetricsUtil.hasCounter(counters, counterName);
  }

  /**
   * Returns {@link AtomicLong} instance for this counter name, null if counter does not exist.
   */
  public AtomicLong getCounter(String counterName) {
    return ScanMetricsUtil.getCounter(counters, counterName);
  }

  /**
   * Increments the counter with counterName by delta, does nothing if counter does not exist. If
   * region level scan metrics are enabled then increments the counter corresponding to the current
   * region being scanned. Please see {@link #moveToNextRegion()}.
   */
  public void addToCounter(String counterName, long delta) {
    ScanMetricsUtil.addToCounter(counters, counterName, delta);
    if (this.currentRegionScanMetricsData != null) {
      this.currentRegionScanMetricsData.addToCounter(counterName, delta);
    }
  }

  /**
   * Get all the values combined for all the regions since the last time this function was called.
   * Calling this function will reset all AtomicLongs in the instance back to 0.
   * @return A Map of String -> Long for metrics
   */
  public Map<String, Long> getMetricsMap() {
    return getMetricsMap(true);
  }

  /**
   * Get all the values combined for all the regions. If reset is true, we will reset all the
   * AtomicLongs back to 0.
   * @param reset whether to reset the AtomicLongs to 0.
   * @return A Map of String -> Long for metrics
   */
  public Map<String, Long> getMetricsMap(boolean reset) {
    return ImmutableMap.copyOf(ScanMetricsUtil.collectMetrics(counters, reset));
  }

  /**
   * Get values grouped by each region scanned since the last time this was called. Calling this
   * function will reset all region level scan metrics counters back to 0.
   * @return A Map of region -> (Map of metric name -> Long) for metrics
   */
  public Map<ScanMetricsRegionInfo, Map<String, Long>> collectMetricsByRegion() {
    return collectMetricsByRegion(true);
  }

  /**
   * Get values grouped by each region scanned. If reset is true, will reset all the region level
   * scan metrics counters back to 0.
   * @param reset whether to reset region level scan metric counters to 0.
   * @return A Map of region -> (Map of metric name -> Long) for metrics
   */
  public Map<ScanMetricsRegionInfo, Map<String, Long>> collectMetricsByRegion(boolean reset) {
    // Create a builder
    ImmutableMap.Builder<ScanMetricsRegionInfo, Map<String, Long>> builder = ImmutableMap.builder();
    for (RegionScanMetricsData regionScanMetricsData : this.regionScanMetricsData) {
      if (
        regionScanMetricsData.getScanMetricsRegionInfo()
            == ScanMetricsRegionInfo.EMPTY_SCAN_METRICS_REGION_INFO
      ) {
        continue;
      }
      builder.put(regionScanMetricsData.getScanMetricsRegionInfo(),
        regionScanMetricsData.collectMetrics(reset));
    }
    return builder.build();
  }

  @Override
  public String toString() {
    return counters + "," + regionScanMetricsData.stream().map(RegionScanMetricsData::toString)
      .collect(Collectors.joining(","));
  }

  /**
   * Call this method after calling {@link #moveToNextRegion()} to populate server name and encoded
   * region name details for the region being scanned and for which metrics are being collected at
   * the moment.
   */
  public void initScanMetricsRegionInfo(String encodedRegionName, ServerName serverName) {
    currentRegionScanMetricsData.initScanMetricsRegionInfo(encodedRegionName, serverName);
  }
}<|MERGE_RESOLUTION|>--- conflicted
+++ resolved
@@ -52,6 +52,9 @@
     currentRegionScanMetricsData.createCounter(COUNT_OF_ROWS_FILTERED_KEY_METRIC_NAME);
     currentRegionScanMetricsData.createCounter(BLOCK_BYTES_SCANNED_KEY_METRIC_NAME);
     currentRegionScanMetricsData.createCounter(FS_READ_TIME_METRIC_NAME);
+    currentRegionScanMetricsData.createCounter(BYTES_READ_FROM_FS_METRIC_NAME);
+    currentRegionScanMetricsData.createCounter(BYTES_READ_FROM_BLOCK_CACHE_METRIC_NAME);
+    currentRegionScanMetricsData.createCounter(BYTES_READ_FROM_MEMSTORE_METRIC_NAME);
   }
 
   /**
@@ -90,7 +93,6 @@
 
   public final AtomicLong fsReadTime = createCounter(FS_READ_TIME_METRIC_NAME);
 
-<<<<<<< HEAD
   public final AtomicLong bytesReadFromFs = createCounter(BYTES_READ_FROM_FS_METRIC_NAME);
 
   public final AtomicLong bytesReadFromBlockCache =
@@ -98,13 +100,11 @@
 
   public final AtomicLong bytesReadFromMemstore = createCounter(BYTES_READ_FROM_MEMSTORE_METRIC_NAME);
 
-=======
   /**
    * Sets counter with counterName to passed in value, does nothing if counter does not exist. If
    * region level scan metrics are enabled then sets the value of counter for the current region
    * being scanned.
    */
->>>>>>> b99e897c
   public void setCounter(String counterName, long value) {
     ScanMetricsUtil.setCounter(counters, counterName, value);
     if (this.currentRegionScanMetricsData != null) {
