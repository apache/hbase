--- conflicted
+++ resolved
@@ -59,11 +59,7 @@
  * To only retrieve columns with a specific timestamp, call {@link #setTimestamp(long) setTimestamp}
  * .
  * <p>
-<<<<<<< HEAD
  * To limit the number of versions of each column to be returned, call {@link #readVersions(int)}.
-=======
- * To limit the number of versions of each column to be returned, call {@link #setMaxVersions(int)}.
->>>>>>> aaae46c9
  * <p>
  * To limit the maximum number of values returned for each call to next(), call
  * {@link #setBatch(int) setBatch}.
@@ -344,13 +340,8 @@
    * returned, up the number of versions beyond the default.
    * @param minStamp minimum timestamp value, inclusive
    * @param maxStamp maximum timestamp value, exclusive
-<<<<<<< HEAD
-   * @see #setMaxVersions()
+   * @see #readAllVersions()
    * @see #readVersions(int)
-=======
-   * @see #readAllVersions()
-   * @see #setMaxVersions(int)
->>>>>>> aaae46c9
    * @return this
    */
   public Scan setTimeRange(long minStamp, long maxStamp) throws IOException {
@@ -364,13 +355,8 @@
    * and you want all versions returned, up the number of versions beyond the
    * defaut.
    * @param timestamp version timestamp
-<<<<<<< HEAD
-   * @see #setMaxVersions()
+   * @see #readAllVersions()
    * @see #readVersions(int)
-=======
-   * @see #readAllVersions()
-   * @see #setMaxVersions(int)
->>>>>>> aaae46c9
    * @return this
    * @deprecated As of release 2.0.0, this will be removed in HBase 3.0.0.
    *             Use {@link #setTimestamp(long)} instead
@@ -387,13 +373,8 @@
    * and you want all versions returned, up the number of versions beyond the
    * defaut.
    * @param timestamp version timestamp
-<<<<<<< HEAD
-   * @see #setMaxVersions()
+   * @see #readAllVersions()
    * @see #readVersions(int)
-=======
-   * @see #readAllVersions()
-   * @see #setMaxVersions(int)
->>>>>>> aaae46c9
    * @return this
    */
   public Scan setTimestamp(long timestamp) {
@@ -533,33 +514,6 @@
       this.setStopRow(ClientUtil.calculateTheClosestNextRowKeyForPrefix(rowPrefix));
     }
     return this;
-  }
-
-  /**
-<<<<<<< HEAD
-   * Get all available versions.
-   * @return this
-   * @deprecated since 2.0.0 and will be removed in 3.0.0. It is easy to misunderstand with column
-   *   family's max versions, so use {@link #readAllVersions()} instead.
-   * @see #readAllVersions()
-   * @see <a href="https://issues.apache.org/jira/browse/HBASE-17125">HBASE-17125</a>
-   */
-  @Deprecated
-  public Scan setMaxVersions() {
-    return readAllVersions();
-=======
-   * Get up to the specified number of versions of each column.
-   * @param maxVersions maximum versions for each column
-   * @return this
-   * @deprecated since 2.0.0 and will be removed in 3.0.0. It is easy to misunderstand with column
-   *   family's max versions, so use {@link #readVersions(int)} instead.
-   * @see #readVersions(int)
-   * @see <a href="https://issues.apache.org/jira/browse/HBASE-17125">HBASE-17125</a>
-   */
-  @Deprecated
-  public Scan setMaxVersions(int maxVersions) {
-    return readVersions(maxVersions);
->>>>>>> aaae46c9
   }
 
   /**
