/**
 * Licensed to the Apache Software Foundation (ASF) under one
 * or more contributor license agreements.  See the NOTICE file
 * distributed with this work for additional information
 * regarding copyright ownership.  The ASF licenses this file
 * to you under the Apache License, Version 2.0 (the
 * "License"); you may not use this file except in compliance
 * with the License.  You may obtain a copy of the License at
 *
 *     http://www.apache.org/licenses/LICENSE-2.0
 *
 * Unless required by applicable law or agreed to in writing, software
 * distributed under the License is distributed on an "AS IS" BASIS,
 * WITHOUT WARRANTIES OR CONDITIONS OF ANY KIND, either express or implied.
 * See the License for the specific language governing permissions and
 * limitations under the License.
 */

package org.apache.hadoop.hbase.snapshot;

import static org.apache.hadoop.hbase.regionserver.storefiletracker.StoreFileTrackerFactory.TRACKER_IMPL;

import java.io.IOException;
import java.io.InputStream;
import java.io.OutputStream;
import java.util.ArrayList;
import java.util.Arrays;
import java.util.Collections;
import java.util.HashMap;
import java.util.HashSet;
import java.util.LinkedList;
import java.util.List;
import java.util.Map;
import java.util.Map.Entry;
import java.util.Set;
import java.util.TreeMap;
import java.util.concurrent.ThreadPoolExecutor;
import org.apache.hadoop.conf.Configuration;
import org.apache.hadoop.fs.FileStatus;
import org.apache.hadoop.fs.FileSystem;
import org.apache.hadoop.fs.Path;
import org.apache.hadoop.hbase.MetaTableAccessor;
import org.apache.hadoop.hbase.TableName;
import org.apache.hadoop.hbase.backup.HFileArchiver;
import org.apache.hadoop.hbase.client.Connection;
import org.apache.hadoop.hbase.client.ConnectionFactory;
import org.apache.hadoop.hbase.client.RegionInfo;
import org.apache.hadoop.hbase.client.RegionInfoBuilder;
import org.apache.hadoop.hbase.client.TableDescriptor;
import org.apache.hadoop.hbase.errorhandling.ForeignExceptionDispatcher;
import org.apache.hadoop.hbase.io.HFileLink;
import org.apache.hadoop.hbase.io.Reference;
import org.apache.hadoop.hbase.mob.MobUtils;
import org.apache.hadoop.hbase.monitoring.MonitoredTask;
import org.apache.hadoop.hbase.monitoring.TaskMonitor;
import org.apache.hadoop.hbase.regionserver.HRegion;
import org.apache.hadoop.hbase.regionserver.HRegionFileSystem;
import org.apache.hadoop.hbase.regionserver.StoreContext;
import org.apache.hadoop.hbase.regionserver.StoreFileInfo;
<<<<<<< HEAD
import org.apache.hadoop.hbase.regionserver.StoreUtils;
=======
>>>>>>> 4aa3f47a
import org.apache.hadoop.hbase.regionserver.storefiletracker.StoreFileTracker;
import org.apache.hadoop.hbase.regionserver.storefiletracker.StoreFileTrackerFactory;
import org.apache.hadoop.hbase.security.access.AccessControlClient;
import org.apache.hadoop.hbase.security.access.Permission;
import org.apache.hadoop.hbase.security.access.ShadedAccessControlUtil;
import org.apache.hadoop.hbase.security.access.TablePermission;
import org.apache.hadoop.hbase.util.Bytes;
import org.apache.hadoop.hbase.util.CommonFSUtils;
import org.apache.hadoop.hbase.util.FSUtils;
import org.apache.hadoop.hbase.util.ModifyRegionUtils;
import org.apache.hadoop.hbase.util.Pair;
import org.apache.hadoop.io.IOUtils;
import org.apache.yetus.audience.InterfaceAudience;
import org.slf4j.Logger;
import org.slf4j.LoggerFactory;
import org.apache.hbase.thirdparty.com.google.common.collect.ListMultimap;
import org.apache.hadoop.hbase.shaded.protobuf.ProtobufUtil;
import org.apache.hadoop.hbase.shaded.protobuf.generated.SnapshotProtos.SnapshotDescription;
import org.apache.hadoop.hbase.shaded.protobuf.generated.SnapshotProtos.SnapshotRegionManifest;

/**
 * Helper to Restore/Clone a Snapshot
 *
 * <p>The helper assumes that a table is already created, and by calling restore()
 * the content present in the snapshot will be restored as the new content of the table.
 *
 * <p>Clone from Snapshot: If the target table is empty, the restore operation
 * is just a "clone operation", where the only operations are:
 * <ul>
 *  <li>for each region in the snapshot create a new region
 *    (note that the region will have a different name, since the encoding contains the table name)
 *  <li>for each file in the region create a new HFileLink to point to the original file.
 *  <li>restore the logs, if any
 * </ul>
 *
 * <p>Restore from Snapshot:
 * <ul>
 *  <li>for each region in the table verify which are available in the snapshot and which are not
 *    <ul>
 *    <li>if the region is not present in the snapshot, remove it.
 *    <li>if the region is present in the snapshot
 *      <ul>
 *      <li>for each file in the table region verify which are available in the snapshot
 *        <ul>
 *          <li>if the hfile is not present in the snapshot, remove it
 *          <li>if the hfile is present, keep it (nothing to do)
 *        </ul>
 *      <li>for each file in the snapshot region but not in the table
 *        <ul>
 *          <li>create a new HFileLink that point to the original file
 *        </ul>
 *      </ul>
 *    </ul>
 *  <li>for each region in the snapshot not present in the current table state
 *    <ul>
 *    <li>create a new region and for each file in the region create a new HFileLink
 *      (This is the same as the clone operation)
 *    </ul>
 *  <li>restore the logs, if any
 * </ul>
 */
@InterfaceAudience.Private
public class RestoreSnapshotHelper {
  private static final Logger LOG = LoggerFactory.getLogger(RestoreSnapshotHelper.class);

  private final Map<byte[], byte[]> regionsMap = new TreeMap<>(Bytes.BYTES_COMPARATOR);

  private final Map<String, Pair<String, String> > parentsMap = new HashMap<>();

  private final ForeignExceptionDispatcher monitor;
  private final MonitoredTask status;

  private final SnapshotManifest snapshotManifest;
  private final SnapshotDescription snapshotDesc;
  private final TableName snapshotTable;

  private final TableDescriptor tableDesc;
  private final Path rootDir;
  private final Path tableDir;

  private final Configuration conf;
  private final FileSystem fs;
  private final boolean createBackRefs;

  public RestoreSnapshotHelper(final Configuration conf,
      final FileSystem fs,
      final SnapshotManifest manifest,
      final TableDescriptor tableDescriptor,
      final Path rootDir,
      final ForeignExceptionDispatcher monitor,
      final MonitoredTask status) {
    this(conf, fs, manifest, tableDescriptor, rootDir, monitor, status, true);
  }

  public RestoreSnapshotHelper(final Configuration conf, final FileSystem fs,
    final SnapshotManifest manifest, final TableDescriptor tableDescriptor, final Path rootDir,
    final ForeignExceptionDispatcher monitor, final MonitoredTask status,
    final boolean createBackRefs) {
    this.fs = fs;
    this.conf = conf;
    this.snapshotManifest = manifest;
    this.snapshotDesc = manifest.getSnapshotDescription();
    this.snapshotTable = TableName.valueOf(snapshotDesc.getTable());
    this.tableDesc = tableDescriptor;
    this.rootDir = rootDir;
    this.tableDir = CommonFSUtils.getTableDir(rootDir, tableDesc.getTableName());
    this.monitor = monitor;
    this.status = status;
    this.createBackRefs = createBackRefs;
  }

  /**
   * Restore the on-disk table to a specified snapshot state.
   * @return the set of regions touched by the restore operation
   */
  public RestoreMetaChanges restoreHdfsRegions() throws IOException {
    ThreadPoolExecutor exec = SnapshotManifest.createExecutor(conf, "RestoreSnapshot");
    try {
      return restoreHdfsRegions(exec);
    } finally {
      exec.shutdown();
    }
  }

  private RestoreMetaChanges restoreHdfsRegions(final ThreadPoolExecutor exec) throws IOException {
    LOG.info("starting restore table regions using snapshot=" + snapshotDesc);

    Map<String, SnapshotRegionManifest> regionManifests = snapshotManifest.getRegionManifestsMap();
    if (regionManifests == null) {
      LOG.warn("Nothing to restore. Snapshot " + snapshotDesc + " looks empty");
      return null;
    }

    RestoreMetaChanges metaChanges = new RestoreMetaChanges(tableDesc, parentsMap);

    // Take a copy of the manifest.keySet() since we are going to modify
    // this instance, by removing the regions already present in the restore dir.
    Set<String> regionNames = new HashSet<>(regionManifests.keySet());

    List<RegionInfo> tableRegions = getTableRegions();

    RegionInfo mobRegion =
      MobUtils.getMobRegionInfo(snapshotManifest.getTableDescriptor().getTableName());
    if (tableRegions != null) {
      // restore the mob region in case
      if (regionNames.contains(mobRegion.getEncodedName())) {
        monitor.rethrowException();
        status.setStatus("Restoring mob region...");
        List<RegionInfo> mobRegions = new ArrayList<>(1);
        mobRegions.add(mobRegion);
        restoreHdfsMobRegions(exec, regionManifests, mobRegions);
        regionNames.remove(mobRegion.getEncodedName());
        status.setStatus("Finished restoring mob region.");
      }
    }
    if (regionNames.contains(mobRegion.getEncodedName())) {
      // add the mob region
      monitor.rethrowException();
      status.setStatus("Cloning mob region...");
      cloneHdfsMobRegion(regionManifests, mobRegion);
      regionNames.remove(mobRegion.getEncodedName());
      status.setStatus("Finished cloning mob region.");
    }

    // Identify which region are still available and which not.
    // NOTE: we rely upon the region name as: "table name, start key, end key"
    if (tableRegions != null) {
      monitor.rethrowException();
      for (RegionInfo regionInfo: tableRegions) {
        String regionName = regionInfo.getEncodedName();
        if (regionNames.contains(regionName)) {
          LOG.info("region to restore: " + regionName);
          regionNames.remove(regionName);
          metaChanges.addRegionToRestore(ProtobufUtil.toRegionInfo(regionManifests.get(regionName)
              .getRegionInfo()));
        } else {
          LOG.info("region to remove: " + regionName);
          metaChanges.addRegionToRemove(regionInfo);
        }
      }
    }

    // Regions to Add: present in the snapshot but not in the current table
    List<RegionInfo> regionsToAdd = new ArrayList<>(regionNames.size());
    if (regionNames.size() > 0) {
      monitor.rethrowException();
      for (String regionName: regionNames) {
        LOG.info("region to add: " + regionName);
        regionsToAdd.add(ProtobufUtil.toRegionInfo(regionManifests.get(regionName)
            .getRegionInfo()));
      }
    }

    // Create new regions cloning from the snapshot
    // HBASE-19980: We need to call cloneHdfsRegions() before restoreHdfsRegions() because
    // regionsMap is constructed in cloneHdfsRegions() and it can be used in restoreHdfsRegions().
    monitor.rethrowException();
    status.setStatus("Cloning regions...");
    RegionInfo[] clonedRegions = cloneHdfsRegions(exec, regionManifests, regionsToAdd);
    metaChanges.setNewRegions(clonedRegions);
    status.setStatus("Finished cloning regions.");

    // Restore regions using the snapshot data
    monitor.rethrowException();
    status.setStatus("Restoring table regions...");
    restoreHdfsRegions(exec, regionManifests, metaChanges.getRegionsToRestore());
    status.setStatus("Finished restoring all table regions.");

    // Remove regions from the current table
    monitor.rethrowException();
    status.setStatus("Starting to delete excess regions from table");
    removeHdfsRegions(exec, metaChanges.getRegionsToRemove());
    status.setStatus("Finished deleting excess regions from table.");

    LOG.info("finishing restore table regions using snapshot=" + snapshotDesc);

    return metaChanges;
  }

  /**
   * Describe the set of operations needed to update hbase:meta after restore.
   */
  public static class RestoreMetaChanges {
    private final Map<String, Pair<String, String> > parentsMap;
    private final TableDescriptor htd;

    private List<RegionInfo> regionsToRestore = null;
    private List<RegionInfo> regionsToRemove = null;
    private List<RegionInfo> regionsToAdd = null;

    public RestoreMetaChanges(TableDescriptor htd, Map<String, Pair<String, String> > parentsMap) {
      this.parentsMap = parentsMap;
      this.htd = htd;
    }

    public TableDescriptor getTableDescriptor() {
      return htd;
    }

    /**
     * Returns the map of parent-children_pair.
     * @return the map
     */
    public Map<String, Pair<String, String>> getParentToChildrenPairMap() {
      return this.parentsMap;
    }

    /**
     * @return true if there're new regions
     */
    public boolean hasRegionsToAdd() {
      return this.regionsToAdd != null && this.regionsToAdd.size() > 0;
    }

    /**
     * Returns the list of new regions added during the on-disk restore.
     * The caller is responsible to add the regions to META.
     * e.g MetaTableAccessor.addRegionsToMeta(...)
     * @return the list of regions to add to META
     */
    public List<RegionInfo> getRegionsToAdd() {
      return this.regionsToAdd;
    }

    /**
     * @return true if there're regions to restore
     */
    public boolean hasRegionsToRestore() {
      return this.regionsToRestore != null && this.regionsToRestore.size() > 0;
    }

    /**
     * Returns the list of 'restored regions' during the on-disk restore.
     * The caller is responsible to add the regions to hbase:meta if not present.
     * @return the list of regions restored
     */
    public List<RegionInfo> getRegionsToRestore() {
      return this.regionsToRestore;
    }

    /**
     * @return true if there're regions to remove
     */
    public boolean hasRegionsToRemove() {
      return this.regionsToRemove != null && this.regionsToRemove.size() > 0;
    }

    /**
     * Returns the list of regions removed during the on-disk restore.
     * The caller is responsible to remove the regions from META.
     * e.g. MetaTableAccessor.deleteRegions(...)
     * @return the list of regions to remove from META
     */
    public List<RegionInfo> getRegionsToRemove() {
      return this.regionsToRemove;
    }

    void setNewRegions(final RegionInfo[] hris) {
      if (hris != null) {
        regionsToAdd = Arrays.asList(hris);
      } else {
        regionsToAdd = null;
      }
    }

    void addRegionToRemove(final RegionInfo hri) {
      if (regionsToRemove == null) {
        regionsToRemove = new LinkedList<>();
      }
      regionsToRemove.add(hri);
    }

    void addRegionToRestore(final RegionInfo hri) {
      if (regionsToRestore == null) {
        regionsToRestore = new LinkedList<>();
      }
      regionsToRestore.add(hri);
    }

    public void updateMetaParentRegions(Connection connection,
        final List<RegionInfo> regionInfos) throws IOException {
      if (regionInfos == null || parentsMap.isEmpty()) return;

      // Extract region names and offlined regions
      Map<String, RegionInfo> regionsByName = new HashMap<>(regionInfos.size());
      List<RegionInfo> parentRegions = new LinkedList<>();
      for (RegionInfo regionInfo: regionInfos) {
        if (regionInfo.isSplitParent()) {
          parentRegions.add(regionInfo);
        } else {
          regionsByName.put(regionInfo.getEncodedName(), regionInfo);
        }
      }

      // Update Offline parents
      for (RegionInfo regionInfo: parentRegions) {
        Pair<String, String> daughters = parentsMap.get(regionInfo.getEncodedName());
        if (daughters == null) {
          // The snapshot contains an unreferenced region.
          // It will be removed by the CatalogJanitor.
          LOG.warn("Skip update of unreferenced offline parent: " + regionInfo);
          continue;
        }

        // One side of the split is already compacted
        if (daughters.getSecond() == null) {
          daughters.setSecond(daughters.getFirst());
        }

        LOG.debug("Update splits parent " + regionInfo.getEncodedName() + " -> " + daughters);
        MetaTableAccessor.addSplitsToParent(connection, regionInfo,
          regionsByName.get(daughters.getFirst()),
          regionsByName.get(daughters.getSecond()));
      }
    }
  }

  /**
   * Remove specified regions from the file-system, using the archiver.
   */
  private void removeHdfsRegions(final ThreadPoolExecutor exec, final List<RegionInfo> regions)
      throws IOException {
    if (regions == null || regions.isEmpty()) return;
    ModifyRegionUtils.editRegions(exec, regions, new ModifyRegionUtils.RegionEditTask() {
      @Override
      public void editRegion(final RegionInfo hri) throws IOException {
        HFileArchiver.archiveRegion(conf, fs, hri);
      }
    });
  }

  /**
   * Restore specified regions by restoring content to the snapshot state.
   */
  private void restoreHdfsRegions(final ThreadPoolExecutor exec,
      final Map<String, SnapshotRegionManifest> regionManifests,
      final List<RegionInfo> regions) throws IOException {
    if (regions == null || regions.isEmpty()) return;
    ModifyRegionUtils.editRegions(exec, regions, new ModifyRegionUtils.RegionEditTask() {
      @Override
      public void editRegion(final RegionInfo hri) throws IOException {
        restoreRegion(hri, regionManifests.get(hri.getEncodedName()));
      }
    });
  }

  /**
   * Restore specified mob regions by restoring content to the snapshot state.
   */
  private void restoreHdfsMobRegions(final ThreadPoolExecutor exec,
      final Map<String, SnapshotRegionManifest> regionManifests,
      final List<RegionInfo> regions) throws IOException {
    if (regions == null || regions.isEmpty()) return;
    ModifyRegionUtils.editRegions(exec, regions, new ModifyRegionUtils.RegionEditTask() {
      @Override
      public void editRegion(final RegionInfo hri) throws IOException {
        restoreMobRegion(hri, regionManifests.get(hri.getEncodedName()));
      }
    });
  }

  private Map<String, List<SnapshotRegionManifest.StoreFile>> getRegionHFileReferences(
      final SnapshotRegionManifest manifest) {
    Map<String, List<SnapshotRegionManifest.StoreFile>> familyMap =
      new HashMap<>(manifest.getFamilyFilesCount());
    for (SnapshotRegionManifest.FamilyFiles familyFiles: manifest.getFamilyFilesList()) {
      familyMap.put(familyFiles.getFamilyName().toStringUtf8(),
        new ArrayList<>(familyFiles.getStoreFilesList()));
    }
    return familyMap;
  }

  /**
   * Restore region by removing files not in the snapshot
   * and adding the missing ones from the snapshot.
   */
  private void restoreRegion(final RegionInfo regionInfo,
      final SnapshotRegionManifest regionManifest) throws IOException {
    restoreRegion(regionInfo, regionManifest, new Path(tableDir, regionInfo.getEncodedName()));
  }

  /**
   * Restore mob region by removing files not in the snapshot
   * and adding the missing ones from the snapshot.
   */
  private void restoreMobRegion(final RegionInfo regionInfo,
      final SnapshotRegionManifest regionManifest) throws IOException {
    if (regionManifest == null) {
      return;
    }
    restoreRegion(regionInfo, regionManifest,
      MobUtils.getMobRegionPath(conf, tableDesc.getTableName()));
  }

  /**
   * Restore region by removing files not in the snapshot
   * and adding the missing ones from the snapshot.
   */
  private void restoreRegion(final RegionInfo regionInfo,
      final SnapshotRegionManifest regionManifest, Path regionDir) throws IOException {
    Map<String, List<SnapshotRegionManifest.StoreFile>> snapshotFiles =
                getRegionHFileReferences(regionManifest);

    String tableName = tableDesc.getTableName().getNameAsString();
    final String snapshotName = snapshotDesc.getName();

    Path regionPath = new Path(tableDir, regionInfo.getEncodedName());
    HRegionFileSystem regionFS = (fs.exists(regionPath)) ?
      HRegionFileSystem.openRegionFromFileSystem(conf, fs, tableDir, regionInfo, false) :
      HRegionFileSystem.createRegionOnFileSystem(conf, fs, tableDir, regionInfo);

    // Restore families present in the table
    for (Path familyDir: FSUtils.getFamilyDirs(fs, regionDir)) {
      byte[] family = Bytes.toBytes(familyDir.getName());

      Set<String> familyFiles = getTableRegionFamilyFiles(familyDir);
      List<SnapshotRegionManifest.StoreFile> snapshotFamilyFiles =
          snapshotFiles.remove(familyDir.getName());
      List<StoreFileInfo> filesToTrack = new ArrayList<>();
      if (snapshotFamilyFiles != null) {
        List<SnapshotRegionManifest.StoreFile> hfilesToAdd = new ArrayList<>();
        for (SnapshotRegionManifest.StoreFile storeFile: snapshotFamilyFiles) {
          if (familyFiles.contains(storeFile.getName())) {
            // HFile already present
            familyFiles.remove(storeFile.getName());
            //no need to restore already present files, but we need to add those to tracker
            filesToTrack.add(new StoreFileInfo(conf, fs,
              new Path(familyDir, storeFile.getName()), true));
          } else {
            // HFile missing
            hfilesToAdd.add(storeFile);
          }
        }

        // Remove hfiles not present in the snapshot
        for (String hfileName: familyFiles) {
          Path hfile = new Path(familyDir, hfileName);
          if (!fs.getFileStatus(hfile).isDirectory()) {
            LOG.trace("Removing HFile=" + hfileName + " not present in snapshot=" +
              snapshotName + " from region=" + regionInfo.getEncodedName() + " table=" + tableName);
            HFileArchiver.archiveStoreFile(conf, fs, regionInfo, tableDir, family, hfile);
          }
        }

        // Restore Missing files
        for (SnapshotRegionManifest.StoreFile storeFile: hfilesToAdd) {
          LOG.debug("Restoring missing HFileLink " + storeFile.getName() +
                  " of snapshot=" + snapshotName+
                  " to region=" + regionInfo.getEncodedName() + " table=" + tableName);
          String fileName = restoreStoreFile(familyDir, regionInfo, storeFile, createBackRefs);
          // mark the reference file to be added to tracker
          filesToTrack.add(new StoreFileInfo(conf, fs,
            new Path(familyDir, fileName), true));
        }
      } else {
        // Family doesn't exists in the snapshot
        LOG.trace("Removing family=" + Bytes.toString(family) + " in snapshot=" + snapshotName +
          " from region=" + regionInfo.getEncodedName() + " table=" + tableName);
        HFileArchiver.archiveFamilyByFamilyDir(fs, conf, regionInfo, familyDir, family);
        fs.delete(familyDir, true);
      }

      StoreFileTracker tracker = StoreFileTrackerFactory.create(conf, true,
          StoreContext.getBuilder().withFamilyStoreDirectoryPath(familyDir).
            withRegionFileSystem(regionFS).build());

      //simply reset list of tracked files with the matching files
      //and the extra one present in the snapshot
      tracker.set(filesToTrack);
    }

    // Add families not present in the table
    for (Map.Entry<String, List<SnapshotRegionManifest.StoreFile>> familyEntry:
                                                                      snapshotFiles.entrySet()) {
      Path familyDir = new Path(regionDir, familyEntry.getKey());
      StoreFileTracker tracker = StoreFileTrackerFactory.create(conf, true,
          StoreContext.getBuilder().withFamilyStoreDirectoryPath(familyDir).
            withRegionFileSystem(regionFS).build());
      List<StoreFileInfo> files = new ArrayList<>();
      if (!fs.mkdirs(familyDir)) {
        throw new IOException("Unable to create familyDir=" + familyDir);
      }

      for (SnapshotRegionManifest.StoreFile storeFile: familyEntry.getValue()) {
        LOG.trace("Adding HFileLink (Not present in the table) " + storeFile.getName()
                + " of snapshot " + snapshotName + " to table=" + tableName);
        String fileName = restoreStoreFile(familyDir, regionInfo, storeFile, createBackRefs);
        files.add(new StoreFileInfo(conf, fs, new Path(familyDir, fileName), true));
      }
      tracker.set(files);
    }
  }

  /**
   * @return The set of files in the specified family directory.
   */
  private Set<String> getTableRegionFamilyFiles(final Path familyDir) throws IOException {
    FileStatus[] hfiles = CommonFSUtils.listStatus(fs, familyDir);
    if (hfiles == null) {
      return Collections.emptySet();
    }

    Set<String> familyFiles = new HashSet<>(hfiles.length);
    for (int i = 0; i < hfiles.length; ++i) {
      String hfileName = hfiles[i].getPath().getName();
      familyFiles.add(hfileName);
    }

    return familyFiles;
  }

  /**
   * Clone specified regions. For each region create a new region
   * and create a HFileLink for each hfile.
   */
  private RegionInfo[] cloneHdfsRegions(final ThreadPoolExecutor exec,
      final Map<String, SnapshotRegionManifest> regionManifests,
      final List<RegionInfo> regions) throws IOException {
    if (regions == null || regions.isEmpty()) return null;

    final Map<String, RegionInfo> snapshotRegions = new HashMap<>(regions.size());
    final String snapshotName = snapshotDesc.getName();

    // clone region info (change embedded tableName with the new one)
    RegionInfo[] clonedRegionsInfo = new RegionInfo[regions.size()];
    for (int i = 0; i < clonedRegionsInfo.length; ++i) {
      // clone the region info from the snapshot region info
      RegionInfo snapshotRegionInfo = regions.get(i);
      clonedRegionsInfo[i] = cloneRegionInfo(snapshotRegionInfo);

      // add the region name mapping between snapshot and cloned
      String snapshotRegionName = snapshotRegionInfo.getEncodedName();
      String clonedRegionName = clonedRegionsInfo[i].getEncodedName();
      regionsMap.put(Bytes.toBytes(snapshotRegionName), Bytes.toBytes(clonedRegionName));
      LOG.info("clone region=" + snapshotRegionName + " as " + clonedRegionName +
              " in snapshot " + snapshotName);

      // Add mapping between cloned region name and snapshot region info
      snapshotRegions.put(clonedRegionName, snapshotRegionInfo);
    }

    // create the regions on disk
    ModifyRegionUtils.createRegions(exec, conf, rootDir,
      tableDesc, clonedRegionsInfo, new ModifyRegionUtils.RegionFillTask() {
        @Override
        public void fillRegion(final HRegion region) throws IOException {
          RegionInfo snapshotHri = snapshotRegions.get(region.getRegionInfo().getEncodedName());
          cloneRegion(region, snapshotHri, regionManifests.get(snapshotHri.getEncodedName()));
        }
      });

    return clonedRegionsInfo;
  }

  /**
   * Clone the mob region. For the region create a new region
   * and create a HFileLink for each hfile.
   */
  private void cloneHdfsMobRegion(final Map<String, SnapshotRegionManifest> regionManifests,
      final RegionInfo region) throws IOException {
    // clone region info (change embedded tableName with the new one)
    Path clonedRegionPath = MobUtils.getMobRegionPath(rootDir, tableDesc.getTableName());
    cloneRegion(MobUtils.getMobRegionInfo(tableDesc.getTableName()),
      clonedRegionPath, region, regionManifests.get(region.getEncodedName()));
  }

  /**
   * Clone region directory content from the snapshot info.
   *
   * Each region is encoded with the table name, so the cloned region will have
   * a different region name.
   *
   * Instead of copying the hfiles a HFileLink is created.
   *
   * @param regionDir {@link Path} cloned dir
   * @param snapshotRegionInfo
   */
  private void cloneRegion(final RegionInfo newRegionInfo, final Path regionDir,
      final RegionInfo snapshotRegionInfo, final SnapshotRegionManifest manifest)
        throws IOException {
    final String tableName = tableDesc.getTableName().getNameAsString();
    final String snapshotName = snapshotDesc.getName();
    for (SnapshotRegionManifest.FamilyFiles familyFiles: manifest.getFamilyFilesList()) {
      Path familyDir = new Path(regionDir, familyFiles.getFamilyName().toStringUtf8());
      List<StoreFileInfo> clonedFiles = new ArrayList<>();
      for (SnapshotRegionManifest.StoreFile storeFile: familyFiles.getStoreFilesList()) {
        LOG.info("Adding HFileLink " + storeFile.getName() +" from cloned region "
                + "in snapshot " + snapshotName + " to table=" + tableName);
        if (MobUtils.isMobRegionInfo(newRegionInfo)) {
          String mobFileName = HFileLink.createHFileLinkName(snapshotRegionInfo,
            storeFile.getName());
          Path mobPath = new Path(familyDir, mobFileName);
          if (fs.exists(mobPath)) {
            fs.delete(mobPath, true);
          }
          restoreStoreFile(familyDir, snapshotRegionInfo, storeFile, createBackRefs);
        } else {
          String file = restoreStoreFile(familyDir, snapshotRegionInfo, storeFile, createBackRefs);
          clonedFiles.add(new StoreFileInfo(conf, fs, new Path(familyDir, file), true));
        }
      }
      //we don't need to track files under mobdir
      if (!MobUtils.isMobRegionInfo(newRegionInfo)) {
        Path regionPath = new Path(tableDir, newRegionInfo.getEncodedName());
        HRegionFileSystem regionFS = (fs.exists(regionPath)) ?
          HRegionFileSystem.openRegionFromFileSystem(conf, fs, tableDir, newRegionInfo, false) :
          HRegionFileSystem.createRegionOnFileSystem(conf, fs, tableDir, newRegionInfo);

<<<<<<< HEAD
        Configuration sftConf = StoreUtils.createStoreConfiguration(conf, tableDesc,
          tableDesc.getColumnFamily(familyFiles.getFamilyName().toByteArray()));
        StoreFileTracker tracker = StoreFileTrackerFactory.create(sftConf, true,
=======
        StoreFileTracker tracker = StoreFileTrackerFactory.create(conf, true,
>>>>>>> 4aa3f47a
          StoreContext.getBuilder().withFamilyStoreDirectoryPath(familyDir).
            withRegionFileSystem(regionFS).build());
        tracker.set(clonedFiles);
      }
    }

  }

  /**
   * Clone region directory content from the snapshot info.
   *
   * Each region is encoded with the table name, so the cloned region will have
   * a different region name.
   *
   * Instead of copying the hfiles a HFileLink is created.
   *
   * @param region {@link HRegion} cloned
   * @param snapshotRegionInfo
   */
  private void cloneRegion(final HRegion region, final RegionInfo snapshotRegionInfo,
      final SnapshotRegionManifest manifest) throws IOException {
    cloneRegion(region.getRegionInfo(),
      new Path(tableDir, region.getRegionInfo().getEncodedName()),
      snapshotRegionInfo,
      manifest);
  }

  /**
   * Create a new {@link HFileLink} to reference the store file.
   * <p>The store file in the snapshot can be a simple hfile, an HFileLink or a reference.
   * <ul>
   *   <li>hfile: abc -> table=region-abc
   *   <li>reference: abc.1234 -> table=region-abc.1234
   *   <li>hfilelink: table=region-hfile -> table=region-hfile
   * </ul>
   * @param familyDir destination directory for the store file
   * @param regionInfo destination region info for the table
   * @param createBackRef - Whether back reference should be created. Defaults to true.
   * @param storeFile store file name (can be a Reference, HFileLink or simple HFile)
   */
  private String restoreStoreFile(final Path familyDir, final RegionInfo regionInfo,
      final SnapshotRegionManifest.StoreFile storeFile, final boolean createBackRef)
          throws IOException {
    String hfileName = storeFile.getName();
    if (HFileLink.isHFileLink(hfileName)) {
      return HFileLink.createFromHFileLink(conf, fs, familyDir, hfileName, createBackRef);
    } else if (StoreFileInfo.isReference(hfileName)) {
      return restoreReferenceFile(familyDir, regionInfo, storeFile);
    } else {
      return HFileLink.create(conf, fs, familyDir, regionInfo, hfileName, createBackRef);
    }
  }

  /**
   * Create a new {@link Reference} as copy of the source one.
   * <p><blockquote><pre>
   * The source table looks like:
   *    1234/abc      (original file)
   *    5678/abc.1234 (reference file)
   *
   * After the clone operation looks like:
   *   wxyz/table=1234-abc
   *   stuv/table=1234-abc.wxyz
   *
   * NOTE that the region name in the clone changes (md5 of regioninfo)
   * and the reference should reflect that change.
   * </pre></blockquote>
   * @param familyDir destination directory for the store file
   * @param regionInfo destination region info for the table
   * @param storeFile reference file name
   */
  private String restoreReferenceFile(final Path familyDir, final RegionInfo regionInfo,
      final SnapshotRegionManifest.StoreFile storeFile) throws IOException {
    String hfileName = storeFile.getName();

    // Extract the referred information (hfile name and parent region)
    Path refPath =
        StoreFileInfo.getReferredToFile(new Path(new Path(new Path(new Path(snapshotTable
            .getNamespaceAsString(), snapshotTable.getQualifierAsString()), regionInfo
            .getEncodedName()), familyDir.getName()), hfileName));
    String snapshotRegionName = refPath.getParent().getParent().getName();
    String fileName = refPath.getName();

    // The new reference should have the cloned region name as parent, if it is a clone.
    String clonedRegionName = Bytes.toString(regionsMap.get(Bytes.toBytes(snapshotRegionName)));
    if (clonedRegionName == null) clonedRegionName = snapshotRegionName;

    // The output file should be a reference link table=snapshotRegion-fileName.clonedRegionName
    Path linkPath = null;
    String refLink = fileName;
    if (!HFileLink.isHFileLink(fileName)) {
      refLink = HFileLink.createHFileLinkName(snapshotTable, snapshotRegionName, fileName);
      linkPath = new Path(familyDir,
        HFileLink.createHFileLinkName(snapshotTable, regionInfo.getEncodedName(), hfileName));
    }

    Path outPath = new Path(familyDir, refLink + '.' + clonedRegionName);

    // Create the new reference
    if (storeFile.hasReference()) {
      Reference reference = Reference.convert(storeFile.getReference());
      reference.write(fs, outPath);
    } else {
      InputStream in;
      if (linkPath != null) {
        in = HFileLink.buildFromHFileLinkPattern(conf, linkPath).open(fs);
      } else {
        linkPath = new Path(new Path(HRegion.getRegionDir(snapshotManifest.getSnapshotDir(),
                        regionInfo.getEncodedName()), familyDir.getName()), hfileName);
        in = fs.open(linkPath);
      }
      OutputStream out = fs.create(outPath);
      IOUtils.copyBytes(in, out, conf);
    }


    // Add the daughter region to the map
    String regionName = Bytes.toString(regionsMap.get(regionInfo.getEncodedNameAsBytes()));
    if (regionName == null) {
      regionName = regionInfo.getEncodedName();
    }
    LOG.debug("Restore reference " + regionName + " to " + clonedRegionName);
    synchronized (parentsMap) {
      Pair<String, String> daughters = parentsMap.get(clonedRegionName);
      if (daughters == null) {
        // In case one side of the split is already compacted, regionName is put as both first and
        // second of Pair
        daughters = new Pair<>(regionName, regionName);
        parentsMap.put(clonedRegionName, daughters);
      } else if (!regionName.equals(daughters.getFirst())) {
        daughters.setSecond(regionName);
      }
    }
    return outPath.getName();
  }

  /**
   * Create a new {@link RegionInfo} from the snapshot region info.
   * Keep the same startKey, endKey, regionId and split information but change
   * the table name.
   *
   * @param snapshotRegionInfo Info for region to clone.
   * @return the new HRegion instance
   */
  public RegionInfo cloneRegionInfo(final RegionInfo snapshotRegionInfo) {
    return cloneRegionInfo(tableDesc.getTableName(), snapshotRegionInfo);
  }

  public static RegionInfo cloneRegionInfo(TableName tableName, RegionInfo snapshotRegionInfo) {
    return RegionInfoBuilder.newBuilder(tableName)
        .setStartKey(snapshotRegionInfo.getStartKey())
        .setEndKey(snapshotRegionInfo.getEndKey())
        .setSplit(snapshotRegionInfo.isSplit())
        .setRegionId(snapshotRegionInfo.getRegionId())
        .setOffline(snapshotRegionInfo.isOffline())
        .build();
  }

  /**
   * @return the set of the regions contained in the table
   */
  private List<RegionInfo> getTableRegions() throws IOException {
    LOG.debug("get table regions: " + tableDir);
    FileStatus[] regionDirs =
      CommonFSUtils.listStatus(fs, tableDir, new FSUtils.RegionDirFilter(fs));
    if (regionDirs == null) {
      return null;
    }

    List<RegionInfo> regions = new ArrayList<>(regionDirs.length);
    for (int i = 0; i < regionDirs.length; ++i) {
      RegionInfo hri = HRegionFileSystem.loadRegionInfoFileContent(fs, regionDirs[i].getPath());
      regions.add(hri);
    }
    LOG.debug("found " + regions.size() + " regions for table=" +
      tableDesc.getTableName().getNameAsString());
    return regions;
  }

  /**
   * Copy the snapshot files for a snapshot scanner, discards meta changes.
   * @param conf
   * @param fs
   * @param rootDir
   * @param restoreDir
   * @param snapshotName
   * @throws IOException
   */
  public static RestoreMetaChanges copySnapshotForScanner(Configuration conf, FileSystem fs,
      Path rootDir, Path restoreDir, String snapshotName) throws IOException {
    // ensure that restore dir is not under root dir
    if (!restoreDir.getFileSystem(conf).getUri().equals(rootDir.getFileSystem(conf).getUri())) {
      throw new IllegalArgumentException("Filesystems for restore directory and HBase root " +
          "directory should be the same");
    }
    if (restoreDir.toUri().getPath().startsWith(rootDir.toUri().getPath() +"/")) {
      throw new IllegalArgumentException("Restore directory cannot be a sub directory of HBase " +
          "root directory. RootDir: " + rootDir + ", restoreDir: " + restoreDir);
    }

    Path snapshotDir = SnapshotDescriptionUtils.getCompletedSnapshotDir(snapshotName, rootDir);
    SnapshotDescription snapshotDesc = SnapshotDescriptionUtils.readSnapshotInfo(fs, snapshotDir);
    SnapshotManifest manifest = SnapshotManifest.open(conf, fs, snapshotDir, snapshotDesc);

    MonitoredTask status = TaskMonitor.get().createStatus(
        "Restoring  snapshot '" + snapshotName + "' to directory " + restoreDir);
    ForeignExceptionDispatcher monitor = new ForeignExceptionDispatcher();

    // we send createBackRefs=false so that restored hfiles do not create back reference links
    // in the base hbase root dir.
    RestoreSnapshotHelper helper = new RestoreSnapshotHelper(conf, fs,
      manifest, manifest.getTableDescriptor(), restoreDir, monitor, status, false);
    RestoreMetaChanges metaChanges = helper.restoreHdfsRegions(); // TODO: parallelize.

    if (LOG.isDebugEnabled()) {
      LOG.debug("Restored table dir:" + restoreDir);
      CommonFSUtils.logFileSystemState(fs, restoreDir, LOG);
    }
    return metaChanges;
  }

  public static void restoreSnapshotAcl(SnapshotDescription snapshot, TableName newTableName,
      Configuration conf) throws IOException {
    if (snapshot.hasUsersAndPermissions() && snapshot.getUsersAndPermissions() != null) {
      LOG.info("Restore snapshot acl to table. snapshot: " + snapshot + ", table: " + newTableName);
      ListMultimap<String, Permission> perms =
          ShadedAccessControlUtil.toUserTablePermissions(snapshot.getUsersAndPermissions());
      try (Connection conn = ConnectionFactory.createConnection(conf)) {
        for (Entry<String, Permission> e : perms.entries()) {
          String user = e.getKey();
          TablePermission tablePerm = (TablePermission) e.getValue();
          AccessControlClient.grant(conn, newTableName, user, tablePerm.getFamily(),
            tablePerm.getQualifier(), tablePerm.getActions());
        }
      } catch (Throwable e) {
        throw new IOException("Grant acl into newly creatd table failed. snapshot: " + snapshot
            + ", table: " + newTableName, e);
      }
    }
  }
}<|MERGE_RESOLUTION|>--- conflicted
+++ resolved
@@ -57,10 +57,7 @@
 import org.apache.hadoop.hbase.regionserver.HRegionFileSystem;
 import org.apache.hadoop.hbase.regionserver.StoreContext;
 import org.apache.hadoop.hbase.regionserver.StoreFileInfo;
-<<<<<<< HEAD
 import org.apache.hadoop.hbase.regionserver.StoreUtils;
-=======
->>>>>>> 4aa3f47a
 import org.apache.hadoop.hbase.regionserver.storefiletracker.StoreFileTracker;
 import org.apache.hadoop.hbase.regionserver.storefiletracker.StoreFileTrackerFactory;
 import org.apache.hadoop.hbase.security.access.AccessControlClient;
@@ -709,13 +706,9 @@
           HRegionFileSystem.openRegionFromFileSystem(conf, fs, tableDir, newRegionInfo, false) :
           HRegionFileSystem.createRegionOnFileSystem(conf, fs, tableDir, newRegionInfo);
 
-<<<<<<< HEAD
         Configuration sftConf = StoreUtils.createStoreConfiguration(conf, tableDesc,
           tableDesc.getColumnFamily(familyFiles.getFamilyName().toByteArray()));
         StoreFileTracker tracker = StoreFileTrackerFactory.create(sftConf, true,
-=======
-        StoreFileTracker tracker = StoreFileTrackerFactory.create(conf, true,
->>>>>>> 4aa3f47a
           StoreContext.getBuilder().withFamilyStoreDirectoryPath(familyDir).
             withRegionFileSystem(regionFS).build());
         tracker.set(clonedFiles);
