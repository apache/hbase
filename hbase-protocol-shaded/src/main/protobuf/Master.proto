--- conflicted
+++ resolved
@@ -1084,10 +1084,7 @@
 
   rpc SetRSGroupForTables(SetRSGroupForTablesRequest)
     returns (SetRSGroupForTablesResponse);
-<<<<<<< HEAD
-=======
-
->>>>>>> b7c46fca
+
 }
 
 // HBCK Service definitions.
