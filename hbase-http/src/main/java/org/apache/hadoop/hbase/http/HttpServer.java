--- conflicted
+++ resolved
@@ -115,15 +115,9 @@
   // limitation otherwise the UTs will fail
   private static final int DEFAULT_MAX_HEADER_SIZE = Character.MAX_VALUE - 1;
 
-<<<<<<< HEAD
   // Add configuration for jetty idle timeout
-  private static final String HTTP_JETTY_IDLE_TIMEOUT = "hbase.master.ui.connection.idleTimeout";
+  private static final String HTTP_JETTY_IDLE_TIMEOUT = "hbase.ui.connection.idleTimeout";
   // Default jetty idle timeout
-=======
-  //Add configuration for jetty idle timeout
-  private static final String HTTP_JETTY_IDLE_TIMEOUT = "hbase.master.ui.connection.idleTimeout";
-  //Default jetty idle timeout
->>>>>>> e7795cbe
   private static final long DEFAULT_HTTP_JETTY_IDLE_TIMEOUT = 30000;
 
   static final String FILTER_INITIALIZERS_PROPERTY = "hbase.http.filter.initializers";
@@ -479,12 +473,8 @@
         // default settings for connector
         listener.setAcceptQueueSize(128);
         // config idle timeout for jetty
-<<<<<<< HEAD
         listener
           .setIdleTimeout(conf.getLong(HTTP_JETTY_IDLE_TIMEOUT, DEFAULT_HTTP_JETTY_IDLE_TIMEOUT));
-=======
-        listener.setIdleTimeout(conf.getLong(HTTP_JETTY_IDLE_TIMEOUT,DEFAULT_HTTP_JETTY_IDLE_TIMEOUT));
->>>>>>> e7795cbe
         if (Shell.WINDOWS) {
           // result of setting the SO_REUSEADDR flag is different on Windows
           // http://msdn.microsoft.com/en-us/library/ms740621(v=vs.85).aspx
