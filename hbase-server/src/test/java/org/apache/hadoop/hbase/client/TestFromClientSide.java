/*
 * Licensed to the Apache Software Foundation (ASF) under one
 * or more contributor license agreements.  See the NOTICE file
 * distributed with this work for additional information
 * regarding copyright ownership.  The ASF licenses this file
 * to you under the Apache License, Version 2.0 (the
 * "License"); you may not use this file except in compliance
 * with the License.  You may obtain a copy of the License at
 *
 *     http://www.apache.org/licenses/LICENSE-2.0
 *
 * Unless required by applicable law or agreed to in writing, software
 * distributed under the License is distributed on an "AS IS" BASIS,
 * WITHOUT WARRANTIES OR CONDITIONS OF ANY KIND, either express or implied.
 * See the License for the specific language governing permissions and
 * limitations under the License.
 */
package org.apache.hadoop.hbase.client;

import static org.apache.hadoop.hbase.HBaseTestingUtility.countRows;
import static org.junit.Assert.assertArrayEquals;
import static org.junit.Assert.assertEquals;
import static org.junit.Assert.assertNull;
import static org.junit.Assert.assertSame;
import static org.junit.Assert.assertTrue;
import static org.junit.Assert.fail;
import java.io.IOException;
import java.util.ArrayList;
import java.util.Arrays;
import java.util.Collection;
import java.util.HashMap;
import java.util.List;
import java.util.Map;
import org.apache.hadoop.conf.Configuration;
import org.apache.hadoop.hbase.Cell;
import org.apache.hadoop.hbase.CellUtil;
import org.apache.hadoop.hbase.CompareOperator;
import org.apache.hadoop.hbase.HBaseClassTestRule;
import org.apache.hadoop.hbase.HBaseTestingUtility;
import org.apache.hadoop.hbase.HColumnDescriptor;
import org.apache.hadoop.hbase.HConstants;
import org.apache.hadoop.hbase.HRegionLocation;
import org.apache.hadoop.hbase.HTableDescriptor;
import org.apache.hadoop.hbase.KeepDeletedCells;
import org.apache.hadoop.hbase.PrivateCellUtil;
import org.apache.hadoop.hbase.TableName;
import org.apache.hadoop.hbase.TableNameTestRule;
import org.apache.hadoop.hbase.coprocessor.MultiRowMutationEndpoint;
import org.apache.hadoop.hbase.filter.Filter;
import org.apache.hadoop.hbase.filter.KeyOnlyFilter;
import org.apache.hadoop.hbase.filter.LongComparator;
import org.apache.hadoop.hbase.filter.QualifierFilter;
import org.apache.hadoop.hbase.filter.RegexStringComparator;
import org.apache.hadoop.hbase.filter.SingleColumnValueFilter;
import org.apache.hadoop.hbase.testclassification.ClientTests;
import org.apache.hadoop.hbase.testclassification.LargeTests;
import org.apache.hadoop.hbase.util.Bytes;
import org.junit.AfterClass;
import org.junit.ClassRule;
import org.junit.Rule;
import org.junit.Test;
import org.junit.experimental.categories.Category;
import org.junit.runner.RunWith;
import org.junit.runners.Parameterized;
import org.slf4j.Logger;
import org.slf4j.LoggerFactory;

/**
 * Run tests that use the HBase clients; {@link Table}.
 * Sets up the HBase mini cluster once at start and runs through all client tests.
 * Each creates a table named for the method and does its stuff against that.
 *
 * Parameterized to run with different registry implementations.
 *
 * This class was split in three because it got too big when parameterized. Other classes
 * are below.
 *
 * @see TestFromClientSide4
 * @see TestFromClientSide5
 */
// NOTE: Increment tests were moved to their own class, TestIncrementsFromClientSide.
@Category({LargeTests.class, ClientTests.class})
@SuppressWarnings ("deprecation")
@RunWith(Parameterized.class)
public class TestFromClientSide extends FromClientSideBase {
  private static final Logger LOG = LoggerFactory.getLogger(TestFromClientSide.class);

  @ClassRule
  public static final HBaseClassTestRule CLASS_RULE =
    HBaseClassTestRule.forClass(TestFromClientSide.class);
  @Rule
  public TableNameTestRule name = new TableNameTestRule();

  // To keep the child classes happy.
  TestFromClientSide() {
  }

  public TestFromClientSide(Class registry, int numHedgedReqs) throws Exception {
    initialize(registry, numHedgedReqs, MultiRowMutationEndpoint.class);
  }

  @Parameterized.Parameters public static Collection parameters() {
    return Arrays.asList(new Object[][] { { MasterRegistry.class, 1 }, { MasterRegistry.class, 2 },
      { ZKConnectionRegistry.class, 1 } });
  }

  @AfterClass public static void tearDownAfterClass() throws Exception {
    afterClass();
  }

  /**
   * Test append result when there are duplicate rpc request.
   */
  @Test
  public void testDuplicateAppend() throws Exception {
    HTableDescriptor hdt = TEST_UTIL
      .createTableDescriptor(name.getTableName(), HColumnDescriptor.DEFAULT_MIN_VERSIONS, 3,
        HConstants.FOREVER, HColumnDescriptor.DEFAULT_KEEP_DELETED);
    Map<String, String> kvs = new HashMap<>();
    kvs.put(SleepAtFirstRpcCall.SLEEP_TIME_CONF_KEY, "2000");
    hdt.addCoprocessor(SleepAtFirstRpcCall.class.getName(), null, 1, kvs);
    TEST_UTIL.createTable(hdt, new byte[][] { ROW }).close();

    Configuration c = new Configuration(TEST_UTIL.getConfiguration());
    c.setInt(HConstants.HBASE_CLIENT_PAUSE, 50);
    // Client will retry because rpc timeout is small than the sleep time of first rpc call
    c.setInt(HConstants.HBASE_RPC_TIMEOUT_KEY, 1500);

    try (Connection connection = ConnectionFactory.createConnection(c);
      Table table = connection.getTableBuilder(name.getTableName(), null).
        setOperationTimeout(3 * 1000).build()) {
      Append append = new Append(ROW);
      append.addColumn(HBaseTestingUtility.fam1, QUALIFIER, VALUE);
      Result result = table.append(append);

      // Verify expected result
      Cell[] cells = result.rawCells();
      assertEquals(1, cells.length);
      assertKey(cells[0], ROW, HBaseTestingUtility.fam1, QUALIFIER, VALUE);

      // Verify expected result again
      Result readResult = table.get(new Get(ROW));
      cells = readResult.rawCells();
      assertEquals(1, cells.length);
      assertKey(cells[0], ROW, HBaseTestingUtility.fam1, QUALIFIER, VALUE);
    }
  }

  /**
   * Basic client side validation of HBASE-4536
   */
  @Test public void testKeepDeletedCells() throws Exception {
    final TableName tableName = name.getTableName();
    final byte[] FAMILY = Bytes.toBytes("family");
    final byte[] C0 = Bytes.toBytes("c0");

    final byte[] T1 = Bytes.toBytes("T1");
    final byte[] T2 = Bytes.toBytes("T2");
    final byte[] T3 = Bytes.toBytes("T3");
    ColumnFamilyDescriptor familyDescriptor =
      new ColumnFamilyDescriptorBuilder.ModifyableColumnFamilyDescriptor(FAMILY)
        .setKeepDeletedCells(KeepDeletedCells.TRUE).setMaxVersions(3);

    TableDescriptorBuilder.ModifyableTableDescriptor tableDescriptor =
      new TableDescriptorBuilder.ModifyableTableDescriptor(tableName);
    tableDescriptor.setColumnFamily(familyDescriptor);
    TEST_UTIL.getAdmin().createTable(tableDescriptor);
    try (Table h = TEST_UTIL.getConnection().getTable(tableName)) {
      long ts = System.currentTimeMillis();
      Put p = new Put(T1, ts);
      p.addColumn(FAMILY, C0, T1);
      h.put(p);
      p = new Put(T1, ts + 2);
      p.addColumn(FAMILY, C0, T2);
      h.put(p);
      p = new Put(T1, ts + 4);
      p.addColumn(FAMILY, C0, T3);
      h.put(p);

      Delete d = new Delete(T1, ts + 3);
      h.delete(d);

      d = new Delete(T1, ts + 3);
      d.addColumns(FAMILY, C0, ts + 3);
      h.delete(d);

      Get g = new Get(T1);
      // does *not* include the delete
      g.setTimeRange(0, ts + 3);
      Result r = h.get(g);
      assertArrayEquals(T2, r.getValue(FAMILY, C0));

      Scan s = new Scan(T1);
      s.setTimeRange(0, ts + 3);
      s.readAllVersions();
      ResultScanner scanner = h.getScanner(s);
      Cell[] kvs = scanner.next().rawCells();
      assertArrayEquals(T2, CellUtil.cloneValue(kvs[0]));
      assertArrayEquals(T1, CellUtil.cloneValue(kvs[1]));
      scanner.close();

      s = new Scan(T1);
      s.setRaw(true);
      s.readAllVersions();
      scanner = h.getScanner(s);
      kvs = scanner.next().rawCells();
      assertTrue(PrivateCellUtil.isDeleteFamily(kvs[0]));
      assertArrayEquals(T3, CellUtil.cloneValue(kvs[1]));
      assertTrue(CellUtil.isDelete(kvs[2]));
      assertArrayEquals(T2, CellUtil.cloneValue(kvs[3]));
      assertArrayEquals(T1, CellUtil.cloneValue(kvs[4]));
      scanner.close();
    }
  }

  /**
   * Basic client side validation of HBASE-10118
   */
  @Test public void testPurgeFutureDeletes() throws Exception {
    final TableName tableName = name.getTableName();
    final byte[] ROW = Bytes.toBytes("row");
    final byte[] FAMILY = Bytes.toBytes("family");
    final byte[] COLUMN = Bytes.toBytes("column");
    final byte[] VALUE = Bytes.toBytes("value");

    try (Table table = TEST_UTIL.createTable(tableName, FAMILY)) {
      // future timestamp
      long ts = System.currentTimeMillis() * 2;
      Put put = new Put(ROW, ts);
      put.addColumn(FAMILY, COLUMN, VALUE);
      table.put(put);

      Get get = new Get(ROW);
      Result result = table.get(get);
      assertArrayEquals(VALUE, result.getValue(FAMILY, COLUMN));

      Delete del = new Delete(ROW);
      del.addColumn(FAMILY, COLUMN, ts);
      table.delete(del);

      get = new Get(ROW);
      result = table.get(get);
      assertNull(result.getValue(FAMILY, COLUMN));

      // major compaction, purged future deletes
      TEST_UTIL.getAdmin().flush(tableName);
      TEST_UTIL.getAdmin().majorCompact(tableName);

      // waiting for the major compaction to complete
      TEST_UTIL.waitFor(6000,
        () -> TEST_UTIL.getAdmin().getCompactionState(tableName) == CompactionState.NONE);

      put = new Put(ROW, ts);
      put.addColumn(FAMILY, COLUMN, VALUE);
      table.put(put);

      get = new Get(ROW);
      result = table.get(get);
      assertArrayEquals(VALUE, result.getValue(FAMILY, COLUMN));
    }
  }

  /**
   * Verifies that getConfiguration returns the same Configuration object used
   * to create the HTable instance.
   */
  @Test public void testGetConfiguration() throws Exception {
    final TableName tableName = name.getTableName();
    byte[][] FAMILIES = new byte[][] { Bytes.toBytes("foo") };
    Configuration conf = TEST_UTIL.getConfiguration();
    try (Table table = TEST_UTIL.createTable(tableName, FAMILIES)) {
      assertSame(conf, table.getConfiguration());
    }
  }

  /**
   * Test from client side of an involved filter against a multi family that
   * involves deletes.
   */
  @Test public void testWeirdCacheBehaviour() throws Exception {
    final TableName tableName = name.getTableName();
    byte[][] FAMILIES = new byte[][] {
      Bytes.toBytes("trans-blob"),
      Bytes.toBytes("trans-type"),
      Bytes.toBytes("trans-date"),
      Bytes.toBytes("trans-tags"),
      Bytes.toBytes("trans-group")
    };
    try (Table ht = TEST_UTIL.createTable(tableName, FAMILIES)) {
      String value = "this is the value";
      String value2 = "this is some other value";
      String keyPrefix1 = HBaseTestingUtility.getRandomUUID().toString();
      String keyPrefix2 = HBaseTestingUtility.getRandomUUID().toString();
      String keyPrefix3 = HBaseTestingUtility.getRandomUUID().toString();
      putRows(ht, 3, value, keyPrefix1);
      putRows(ht, 3, value, keyPrefix2);
      putRows(ht, 3, value, keyPrefix3);
      putRows(ht, 3, value2, keyPrefix1);
      putRows(ht, 3, value2, keyPrefix2);
      putRows(ht, 3, value2, keyPrefix3);
      try (Table table = TEST_UTIL.getConnection().getTable(tableName)) {
        System.out.println("Checking values for key: " + keyPrefix1);
        assertEquals("Got back incorrect number of rows from scan", 3,
          getNumberOfRows(keyPrefix1, value2, table));
        System.out.println("Checking values for key: " + keyPrefix2);
        assertEquals("Got back incorrect number of rows from scan", 3,
          getNumberOfRows(keyPrefix2, value2, table));
        System.out.println("Checking values for key: " + keyPrefix3);
        assertEquals("Got back incorrect number of rows from scan", 3,
          getNumberOfRows(keyPrefix3, value2, table));
        deleteColumns(ht, value2, keyPrefix1);
        deleteColumns(ht, value2, keyPrefix2);
        deleteColumns(ht, value2, keyPrefix3);
        System.out.println("Starting important checks.....");
        assertEquals("Got back incorrect number of rows from scan: " + keyPrefix1, 0,
          getNumberOfRows(keyPrefix1, value2, table));
        assertEquals("Got back incorrect number of rows from scan: " + keyPrefix2, 0,
          getNumberOfRows(keyPrefix2, value2, table));
        assertEquals("Got back incorrect number of rows from scan: " + keyPrefix3, 0,
          getNumberOfRows(keyPrefix3, value2, table));
      }
    }
  }

  /**
   * Test filters when multiple regions.  It does counts.  Needs eye-balling of
   * logs to ensure that we're not scanning more regions that we're supposed to.
   * Related to the TestFilterAcrossRegions over in the o.a.h.h.filter package.
   */
  @Test public void testFilterAcrossMultipleRegions() throws IOException {
    final TableName tableName = name.getTableName();
    try (Table t = TEST_UTIL.createTable(tableName, FAMILY)) {
      int rowCount = TEST_UTIL.loadTable(t, FAMILY, false);
      assertRowCount(t, rowCount);
      // Split the table.  Should split on a reasonable key; 'lqj'
      List<HRegionLocation> regions = splitTable(t);
      assertRowCount(t, rowCount);
      // Get end key of first region.
      byte[] endKey = regions.get(0).getRegion().getEndKey();
      // Count rows with a filter that stops us before passed 'endKey'.
      // Should be count of rows in first region.
      int endKeyCount = countRows(t, createScanWithRowFilter(endKey));
      assertTrue(endKeyCount < rowCount);

      // How do I know I did not got to second region?  Thats tough.  Can't really
      // do that in client-side region test.  I verified by tracing in debugger.
      // I changed the messages that come out when set to DEBUG so should see
      // when scanner is done. Says "Finished with scanning..." with region name.
      // Check that its finished in right region.

      // New test.  Make it so scan goes into next region by one and then two.
      // Make sure count comes out right.
      byte[] key = new byte[] { endKey[0], endKey[1], (byte) (endKey[2] + 1) };
      int plusOneCount = countRows(t, createScanWithRowFilter(key));
      assertEquals(endKeyCount + 1, plusOneCount);
      key = new byte[] { endKey[0], endKey[1], (byte) (endKey[2] + 2) };
      int plusTwoCount = countRows(t, createScanWithRowFilter(key));
      assertEquals(endKeyCount + 2, plusTwoCount);

      // New test.  Make it so I scan one less than endkey.
      key = new byte[] { endKey[0], endKey[1], (byte) (endKey[2] - 1) };
      int minusOneCount = countRows(t, createScanWithRowFilter(key));
      assertEquals(endKeyCount - 1, minusOneCount);
      // For above test... study logs.  Make sure we do "Finished with scanning.."
      // in first region and that we do not fall into the next region.

      key = new byte[] { 'a', 'a', 'a' };
      int countBBB = countRows(t, createScanWithRowFilter(key, null, CompareOperator.EQUAL));
      assertEquals(1, countBBB);

      int countGreater =
        countRows(t, createScanWithRowFilter(endKey, null, CompareOperator.GREATER_OR_EQUAL));
      // Because started at start of table.
      assertEquals(0, countGreater);
      countGreater =
        countRows(t, createScanWithRowFilter(endKey, endKey, CompareOperator.GREATER_OR_EQUAL));
      assertEquals(rowCount - endKeyCount, countGreater);
    }
  }

  @Test public void testSuperSimple() throws Exception {
    final TableName tableName = name.getTableName();
    try (Table ht = TEST_UTIL.createTable(tableName, FAMILY)) {
      Put put = new Put(ROW);
      put.addColumn(FAMILY, QUALIFIER, VALUE);
      ht.put(put);
      Scan scan = new Scan();
      scan.addColumn(FAMILY, tableName.toBytes());
      ResultScanner scanner = ht.getScanner(scan);
      Result result = scanner.next();
      assertNull("Expected null result", result);
      scanner.close();
    }
  }

  @Test public void testMaxKeyValueSize() throws Exception {
    final TableName tableName = name.getTableName();
    Configuration conf = TEST_UTIL.getConfiguration();
    String oldMaxSize = conf.get(ConnectionConfiguration.MAX_KEYVALUE_SIZE_KEY);
    try (Table ht = TEST_UTIL.createTable(tableName, FAMILY)) {
      byte[] value = new byte[4 * 1024 * 1024];
      Put put = new Put(ROW);
      put.addColumn(FAMILY, QUALIFIER, value);
      ht.put(put);

      try {
        TEST_UTIL.getConfiguration().setInt(ConnectionConfiguration.MAX_KEYVALUE_SIZE_KEY,
          2 * 1024 * 1024);
        // Create new table so we pick up the change in Configuration.
        try (Connection connection =
            ConnectionFactory.createConnection(TEST_UTIL.getConfiguration())) {
          try (Table t = connection.getTable(TableName.valueOf(FAMILY))) {
            put = new Put(ROW);
            put.addColumn(FAMILY, QUALIFIER, value);
            t.put(put);
          }
        }
        fail("Inserting a too large KeyValue worked, should throw exception");
      } catch (Exception ignored) {
      }
    }
    conf.set(ConnectionConfiguration.MAX_KEYVALUE_SIZE_KEY, oldMaxSize);
  }

  @Test public void testFilters() throws Exception {
    final TableName tableName = name.getTableName();
    try (Table ht = TEST_UTIL.createTable(tableName, FAMILY)) {
      byte[][] ROWS = makeN(ROW, 10);
      byte[][] QUALIFIERS =
        { Bytes.toBytes("col0-<d2v1>-<d3v2>"), Bytes.toBytes("col1-<d2v1>-<d3v2>"),
          Bytes.toBytes("col2-<d2v1>-<d3v2>"), Bytes.toBytes("col3-<d2v1>-<d3v2>"),
          Bytes.toBytes("col4-<d2v1>-<d3v2>"), Bytes.toBytes("col5-<d2v1>-<d3v2>"),
          Bytes.toBytes("col6-<d2v1>-<d3v2>"), Bytes.toBytes("col7-<d2v1>-<d3v2>"),
          Bytes.toBytes("col8-<d2v1>-<d3v2>"), Bytes.toBytes("col9-<d2v1>-<d3v2>") };
      for (int i = 0; i < 10; i++) {
        Put put = new Put(ROWS[i]);
        put.setDurability(Durability.SKIP_WAL);
        put.addColumn(FAMILY, QUALIFIERS[i], VALUE);
        ht.put(put);
      }
      Scan scan = new Scan();
      scan.addFamily(FAMILY);
      Filter filter = new QualifierFilter(CompareOperator.EQUAL,
        new RegexStringComparator("col[1-5]"));
      scan.setFilter(filter);
      try (ResultScanner scanner = ht.getScanner(scan)) {
        int expectedIndex = 1;
        for (Result result : scanner) {
          assertEquals(1, result.size());
          assertTrue(Bytes.equals(CellUtil.cloneRow(result.rawCells()[0]), ROWS[expectedIndex]));
          assertTrue(Bytes.equals(CellUtil.cloneQualifier(result.rawCells()[0]),
            QUALIFIERS[expectedIndex]));
          expectedIndex++;
        }
        assertEquals(6, expectedIndex);
      }
    }
  }

  @Test public void testFilterWithLongCompartor() throws Exception {
    final TableName tableName = name.getTableName();
    try (Table ht = TEST_UTIL.createTable(tableName, FAMILY)) {
      byte[][] ROWS = makeN(ROW, 10);
      byte[][] values = new byte[10][];
      for (int i = 0; i < 10; i++) {
        values[i] = Bytes.toBytes(100L * i);
      }
      for (int i = 0; i < 10; i++) {
        Put put = new Put(ROWS[i]);
        put.setDurability(Durability.SKIP_WAL);
        put.addColumn(FAMILY, QUALIFIER, values[i]);
        ht.put(put);
      }
      Scan scan = new Scan();
      scan.addFamily(FAMILY);
      Filter filter = new SingleColumnValueFilter(FAMILY, QUALIFIER, CompareOperator.GREATER,
        new LongComparator(500));
      scan.setFilter(filter);
      try (ResultScanner scanner = ht.getScanner(scan)) {
        int expectedIndex = 0;
        for (Result result : scanner) {
          assertEquals(1, result.size());
          assertTrue(Bytes.toLong(result.getValue(FAMILY, QUALIFIER)) > 500);
          expectedIndex++;
        }
        assertEquals(4, expectedIndex);
      }
    }
  }

  @Test public void testKeyOnlyFilter() throws Exception {
    final TableName tableName = name.getTableName();
    try (Table ht = TEST_UTIL.createTable(tableName, FAMILY)) {
      byte[][] ROWS = makeN(ROW, 10);
      byte[][] QUALIFIERS =
        { Bytes.toBytes("col0-<d2v1>-<d3v2>"), Bytes.toBytes("col1-<d2v1>-<d3v2>"),
          Bytes.toBytes("col2-<d2v1>-<d3v2>"), Bytes.toBytes("col3-<d2v1>-<d3v2>"),
          Bytes.toBytes("col4-<d2v1>-<d3v2>"), Bytes.toBytes("col5-<d2v1>-<d3v2>"),
          Bytes.toBytes("col6-<d2v1>-<d3v2>"), Bytes.toBytes("col7-<d2v1>-<d3v2>"),
          Bytes.toBytes("col8-<d2v1>-<d3v2>"), Bytes.toBytes("col9-<d2v1>-<d3v2>") };
      for (int i = 0; i < 10; i++) {
        Put put = new Put(ROWS[i]);
        put.setDurability(Durability.SKIP_WAL);
        put.addColumn(FAMILY, QUALIFIERS[i], VALUE);
        ht.put(put);
      }
      Scan scan = new Scan();
      scan.addFamily(FAMILY);
      Filter filter = new KeyOnlyFilter(true);
      scan.setFilter(filter);
      try (ResultScanner scanner = ht.getScanner(scan)) {
        int count = 0;
        for (Result result : scanner) {
          assertEquals(1, result.size());
          assertEquals(Bytes.SIZEOF_INT, result.rawCells()[0].getValueLength());
          assertEquals(VALUE.length, Bytes.toInt(CellUtil.cloneValue(result.rawCells()[0])));
          count++;
        }
        assertEquals(10, count);
      }
    }
  }

  /**
   * Test simple table and non-existent row cases.
   */
  @Test public void testSimpleMissing() throws Exception {
    final TableName tableName = name.getTableName();
    try (Table ht = TEST_UTIL.createTable(tableName, FAMILY)) {
      byte[][] ROWS = makeN(ROW, 4);

      // Try to get a row on an empty table
      Get get = new Get(ROWS[0]);
      Result result = ht.get(get);
      assertEmptyResult(result);

      get = new Get(ROWS[0]);
      get.addFamily(FAMILY);
      result = ht.get(get);
      assertEmptyResult(result);

      get = new Get(ROWS[0]);
      get.addColumn(FAMILY, QUALIFIER);
      result = ht.get(get);
      assertEmptyResult(result);

      Scan scan = new Scan();
      result = getSingleScanResult(ht, scan);
      assertNullResult(result);

      scan = new Scan(ROWS[0]);
      result = getSingleScanResult(ht, scan);
      assertNullResult(result);

      scan = new Scan(ROWS[0], ROWS[1]);
      result = getSingleScanResult(ht, scan);
      assertNullResult(result);

      scan = new Scan();
      scan.addFamily(FAMILY);
      result = getSingleScanResult(ht, scan);
      assertNullResult(result);

      scan = new Scan();
      scan.addColumn(FAMILY, QUALIFIER);
      result = getSingleScanResult(ht, scan);
      assertNullResult(result);

      // Insert a row

      Put put = new Put(ROWS[2]);
      put.addColumn(FAMILY, QUALIFIER, VALUE);
      ht.put(put);

      // Try to get empty rows around it

      get = new Get(ROWS[1]);
      result = ht.get(get);
      assertEmptyResult(result);

      get = new Get(ROWS[0]);
      get.addFamily(FAMILY);
      result = ht.get(get);
      assertEmptyResult(result);

      get = new Get(ROWS[3]);
      get.addColumn(FAMILY, QUALIFIER);
      result = ht.get(get);
      assertEmptyResult(result);

      // Try to scan empty rows around it

      scan = new Scan(ROWS[3]);
      result = getSingleScanResult(ht, scan);
      assertNullResult(result);

      scan = new Scan(ROWS[0], ROWS[2]);
      result = getSingleScanResult(ht, scan);
      assertNullResult(result);

      // Make sure we can actually get the row

      get = new Get(ROWS[2]);
      result = ht.get(get);
      assertSingleResult(result, ROWS[2], FAMILY, QUALIFIER, VALUE);

      get = new Get(ROWS[2]);
      get.addFamily(FAMILY);
      result = ht.get(get);
      assertSingleResult(result, ROWS[2], FAMILY, QUALIFIER, VALUE);

      get = new Get(ROWS[2]);
      get.addColumn(FAMILY, QUALIFIER);
      result = ht.get(get);
      assertSingleResult(result, ROWS[2], FAMILY, QUALIFIER, VALUE);

      // Make sure we can scan the row

      scan = new Scan();
      result = getSingleScanResult(ht, scan);
      assertSingleResult(result, ROWS[2], FAMILY, QUALIFIER, VALUE);

      scan = new Scan(ROWS[0], ROWS[3]);
      result = getSingleScanResult(ht, scan);
      assertSingleResult(result, ROWS[2], FAMILY, QUALIFIER, VALUE);

      scan = new Scan(ROWS[2], ROWS[3]);
      result = getSingleScanResult(ht, scan);
      assertSingleResult(result, ROWS[2], FAMILY, QUALIFIER, VALUE);
    }
  }

  /**
   * Test basic puts, gets, scans, and deletes for a single row
   * in a multiple family table.
   */
  @SuppressWarnings("checkstyle:MethodLength")
  @Test
  public void testSingleRowMultipleFamily() throws Exception {
    final TableName tableName = name.getTableName();
    byte[][] ROWS = makeN(ROW, 3);
    byte[][] FAMILIES = makeNAscii(FAMILY, 10);
    byte[][] QUALIFIERS = makeN(QUALIFIER, 10);
    byte[][] VALUES = makeN(VALUE, 10);

    try (Table ht = TEST_UTIL.createTable(tableName, FAMILIES)) {
      ////////////////////////////////////////////////////////////////////////////
      // Insert one column to one family
      ////////////////////////////////////////////////////////////////////////////

      Put put = new Put(ROWS[0]);
      put.addColumn(FAMILIES[4], QUALIFIERS[0], VALUES[0]);
      ht.put(put);

      // Get the single column
      getVerifySingleColumn(ht, ROWS, 0, FAMILIES, 4, QUALIFIERS, 0, VALUES, 0);

      // Scan the single column
      scanVerifySingleColumn(ht, ROWS, 0, FAMILIES, 4, QUALIFIERS, 0, VALUES, 0);

      // Get empty results around inserted column
      getVerifySingleEmpty(ht, ROWS, 0, FAMILIES, 4, QUALIFIERS, 0);

      // Scan empty results around inserted column
      scanVerifySingleEmpty(ht, ROWS, 0, FAMILIES, 4, QUALIFIERS, 0);

      ////////////////////////////////////////////////////////////////////////////
      // Flush memstore and run same tests from storefiles
      ////////////////////////////////////////////////////////////////////////////

      TEST_UTIL.flush();

      // Redo get and scan tests from storefile
      getVerifySingleColumn(ht, ROWS, 0, FAMILIES, 4, QUALIFIERS, 0, VALUES, 0);
      scanVerifySingleColumn(ht, ROWS, 0, FAMILIES, 4, QUALIFIERS, 0, VALUES, 0);
      getVerifySingleEmpty(ht, ROWS, 0, FAMILIES, 4, QUALIFIERS, 0);
      scanVerifySingleEmpty(ht, ROWS, 0, FAMILIES, 4, QUALIFIERS, 0);

      ////////////////////////////////////////////////////////////////////////////
      // Now, Test reading from memstore and storefiles at once
      ////////////////////////////////////////////////////////////////////////////

      // Insert multiple columns to two other families
      put = new Put(ROWS[0]);
      put.addColumn(FAMILIES[2], QUALIFIERS[2], VALUES[2]);
      put.addColumn(FAMILIES[2], QUALIFIERS[4], VALUES[4]);
      put.addColumn(FAMILIES[4], QUALIFIERS[4], VALUES[4]);
      put.addColumn(FAMILIES[6], QUALIFIERS[6], VALUES[6]);
      put.addColumn(FAMILIES[6], QUALIFIERS[7], VALUES[7]);
      put.addColumn(FAMILIES[7], QUALIFIERS[7], VALUES[7]);
      put.addColumn(FAMILIES[9], QUALIFIERS[0], VALUES[0]);
      ht.put(put);

      // Get multiple columns across multiple families and get empties around it
      singleRowGetTest(ht, ROWS, FAMILIES, QUALIFIERS, VALUES);

      // Scan multiple columns across multiple families and scan empties around it
      singleRowScanTest(ht, ROWS, FAMILIES, QUALIFIERS, VALUES);

      ////////////////////////////////////////////////////////////////////////////
      // Flush the table again
      ////////////////////////////////////////////////////////////////////////////

      TEST_UTIL.flush();

      // Redo tests again
      singleRowGetTest(ht, ROWS, FAMILIES, QUALIFIERS, VALUES);
      singleRowScanTest(ht, ROWS, FAMILIES, QUALIFIERS, VALUES);

      // Insert more data to memstore
      put = new Put(ROWS[0]);
      put.addColumn(FAMILIES[6], QUALIFIERS[5], VALUES[5]);
      put.addColumn(FAMILIES[6], QUALIFIERS[8], VALUES[8]);
      put.addColumn(FAMILIES[6], QUALIFIERS[9], VALUES[9]);
      put.addColumn(FAMILIES[4], QUALIFIERS[3], VALUES[3]);
      ht.put(put);

      ////////////////////////////////////////////////////////////////////////////
      // Delete a storefile column
      ////////////////////////////////////////////////////////////////////////////
      Delete delete = new Delete(ROWS[0]);
      delete.addColumns(FAMILIES[6], QUALIFIERS[7]);
      ht.delete(delete);

      // Try to get deleted column
      Get get = new Get(ROWS[0]);
      get.addColumn(FAMILIES[6], QUALIFIERS[7]);
      Result result = ht.get(get);
      assertEmptyResult(result);

      // Try to scan deleted column
      Scan scan = new Scan();
      scan.addColumn(FAMILIES[6], QUALIFIERS[7]);
      result = getSingleScanResult(ht, scan);
      assertNullResult(result);

      // Make sure we can still get a column before it and after it
      get = new Get(ROWS[0]);
      get.addColumn(FAMILIES[6], QUALIFIERS[6]);
      result = ht.get(get);
      assertSingleResult(result, ROWS[0], FAMILIES[6], QUALIFIERS[6], VALUES[6]);

      get = new Get(ROWS[0]);
      get.addColumn(FAMILIES[6], QUALIFIERS[8]);
      result = ht.get(get);
      assertSingleResult(result, ROWS[0], FAMILIES[6], QUALIFIERS[8], VALUES[8]);

      // Make sure we can still scan a column before it and after it
      scan = new Scan();
      scan.addColumn(FAMILIES[6], QUALIFIERS[6]);
      result = getSingleScanResult(ht, scan);
      assertSingleResult(result, ROWS[0], FAMILIES[6], QUALIFIERS[6], VALUES[6]);

      scan = new Scan();
      scan.addColumn(FAMILIES[6], QUALIFIERS[8]);
      result = getSingleScanResult(ht, scan);
      assertSingleResult(result, ROWS[0], FAMILIES[6], QUALIFIERS[8], VALUES[8]);

      ////////////////////////////////////////////////////////////////////////////
      // Delete a memstore column
      ////////////////////////////////////////////////////////////////////////////
      delete = new Delete(ROWS[0]);
      delete.addColumns(FAMILIES[6], QUALIFIERS[8]);
      ht.delete(delete);

      // Try to get deleted column
      get = new Get(ROWS[0]);
      get.addColumn(FAMILIES[6], QUALIFIERS[8]);
      result = ht.get(get);
      assertEmptyResult(result);

      // Try to scan deleted column
      scan = new Scan();
      scan.addColumn(FAMILIES[6], QUALIFIERS[8]);
      result = getSingleScanResult(ht, scan);
      assertNullResult(result);

      // Make sure we can still get a column before it and after it
      get = new Get(ROWS[0]);
      get.addColumn(FAMILIES[6], QUALIFIERS[6]);
      result = ht.get(get);
      assertSingleResult(result, ROWS[0], FAMILIES[6], QUALIFIERS[6], VALUES[6]);

      get = new Get(ROWS[0]);
      get.addColumn(FAMILIES[6], QUALIFIERS[9]);
      result = ht.get(get);
      assertSingleResult(result, ROWS[0], FAMILIES[6], QUALIFIERS[9], VALUES[9]);

      // Make sure we can still scan a column before it and after it
      scan = new Scan();
      scan.addColumn(FAMILIES[6], QUALIFIERS[6]);
      result = getSingleScanResult(ht, scan);
      assertSingleResult(result, ROWS[0], FAMILIES[6], QUALIFIERS[6], VALUES[6]);

      scan = new Scan();
      scan.addColumn(FAMILIES[6], QUALIFIERS[9]);
      result = getSingleScanResult(ht, scan);
      assertSingleResult(result, ROWS[0], FAMILIES[6], QUALIFIERS[9], VALUES[9]);

      ////////////////////////////////////////////////////////////////////////////
      // Delete joint storefile/memstore family
      ////////////////////////////////////////////////////////////////////////////

      delete = new Delete(ROWS[0]);
      delete.addFamily(FAMILIES[4]);
      ht.delete(delete);

      // Try to get storefile column in deleted family
      get = new Get(ROWS[0]);
      get.addColumn(FAMILIES[4], QUALIFIERS[4]);
      result = ht.get(get);
      assertEmptyResult(result);

      // Try to get memstore column in deleted family
      get = new Get(ROWS[0]);
      get.addColumn(FAMILIES[4], QUALIFIERS[3]);
      result = ht.get(get);
      assertEmptyResult(result);

      // Try to get deleted family
      get = new Get(ROWS[0]);
      get.addFamily(FAMILIES[4]);
      result = ht.get(get);
      assertEmptyResult(result);

      // Try to scan storefile column in deleted family
      scan = new Scan();
      scan.addColumn(FAMILIES[4], QUALIFIERS[4]);
      result = getSingleScanResult(ht, scan);
      assertNullResult(result);

      // Try to scan memstore column in deleted family
      scan = new Scan();
      scan.addColumn(FAMILIES[4], QUALIFIERS[3]);
      result = getSingleScanResult(ht, scan);
      assertNullResult(result);

      // Try to scan deleted family
      scan = new Scan();
      scan.addFamily(FAMILIES[4]);
      result = getSingleScanResult(ht, scan);
      assertNullResult(result);

      // Make sure we can still get another family
      get = new Get(ROWS[0]);
      get.addColumn(FAMILIES[2], QUALIFIERS[2]);
      result = ht.get(get);
      assertSingleResult(result, ROWS[0], FAMILIES[2], QUALIFIERS[2], VALUES[2]);

      get = new Get(ROWS[0]);
      get.addColumn(FAMILIES[6], QUALIFIERS[9]);
      result = ht.get(get);
      assertSingleResult(result, ROWS[0], FAMILIES[6], QUALIFIERS[9], VALUES[9]);

      // Make sure we can still scan another family
      scan = new Scan();
      scan.addColumn(FAMILIES[6], QUALIFIERS[6]);
      result = getSingleScanResult(ht, scan);
      assertSingleResult(result, ROWS[0], FAMILIES[6], QUALIFIERS[6], VALUES[6]);

      scan = new Scan();
      scan.addColumn(FAMILIES[6], QUALIFIERS[9]);
      result = getSingleScanResult(ht, scan);
      assertSingleResult(result, ROWS[0], FAMILIES[6], QUALIFIERS[9], VALUES[9]);

      ////////////////////////////////////////////////////////////////////////////
      // Flush everything and rerun delete tests
      ////////////////////////////////////////////////////////////////////////////

      TEST_UTIL.flush();

      // Try to get storefile column in deleted family
      assertEmptyResult(ht.get(new Get(ROWS[0]).addColumn(FAMILIES[4], QUALIFIERS[4])));

      // Try to get memstore column in deleted family
      assertEmptyResult(ht.get(new Get(ROWS[0]).addColumn(FAMILIES[4], QUALIFIERS[3])));

      // Try to get deleted family
      assertEmptyResult(ht.get(new Get(ROWS[0]).addFamily(FAMILIES[4])));

      // Try to scan storefile column in deleted family
      assertNullResult(getSingleScanResult(ht, new Scan().addColumn(FAMILIES[4], QUALIFIERS[4])));

      // Try to scan memstore column in deleted family
      assertNullResult(getSingleScanResult(ht, new Scan().addColumn(FAMILIES[4], QUALIFIERS[3])));

      // Try to scan deleted family
      assertNullResult(getSingleScanResult(ht, new Scan().addFamily(FAMILIES[4])));

      // Make sure we can still get another family
      assertSingleResult(ht.get(new Get(ROWS[0]).addColumn(FAMILIES[2], QUALIFIERS[2])),
        ROWS[0], FAMILIES[2], QUALIFIERS[2], VALUES[2]);

      assertSingleResult(ht.get(new Get(ROWS[0]).addColumn(FAMILIES[6], QUALIFIERS[9])),
        ROWS[0], FAMILIES[6], QUALIFIERS[9], VALUES[9]);

      // Make sure we can still scan another family
      assertSingleResult(getSingleScanResult(ht, new Scan().addColumn(FAMILIES[6], QUALIFIERS[6])),
        ROWS[0], FAMILIES[6], QUALIFIERS[6], VALUES[6]);

      assertSingleResult(getSingleScanResult(ht, new Scan().addColumn(FAMILIES[6], QUALIFIERS[9])),
        ROWS[0], FAMILIES[6], QUALIFIERS[9], VALUES[9]);
    }
  }

  @Test(expected = NullPointerException.class) public void testNullTableName() throws IOException {
    // Null table name (should NOT work)
    TEST_UTIL.createTable(null, FAMILY);
    fail("Creating a table with null name passed, should have failed");
  }

  @Test(expected = IllegalArgumentException.class) public void testNullFamilyName()
    throws IOException {
    final TableName tableName = name.getTableName();

    // Null family (should NOT work)
    TEST_UTIL.createTable(tableName, new byte[][] { null });
    fail("Creating a table with a null family passed, should fail");
  }

  @Test public void testNullRowAndQualifier() throws Exception {
    final TableName tableName = name.getTableName();

    try (Table ht = TEST_UTIL.createTable(tableName, FAMILY)) {

      // Null row (should NOT work)
      try {
        Put put = new Put((byte[]) null);
        put.addColumn(FAMILY, QUALIFIER, VALUE);
        ht.put(put);
        fail("Inserting a null row worked, should throw exception");
      } catch (Exception ignored) {
      }

      // Null qualifier (should work)
      {
        Put put = new Put(ROW);
        put.addColumn(FAMILY, null, VALUE);
        ht.put(put);

        getTestNull(ht, ROW, FAMILY, VALUE);

        scanTestNull(ht, ROW, FAMILY, VALUE);

        Delete delete = new Delete(ROW);
        delete.addColumns(FAMILY, null);
        ht.delete(delete);

        Get get = new Get(ROW);
        Result result = ht.get(get);
        assertEmptyResult(result);
      }
    }
  }

  @Test public void testNullEmptyQualifier() throws Exception {
    final TableName tableName = name.getTableName();

    try (Table ht = TEST_UTIL.createTable(tableName, FAMILY)) {

      // Empty qualifier, byte[0] instead of null (should work)
      try {
        Put put = new Put(ROW);
        put.addColumn(FAMILY, HConstants.EMPTY_BYTE_ARRAY, VALUE);
        ht.put(put);

        getTestNull(ht, ROW, FAMILY, VALUE);

        scanTestNull(ht, ROW, FAMILY, VALUE);

        // Flush and try again

        TEST_UTIL.flush();

        getTestNull(ht, ROW, FAMILY, VALUE);

        scanTestNull(ht, ROW, FAMILY, VALUE);

        Delete delete = new Delete(ROW);
        delete.addColumns(FAMILY, HConstants.EMPTY_BYTE_ARRAY);
        ht.delete(delete);

        Get get = new Get(ROW);
        Result result = ht.get(get);
        assertEmptyResult(result);

      } catch (Exception e) {
        throw new IOException("Using a row with null qualifier should not throw exception");
      }
    }
  }

  @Test public void testNullValue() throws IOException {
    final TableName tableName = name.getTableName();

    try (Table ht = TEST_UTIL.createTable(tableName, FAMILY)) {
      // Null value
      try {
        Put put = new Put(ROW);
        put.addColumn(FAMILY, QUALIFIER, null);
        ht.put(put);

        Get get = new Get(ROW);
        get.addColumn(FAMILY, QUALIFIER);
        Result result = ht.get(get);
        assertSingleResult(result, ROW, FAMILY, QUALIFIER, null);

        Scan scan = new Scan();
        scan.addColumn(FAMILY, QUALIFIER);
        result = getSingleScanResult(ht, scan);
        assertSingleResult(result, ROW, FAMILY, QUALIFIER, null);

        Delete delete = new Delete(ROW);
        delete.addColumns(FAMILY, QUALIFIER);
        ht.delete(delete);

        get = new Get(ROW);
        result = ht.get(get);
        assertEmptyResult(result);

      } catch (Exception e) {
        throw new IOException("Null values should be allowed, but threw exception");
      }
    }
  }

  @Test public void testNullQualifier() throws Exception {
    final TableName tableName = name.getTableName();
    try (Table table = TEST_UTIL.createTable(tableName, FAMILY)) {

      // Work for Put
      Put put = new Put(ROW);
      put.addColumn(FAMILY, null, VALUE);
      table.put(put);

      // Work for Get, Scan
      getTestNull(table, ROW, FAMILY, VALUE);
      scanTestNull(table, ROW, FAMILY, VALUE);

      // Work for Delete
      Delete delete = new Delete(ROW);
      delete.addColumns(FAMILY, null);
      table.delete(delete);

      Get get = new Get(ROW);
      Result result = table.get(get);
      assertEmptyResult(result);

      // Work for Increment/Append
      Increment increment = new Increment(ROW);
      increment.addColumn(FAMILY, null, 1L);
      table.increment(increment);
      getTestNull(table, ROW, FAMILY, 1L);

      table.incrementColumnValue(ROW, FAMILY, null, 1L);
      getTestNull(table, ROW, FAMILY, 2L);

      delete = new Delete(ROW);
      delete.addColumns(FAMILY, null);
      table.delete(delete);

      Append append = new Append(ROW);
      append.addColumn(FAMILY, null, VALUE);
      table.append(append);
      getTestNull(table, ROW, FAMILY, VALUE);

      // Work for checkAndMutate using thenPut, thenMutate and thenDelete
      put = new Put(ROW);
      put.addColumn(FAMILY, null, Bytes.toBytes("checkAndPut"));
      table.put(put);
      table.checkAndMutate(ROW, FAMILY).ifEquals(VALUE).thenPut(put);

      RowMutations mutate = new RowMutations(ROW);
      mutate.add(new Put(ROW).addColumn(FAMILY, null, Bytes.toBytes("checkAndMutate")));
      table.checkAndMutate(ROW, FAMILY).ifEquals(Bytes.toBytes("checkAndPut")).thenMutate(mutate);

      delete = new Delete(ROW);
      delete.addColumns(FAMILY, null);
      table.checkAndMutate(ROW, FAMILY).
        ifEquals(Bytes.toBytes("checkAndMutate")).thenDelete(delete);
    }
  }

  @Test
  @SuppressWarnings("checkstyle:MethodLength")
  public void testVersions() throws Exception {
    final TableName tableName = name.getTableName();

    long[] STAMPS = makeStamps(20);
    byte[][] VALUES = makeNAscii(VALUE, 20);

    try (Table ht = TEST_UTIL.createTable(tableName, FAMILY, 10)) {

      // Insert 4 versions of same column
      Put put = new Put(ROW);
      put.addColumn(FAMILY, QUALIFIER, STAMPS[1], VALUES[1]);
      put.addColumn(FAMILY, QUALIFIER, STAMPS[2], VALUES[2]);
      put.addColumn(FAMILY, QUALIFIER, STAMPS[4], VALUES[4]);
      put.addColumn(FAMILY, QUALIFIER, STAMPS[5], VALUES[5]);
      ht.put(put);

      // Verify we can get each one properly
      getVersionAndVerify(ht, ROW, FAMILY, QUALIFIER, STAMPS[1], VALUES[1]);
      getVersionAndVerify(ht, ROW, FAMILY, QUALIFIER, STAMPS[2], VALUES[2]);
      getVersionAndVerify(ht, ROW, FAMILY, QUALIFIER, STAMPS[4], VALUES[4]);
      getVersionAndVerify(ht, ROW, FAMILY, QUALIFIER, STAMPS[5], VALUES[5]);
      scanVersionAndVerify(ht, ROW, FAMILY, QUALIFIER, STAMPS[1], VALUES[1]);
      scanVersionAndVerify(ht, ROW, FAMILY, QUALIFIER, STAMPS[2], VALUES[2]);
      scanVersionAndVerify(ht, ROW, FAMILY, QUALIFIER, STAMPS[4], VALUES[4]);
      scanVersionAndVerify(ht, ROW, FAMILY, QUALIFIER, STAMPS[5], VALUES[5]);

      // Verify we don't accidentally get others
      getVersionAndVerifyMissing(ht, ROW, FAMILY, QUALIFIER, STAMPS[0]);
      getVersionAndVerifyMissing(ht, ROW, FAMILY, QUALIFIER, STAMPS[3]);
      getVersionAndVerifyMissing(ht, ROW, FAMILY, QUALIFIER, STAMPS[6]);
      scanVersionAndVerifyMissing(ht, ROW, FAMILY, QUALIFIER, STAMPS[0]);
      scanVersionAndVerifyMissing(ht, ROW, FAMILY, QUALIFIER, STAMPS[3]);
      scanVersionAndVerifyMissing(ht, ROW, FAMILY, QUALIFIER, STAMPS[6]);

      // Ensure maxVersions in query is respected
      Get get = new Get(ROW);
      get.addColumn(FAMILY, QUALIFIER);
      get.readVersions(2);
      Result result = ht.get(get);
      assertNResult(result, ROW, FAMILY, QUALIFIER, new long[] { STAMPS[4], STAMPS[5] },
        new byte[][] { VALUES[4], VALUES[5] }, 0, 1);

      Scan scan = new Scan(ROW);
      scan.addColumn(FAMILY, QUALIFIER);
      scan.setMaxVersions(2);
      result = getSingleScanResult(ht, scan);
      assertNResult(result, ROW, FAMILY, QUALIFIER, new long[] { STAMPS[4], STAMPS[5] },
        new byte[][] { VALUES[4], VALUES[5] }, 0, 1);

      // Flush and redo

      TEST_UTIL.flush();

      // Verify we can get each one properly
      getVersionAndVerify(ht, ROW, FAMILY, QUALIFIER, STAMPS[1], VALUES[1]);
      getVersionAndVerify(ht, ROW, FAMILY, QUALIFIER, STAMPS[2], VALUES[2]);
      getVersionAndVerify(ht, ROW, FAMILY, QUALIFIER, STAMPS[4], VALUES[4]);
      getVersionAndVerify(ht, ROW, FAMILY, QUALIFIER, STAMPS[5], VALUES[5]);
      scanVersionAndVerify(ht, ROW, FAMILY, QUALIFIER, STAMPS[1], VALUES[1]);
      scanVersionAndVerify(ht, ROW, FAMILY, QUALIFIER, STAMPS[2], VALUES[2]);
      scanVersionAndVerify(ht, ROW, FAMILY, QUALIFIER, STAMPS[4], VALUES[4]);
      scanVersionAndVerify(ht, ROW, FAMILY, QUALIFIER, STAMPS[5], VALUES[5]);

      // Verify we don't accidentally get others
      getVersionAndVerifyMissing(ht, ROW, FAMILY, QUALIFIER, STAMPS[0]);
      getVersionAndVerifyMissing(ht, ROW, FAMILY, QUALIFIER, STAMPS[3]);
      getVersionAndVerifyMissing(ht, ROW, FAMILY, QUALIFIER, STAMPS[6]);
      scanVersionAndVerifyMissing(ht, ROW, FAMILY, QUALIFIER, STAMPS[0]);
      scanVersionAndVerifyMissing(ht, ROW, FAMILY, QUALIFIER, STAMPS[3]);
      scanVersionAndVerifyMissing(ht, ROW, FAMILY, QUALIFIER, STAMPS[6]);

      // Ensure maxVersions in query is respected
      get = new Get(ROW);
      get.addColumn(FAMILY, QUALIFIER);
      get.readVersions(2);
      result = ht.get(get);
      assertNResult(result, ROW, FAMILY, QUALIFIER, new long[] { STAMPS[4], STAMPS[5] },
        new byte[][] { VALUES[4], VALUES[5] }, 0, 1);

      scan = new Scan(ROW);
      scan.addColumn(FAMILY, QUALIFIER);
      scan.setMaxVersions(2);
      result = getSingleScanResult(ht, scan);
      assertNResult(result, ROW, FAMILY, QUALIFIER, new long[] { STAMPS[4], STAMPS[5] },
        new byte[][] { VALUES[4], VALUES[5] }, 0, 1);

      // Add some memstore and retest

      // Insert 4 more versions of same column and a dupe
      put = new Put(ROW);
      put.addColumn(FAMILY, QUALIFIER, STAMPS[3], VALUES[3]);
      put.addColumn(FAMILY, QUALIFIER, STAMPS[6], VALUES[6]);
      put.addColumn(FAMILY, QUALIFIER, STAMPS[7], VALUES[7]);
      put.addColumn(FAMILY, QUALIFIER, STAMPS[8], VALUES[8]);
      ht.put(put);

      // Ensure maxVersions in query is respected
      get = new Get(ROW);
      get.addColumn(FAMILY, QUALIFIER);
      get.readAllVersions();
      result = ht.get(get);
      assertNResult(result, ROW, FAMILY, QUALIFIER,
        new long[] { STAMPS[1], STAMPS[2], STAMPS[3], STAMPS[4], STAMPS[5], STAMPS[6], STAMPS[7],
          STAMPS[8] },
        new byte[][] { VALUES[1], VALUES[2], VALUES[3], VALUES[4], VALUES[5], VALUES[6], VALUES[7],
          VALUES[8] }, 0, 7);

      scan = new Scan(ROW);
      scan.addColumn(FAMILY, QUALIFIER);
      scan.readAllVersions();
      result = getSingleScanResult(ht, scan);
      assertNResult(result, ROW, FAMILY, QUALIFIER,
        new long[] { STAMPS[1], STAMPS[2], STAMPS[3], STAMPS[4], STAMPS[5], STAMPS[6], STAMPS[7],
          STAMPS[8] },
        new byte[][] { VALUES[1], VALUES[2], VALUES[3], VALUES[4], VALUES[5], VALUES[6], VALUES[7],
          VALUES[8] }, 0, 7);

      get = new Get(ROW);
      get.readAllVersions();
      result = ht.get(get);
      assertNResult(result, ROW, FAMILY, QUALIFIER,
        new long[] { STAMPS[1], STAMPS[2], STAMPS[3], STAMPS[4], STAMPS[5], STAMPS[6], STAMPS[7],
          STAMPS[8] },
        new byte[][] { VALUES[1], VALUES[2], VALUES[3], VALUES[4], VALUES[5], VALUES[6], VALUES[7],
          VALUES[8] }, 0, 7);

      scan = new Scan(ROW);
      scan.readAllVersions();
      result = getSingleScanResult(ht, scan);
      assertNResult(result, ROW, FAMILY, QUALIFIER,
        new long[] { STAMPS[1], STAMPS[2], STAMPS[3], STAMPS[4], STAMPS[5], STAMPS[6], STAMPS[7],
          STAMPS[8] },
        new byte[][] { VALUES[1], VALUES[2], VALUES[3], VALUES[4], VALUES[5], VALUES[6], VALUES[7],
          VALUES[8] }, 0, 7);

      // Verify we can get each one properly
      getVersionAndVerify(ht, ROW, FAMILY, QUALIFIER, STAMPS[1], VALUES[1]);
      getVersionAndVerify(ht, ROW, FAMILY, QUALIFIER, STAMPS[2], VALUES[2]);
      getVersionAndVerify(ht, ROW, FAMILY, QUALIFIER, STAMPS[4], VALUES[4]);
      getVersionAndVerify(ht, ROW, FAMILY, QUALIFIER, STAMPS[7], VALUES[7]);
      scanVersionAndVerify(ht, ROW, FAMILY, QUALIFIER, STAMPS[1], VALUES[1]);
      scanVersionAndVerify(ht, ROW, FAMILY, QUALIFIER, STAMPS[2], VALUES[2]);
      scanVersionAndVerify(ht, ROW, FAMILY, QUALIFIER, STAMPS[4], VALUES[4]);
      scanVersionAndVerify(ht, ROW, FAMILY, QUALIFIER, STAMPS[7], VALUES[7]);

      // Verify we don't accidentally get others
      getVersionAndVerifyMissing(ht, ROW, FAMILY, QUALIFIER, STAMPS[0]);
      getVersionAndVerifyMissing(ht, ROW, FAMILY, QUALIFIER, STAMPS[9]);
      scanVersionAndVerifyMissing(ht, ROW, FAMILY, QUALIFIER, STAMPS[0]);
      scanVersionAndVerifyMissing(ht, ROW, FAMILY, QUALIFIER, STAMPS[9]);

      // Ensure maxVersions of table is respected

      TEST_UTIL.flush();

      // Insert 4 more versions of same column and a dupe
      put = new Put(ROW);
      put.addColumn(FAMILY, QUALIFIER, STAMPS[9], VALUES[9]);
      put.addColumn(FAMILY, QUALIFIER, STAMPS[11], VALUES[11]);
      put.addColumn(FAMILY, QUALIFIER, STAMPS[13], VALUES[13]);
      put.addColumn(FAMILY, QUALIFIER, STAMPS[15], VALUES[15]);
      ht.put(put);

      get = new Get(ROW);
      get.addColumn(FAMILY, QUALIFIER);
      get.readVersions(Integer.MAX_VALUE);
      result = ht.get(get);
      assertNResult(result, ROW, FAMILY, QUALIFIER,
        new long[] { STAMPS[3], STAMPS[4], STAMPS[5], STAMPS[6], STAMPS[7], STAMPS[8], STAMPS[9],
          STAMPS[11], STAMPS[13], STAMPS[15] },
        new byte[][] { VALUES[3], VALUES[4], VALUES[5], VALUES[6], VALUES[7], VALUES[8], VALUES[9],
          VALUES[11], VALUES[13], VALUES[15] }, 0, 9);

      scan = new Scan(ROW);
      scan.addColumn(FAMILY, QUALIFIER);
      scan.setMaxVersions(Integer.MAX_VALUE);
      result = getSingleScanResult(ht, scan);
      assertNResult(result, ROW, FAMILY, QUALIFIER,
        new long[] { STAMPS[3], STAMPS[4], STAMPS[5], STAMPS[6], STAMPS[7], STAMPS[8], STAMPS[9],
          STAMPS[11], STAMPS[13], STAMPS[15] },
        new byte[][] { VALUES[3], VALUES[4], VALUES[5], VALUES[6], VALUES[7], VALUES[8], VALUES[9],
          VALUES[11], VALUES[13], VALUES[15] }, 0, 9);

      // Delete a version in the memstore and a version in a storefile
      Delete delete = new Delete(ROW);
      delete.addColumn(FAMILY, QUALIFIER, STAMPS[11]);
      delete.addColumn(FAMILY, QUALIFIER, STAMPS[7]);
      ht.delete(delete);

      // Test that it's gone
      get = new Get(ROW);
      get.addColumn(FAMILY, QUALIFIER);
      get.readVersions(Integer.MAX_VALUE);
      result = ht.get(get);
      assertNResult(result, ROW, FAMILY, QUALIFIER,
        new long[] { STAMPS[1], STAMPS[2], STAMPS[3], STAMPS[4], STAMPS[5], STAMPS[6], STAMPS[8],
          STAMPS[9], STAMPS[13], STAMPS[15] },
        new byte[][] { VALUES[1], VALUES[2], VALUES[3], VALUES[4], VALUES[5], VALUES[6], VALUES[8],
          VALUES[9], VALUES[13], VALUES[15] }, 0, 9);

      scan = new Scan(ROW);
      scan.addColumn(FAMILY, QUALIFIER);
      scan.setMaxVersions(Integer.MAX_VALUE);
      result = getSingleScanResult(ht, scan);
      assertNResult(result, ROW, FAMILY, QUALIFIER,
        new long[] { STAMPS[1], STAMPS[2], STAMPS[3], STAMPS[4], STAMPS[5], STAMPS[6], STAMPS[8],
          STAMPS[9], STAMPS[13], STAMPS[15] },
        new byte[][] { VALUES[1], VALUES[2], VALUES[3], VALUES[4], VALUES[5], VALUES[6], VALUES[8],
          VALUES[9], VALUES[13], VALUES[15] }, 0, 9);
    }
  }

  @Test @SuppressWarnings("checkstyle:MethodLength") public void testVersionLimits()
    throws Exception {
    final TableName tableName = name.getTableName();
    byte[][] FAMILIES = makeNAscii(FAMILY, 3);
    int[] LIMITS = { 1, 3, 5 };
    long[] STAMPS = makeStamps(10);
    byte[][] VALUES = makeNAscii(VALUE, 10);
    try (Table ht = TEST_UTIL.createTable(tableName, FAMILIES, LIMITS)) {

      // Insert limit + 1 on each family
      Put put = new Put(ROW);
      put.addColumn(FAMILIES[0], QUALIFIER, STAMPS[0], VALUES[0]);
      put.addColumn(FAMILIES[0], QUALIFIER, STAMPS[1], VALUES[1]);
      put.addColumn(FAMILIES[1], QUALIFIER, STAMPS[0], VALUES[0]);
      put.addColumn(FAMILIES[1], QUALIFIER, STAMPS[1], VALUES[1]);
      put.addColumn(FAMILIES[1], QUALIFIER, STAMPS[2], VALUES[2]);
      put.addColumn(FAMILIES[1], QUALIFIER, STAMPS[3], VALUES[3]);
      put.addColumn(FAMILIES[2], QUALIFIER, STAMPS[0], VALUES[0]);
      put.addColumn(FAMILIES[2], QUALIFIER, STAMPS[1], VALUES[1]);
      put.addColumn(FAMILIES[2], QUALIFIER, STAMPS[2], VALUES[2]);
      put.addColumn(FAMILIES[2], QUALIFIER, STAMPS[3], VALUES[3]);
      put.addColumn(FAMILIES[2], QUALIFIER, STAMPS[4], VALUES[4]);
      put.addColumn(FAMILIES[2], QUALIFIER, STAMPS[5], VALUES[5]);
      put.addColumn(FAMILIES[2], QUALIFIER, STAMPS[6], VALUES[6]);
      ht.put(put);

      // Verify we only get the right number out of each

      // Family0

      Get get = new Get(ROW);
      get.addColumn(FAMILIES[0], QUALIFIER);
      get.readVersions(Integer.MAX_VALUE);
      Result result = ht.get(get);
      assertNResult(result, ROW, FAMILIES[0], QUALIFIER, new long[] { STAMPS[1] },
        new byte[][] { VALUES[1] }, 0, 0);

      get = new Get(ROW);
      get.addFamily(FAMILIES[0]);
      get.readVersions(Integer.MAX_VALUE);
      result = ht.get(get);
      assertNResult(result, ROW, FAMILIES[0], QUALIFIER, new long[] { STAMPS[1] },
        new byte[][] { VALUES[1] }, 0, 0);

      Scan scan = new Scan(ROW);
      scan.addColumn(FAMILIES[0], QUALIFIER);
      scan.setMaxVersions(Integer.MAX_VALUE);
      result = getSingleScanResult(ht, scan);
      assertNResult(result, ROW, FAMILIES[0], QUALIFIER, new long[] { STAMPS[1] },
        new byte[][] { VALUES[1] }, 0, 0);

      scan = new Scan(ROW);
      scan.addFamily(FAMILIES[0]);
      scan.setMaxVersions(Integer.MAX_VALUE);
      result = getSingleScanResult(ht, scan);
      assertNResult(result, ROW, FAMILIES[0], QUALIFIER, new long[] { STAMPS[1] },
        new byte[][] { VALUES[1] }, 0, 0);

      // Family1

      get = new Get(ROW);
      get.addColumn(FAMILIES[1], QUALIFIER);
      get.readVersions(Integer.MAX_VALUE);
      result = ht.get(get);
      assertNResult(result, ROW, FAMILIES[1], QUALIFIER,
        new long[] { STAMPS[1], STAMPS[2], STAMPS[3] },
        new byte[][] { VALUES[1], VALUES[2], VALUES[3] }, 0, 2);

      get = new Get(ROW);
      get.addFamily(FAMILIES[1]);
      get.readVersions(Integer.MAX_VALUE);
      result = ht.get(get);
      assertNResult(result, ROW, FAMILIES[1], QUALIFIER,
        new long[] { STAMPS[1], STAMPS[2], STAMPS[3] },
        new byte[][] { VALUES[1], VALUES[2], VALUES[3] }, 0, 2);

      scan = new Scan(ROW);
      scan.addColumn(FAMILIES[1], QUALIFIER);
      scan.setMaxVersions(Integer.MAX_VALUE);
      result = getSingleScanResult(ht, scan);
      assertNResult(result, ROW, FAMILIES[1], QUALIFIER,
        new long[] { STAMPS[1], STAMPS[2], STAMPS[3] },
        new byte[][] { VALUES[1], VALUES[2], VALUES[3] }, 0, 2);

      scan = new Scan(ROW);
      scan.addFamily(FAMILIES[1]);
      scan.setMaxVersions(Integer.MAX_VALUE);
      result = getSingleScanResult(ht, scan);
      assertNResult(result, ROW, FAMILIES[1], QUALIFIER,
        new long[] { STAMPS[1], STAMPS[2], STAMPS[3] },
        new byte[][] { VALUES[1], VALUES[2], VALUES[3] }, 0, 2);

      // Family2

      get = new Get(ROW);
      get.addColumn(FAMILIES[2], QUALIFIER);
      get.readVersions(Integer.MAX_VALUE);
      result = ht.get(get);
      assertNResult(result, ROW, FAMILIES[2], QUALIFIER,
        new long[] { STAMPS[2], STAMPS[3], STAMPS[4], STAMPS[5], STAMPS[6] },
        new byte[][] { VALUES[2], VALUES[3], VALUES[4], VALUES[5], VALUES[6] }, 0, 4);

      get = new Get(ROW);
      get.addFamily(FAMILIES[2]);
      get.readVersions(Integer.MAX_VALUE);
      result = ht.get(get);
      assertNResult(result, ROW, FAMILIES[2], QUALIFIER,
        new long[] { STAMPS[2], STAMPS[3], STAMPS[4], STAMPS[5], STAMPS[6] },
        new byte[][] { VALUES[2], VALUES[3], VALUES[4], VALUES[5], VALUES[6] }, 0, 4);

      scan = new Scan(ROW);
      scan.addColumn(FAMILIES[2], QUALIFIER);
      scan.setMaxVersions(Integer.MAX_VALUE);
      result = getSingleScanResult(ht, scan);
      assertNResult(result, ROW, FAMILIES[2], QUALIFIER,
        new long[] { STAMPS[2], STAMPS[3], STAMPS[4], STAMPS[5], STAMPS[6] },
        new byte[][] { VALUES[2], VALUES[3], VALUES[4], VALUES[5], VALUES[6] }, 0, 4);

      scan = new Scan(ROW);
      scan.addFamily(FAMILIES[2]);
      scan.setMaxVersions(Integer.MAX_VALUE);
      result = getSingleScanResult(ht, scan);
      assertNResult(result, ROW, FAMILIES[2], QUALIFIER,
        new long[] { STAMPS[2], STAMPS[3], STAMPS[4], STAMPS[5], STAMPS[6] },
        new byte[][] { VALUES[2], VALUES[3], VALUES[4], VALUES[5], VALUES[6] }, 0, 4);

      // Try all families

      get = new Get(ROW);
      get.readVersions(Integer.MAX_VALUE);
      result = ht.get(get);
      assertEquals("Expected 9 keys but received " + result.size(), 9, result.size());

      get = new Get(ROW);
      get.addFamily(FAMILIES[0]);
      get.addFamily(FAMILIES[1]);
      get.addFamily(FAMILIES[2]);
      get.readVersions(Integer.MAX_VALUE);
      result = ht.get(get);
      assertEquals("Expected 9 keys but received " + result.size(), 9, result.size());

      get = new Get(ROW);
      get.addColumn(FAMILIES[0], QUALIFIER);
      get.addColumn(FAMILIES[1], QUALIFIER);
      get.addColumn(FAMILIES[2], QUALIFIER);
      get.readVersions(Integer.MAX_VALUE);
      result = ht.get(get);
      assertEquals("Expected 9 keys but received " + result.size(), 9, result.size());

      scan = new Scan(ROW);
      scan.setMaxVersions(Integer.MAX_VALUE);
      result = getSingleScanResult(ht, scan);
      assertEquals("Expected 9 keys but received " + result.size(), 9, result.size());

      scan = new Scan(ROW);
      scan.setMaxVersions(Integer.MAX_VALUE);
      scan.addFamily(FAMILIES[0]);
      scan.addFamily(FAMILIES[1]);
      scan.addFamily(FAMILIES[2]);
      result = getSingleScanResult(ht, scan);
      assertEquals("Expected 9 keys but received " + result.size(), 9, result.size());

      scan = new Scan(ROW);
      scan.setMaxVersions(Integer.MAX_VALUE);
      scan.addColumn(FAMILIES[0], QUALIFIER);
      scan.addColumn(FAMILIES[1], QUALIFIER);
      scan.addColumn(FAMILIES[2], QUALIFIER);
      result = getSingleScanResult(ht, scan);
      assertEquals("Expected 9 keys but received " + result.size(), 9, result.size());
    }
  }

  @Test public void testDeleteFamilyVersion() throws Exception {
    try (Admin admin = TEST_UTIL.getAdmin()) {
      final TableName tableName = name.getTableName();

      byte[][] QUALIFIERS = makeNAscii(QUALIFIER, 1);
      byte[][] VALUES = makeN(VALUE, 5);
      long[] ts = { 1000, 2000, 3000, 4000, 5000 };

      try (Table ht = TEST_UTIL.createTable(tableName, FAMILY, 5)) {

        Put put = new Put(ROW);
        for (int q = 0; q < 1; q++) {
          for (int t = 0; t < 5; t++) {
            put.addColumn(FAMILY, QUALIFIERS[q], ts[t], VALUES[t]);
          }
        }
        ht.put(put);
        admin.flush(tableName);

        Delete delete = new Delete(ROW);
        delete.addFamilyVersion(FAMILY, ts[1]);  // delete version '2000'
        delete.addFamilyVersion(FAMILY, ts[3]);  // delete version '4000'
        ht.delete(delete);
        admin.flush(tableName);

        for (int i = 0; i < 1; i++) {
          Get get = new Get(ROW);
          get.addColumn(FAMILY, QUALIFIERS[i]);
          get.readVersions(Integer.MAX_VALUE);
          Result result = ht.get(get);
          // verify version '1000'/'3000'/'5000' remains for all columns
          assertNResult(result, ROW, FAMILY, QUALIFIERS[i], new long[] { ts[0], ts[2], ts[4] },
            new byte[][] { VALUES[0], VALUES[2], VALUES[4] }, 0, 2);
        }
      }
    }
  }

  @Test public void testDeleteFamilyVersionWithOtherDeletes() throws Exception {
    final TableName tableName = name.getTableName();

    byte[][] QUALIFIERS = makeNAscii(QUALIFIER, 5);
    byte[][] VALUES = makeN(VALUE, 5);
    long[] ts = { 1000, 2000, 3000, 4000, 5000 };

    try (Admin admin = TEST_UTIL.getAdmin(); Table ht = TEST_UTIL.createTable(tableName, FAMILY,
      5)) {
      Put put;
      Result result;
      Get get;
      Delete delete = null;

      // 1. put on ROW
      put = new Put(ROW);
      for (int q = 0; q < 5; q++) {
        for (int t = 0; t < 5; t++) {
          put.addColumn(FAMILY, QUALIFIERS[q], ts[t], VALUES[t]);
        }
      }
      ht.put(put);
      admin.flush(tableName);

      // 2. put on ROWS[0]
      byte[] ROW2 = Bytes.toBytes("myRowForTest");
      put = new Put(ROW2);
      for (int q = 0; q < 5; q++) {
        for (int t = 0; t < 5; t++) {
          put.addColumn(FAMILY, QUALIFIERS[q], ts[t], VALUES[t]);
        }
      }
      ht.put(put);
      admin.flush(tableName);

      // 3. delete on ROW
      delete = new Delete(ROW);
      // delete version <= 2000 of all columns
      // note: addFamily must be the first since it will mask
      // the subsequent other type deletes!
      delete.addFamily(FAMILY, ts[1]);
      // delete version '4000' of all columns
      delete.addFamilyVersion(FAMILY, ts[3]);
      // delete version <= 3000 of column 0
      delete.addColumns(FAMILY, QUALIFIERS[0], ts[2]);
      // delete version <= 5000 of column 2
      delete.addColumns(FAMILY, QUALIFIERS[2], ts[4]);
      // delete version 5000 of column 4
      delete.addColumn(FAMILY, QUALIFIERS[4], ts[4]);
      ht.delete(delete);
      admin.flush(tableName);

      // 4. delete on ROWS[0]
      delete = new Delete(ROW2);
      delete.addFamilyVersion(FAMILY, ts[1]);  // delete version '2000'
      delete.addFamilyVersion(FAMILY, ts[3]);  // delete version '4000'
      ht.delete(delete);
      admin.flush(tableName);

      // 5. check ROW
      get = new Get(ROW);
      get.addColumn(FAMILY, QUALIFIERS[0]);
      get.readVersions(Integer.MAX_VALUE);
      result = ht.get(get);
      assertNResult(result, ROW, FAMILY, QUALIFIERS[0], new long[] { ts[4] },
        new byte[][] { VALUES[4] }, 0, 0);

      get = new Get(ROW);
      get.addColumn(FAMILY, QUALIFIERS[1]);
      get.readVersions(Integer.MAX_VALUE);
      result = ht.get(get);
      assertNResult(result, ROW, FAMILY, QUALIFIERS[1], new long[] { ts[2], ts[4] },
        new byte[][] { VALUES[2], VALUES[4] }, 0, 1);

      get = new Get(ROW);
      get.addColumn(FAMILY, QUALIFIERS[2]);
      get.readVersions(Integer.MAX_VALUE);
      result = ht.get(get);
      assertEquals(0, result.size());

      get = new Get(ROW);
      get.addColumn(FAMILY, QUALIFIERS[3]);
      get.readVersions(Integer.MAX_VALUE);
      result = ht.get(get);
      assertNResult(result, ROW, FAMILY, QUALIFIERS[3], new long[] { ts[2], ts[4] },
        new byte[][] { VALUES[2], VALUES[4] }, 0, 1);

      get = new Get(ROW);
      get.addColumn(FAMILY, QUALIFIERS[4]);
      get.readVersions(Integer.MAX_VALUE);
      result = ht.get(get);
      assertNResult(result, ROW, FAMILY, QUALIFIERS[4], new long[] { ts[2] },
        new byte[][] { VALUES[2] }, 0, 0);

      // 6. check ROWS[0]
      for (int i = 0; i < 5; i++) {
        get = new Get(ROW2);
        get.addColumn(FAMILY, QUALIFIERS[i]);
        get.readVersions(Integer.MAX_VALUE);
        result = ht.get(get);
        // verify version '1000'/'3000'/'5000' remains for all columns
        assertNResult(result, ROW2, FAMILY, QUALIFIERS[i], new long[] { ts[0], ts[2], ts[4] },
          new byte[][] { VALUES[0], VALUES[2], VALUES[4] }, 0, 2);
      }
    }
  }

  @Test public void testDeleteWithFailed() throws Exception {
    final TableName tableName = name.getTableName();

    byte[][] FAMILIES = makeNAscii(FAMILY, 3);
    byte[][] VALUES = makeN(VALUE, 5);
    long[] ts = { 1000, 2000, 3000, 4000, 5000 };

    try (Table ht = TEST_UTIL.createTable(tableName, FAMILIES, 3)) {
      Put put = new Put(ROW);
      put.addColumn(FAMILIES[0], QUALIFIER, ts[0], VALUES[0]);
      ht.put(put);

      // delete wrong family
      Delete delete = new Delete(ROW);
      delete.addFamily(FAMILIES[1], ts[0]);
      ht.delete(delete);

      Get get = new Get(ROW);
      get.addFamily(FAMILIES[0]);
      get.readAllVersions();
      Result result = ht.get(get);
      assertTrue(Bytes.equals(result.getValue(FAMILIES[0], QUALIFIER), VALUES[0]));
    }
  }

  @Test
  @SuppressWarnings("checkstyle:MethodLength")
  public void testDeletes() throws Exception {
    final TableName tableName = name.getTableName();

    byte[][] ROWS = makeNAscii(ROW, 6);
    byte[][] FAMILIES = makeNAscii(FAMILY, 3);
    byte[][] VALUES = makeN(VALUE, 5);
    long[] ts = { 1000, 2000, 3000, 4000, 5000 };

    try (Table ht = TEST_UTIL.createTable(tableName, FAMILIES, 3)) {

      Put put = new Put(ROW);
      put.addColumn(FAMILIES[0], QUALIFIER, ts[0], VALUES[0]);
      put.addColumn(FAMILIES[0], QUALIFIER, ts[1], VALUES[1]);
      ht.put(put);

      Delete delete = new Delete(ROW);
      delete.addFamily(FAMILIES[0], ts[0]);
      ht.delete(delete);

      Get get = new Get(ROW);
      get.addFamily(FAMILIES[0]);
      get.readVersions(Integer.MAX_VALUE);
      Result result = ht.get(get);
      assertNResult(result, ROW, FAMILIES[0], QUALIFIER, new long[] { ts[1] },
        new byte[][] { VALUES[1] }, 0, 0);

      Scan scan = new Scan(ROW);
      scan.addFamily(FAMILIES[0]);
      scan.setMaxVersions(Integer.MAX_VALUE);
      result = getSingleScanResult(ht, scan);
      assertNResult(result, ROW, FAMILIES[0], QUALIFIER, new long[] { ts[1] },
        new byte[][] { VALUES[1] }, 0, 0);

      // Test delete latest version
      put = new Put(ROW);
      put.addColumn(FAMILIES[0], QUALIFIER, ts[4], VALUES[4]);
      put.addColumn(FAMILIES[0], QUALIFIER, ts[2], VALUES[2]);
      put.addColumn(FAMILIES[0], QUALIFIER, ts[3], VALUES[3]);
      put.addColumn(FAMILIES[0], null, ts[4], VALUES[4]);
      put.addColumn(FAMILIES[0], null, ts[2], VALUES[2]);
      put.addColumn(FAMILIES[0], null, ts[3], VALUES[3]);
      ht.put(put);

      delete = new Delete(ROW);
      delete.addColumn(FAMILIES[0], QUALIFIER); // ts[4]
      ht.delete(delete);

      get = new Get(ROW);
      get.addColumn(FAMILIES[0], QUALIFIER);
      get.readVersions(Integer.MAX_VALUE);
      result = ht.get(get);
      assertNResult(result, ROW, FAMILIES[0], QUALIFIER, new long[] { ts[1], ts[2], ts[3] },
        new byte[][] { VALUES[1], VALUES[2], VALUES[3] }, 0, 2);

      scan = new Scan(ROW);
      scan.addColumn(FAMILIES[0], QUALIFIER);
      scan.setMaxVersions(Integer.MAX_VALUE);
      result = getSingleScanResult(ht, scan);
      assertNResult(result, ROW, FAMILIES[0], QUALIFIER, new long[] { ts[1], ts[2], ts[3] },
        new byte[][] { VALUES[1], VALUES[2], VALUES[3] }, 0, 2);

      // Test for HBASE-1847
      delete = new Delete(ROW);
      delete.addColumn(FAMILIES[0], null);
      ht.delete(delete);

      // Cleanup null qualifier
      delete = new Delete(ROW);
      delete.addColumns(FAMILIES[0], null);
      ht.delete(delete);

      // Expected client behavior might be that you can re-put deleted values
      // But alas, this is not to be.  We can't put them back in either case.

      put = new Put(ROW);
      put.addColumn(FAMILIES[0], QUALIFIER, ts[0], VALUES[0]); // 1000
      put.addColumn(FAMILIES[0], QUALIFIER, ts[4], VALUES[4]); // 5000
      ht.put(put);

      // It used to be due to the internal implementation of Get, that
      // the Get() call would return ts[4] UNLIKE the Scan below. With
      // the switch to using Scan for Get this is no longer the case.
      get = new Get(ROW);
      get.addFamily(FAMILIES[0]);
      get.readVersions(Integer.MAX_VALUE);
      result = ht.get(get);
      assertNResult(result, ROW, FAMILIES[0], QUALIFIER, new long[] { ts[1], ts[2], ts[3] },
        new byte[][] { VALUES[1], VALUES[2], VALUES[3] }, 0, 2);

      // The Scanner returns the previous values, the expected-naive-unexpected behavior

      scan = new Scan(ROW);
      scan.addFamily(FAMILIES[0]);
      scan.setMaxVersions(Integer.MAX_VALUE);
      result = getSingleScanResult(ht, scan);
      assertNResult(result, ROW, FAMILIES[0], QUALIFIER, new long[] { ts[1], ts[2], ts[3] },
        new byte[][] { VALUES[1], VALUES[2], VALUES[3] }, 0, 2);

      // Test deleting an entire family from one row but not the other various ways

      put = new Put(ROWS[0]);
      put.addColumn(FAMILIES[1], QUALIFIER, ts[0], VALUES[0]);
      put.addColumn(FAMILIES[1], QUALIFIER, ts[1], VALUES[1]);
      put.addColumn(FAMILIES[2], QUALIFIER, ts[2], VALUES[2]);
      put.addColumn(FAMILIES[2], QUALIFIER, ts[3], VALUES[3]);
      ht.put(put);

      put = new Put(ROWS[1]);
      put.addColumn(FAMILIES[1], QUALIFIER, ts[0], VALUES[0]);
      put.addColumn(FAMILIES[1], QUALIFIER, ts[1], VALUES[1]);
      put.addColumn(FAMILIES[2], QUALIFIER, ts[2], VALUES[2]);
      put.addColumn(FAMILIES[2], QUALIFIER, ts[3], VALUES[3]);
      ht.put(put);

      put = new Put(ROWS[2]);
      put.addColumn(FAMILIES[1], QUALIFIER, ts[0], VALUES[0]);
      put.addColumn(FAMILIES[1], QUALIFIER, ts[1], VALUES[1]);
      put.addColumn(FAMILIES[2], QUALIFIER, ts[2], VALUES[2]);
      put.addColumn(FAMILIES[2], QUALIFIER, ts[3], VALUES[3]);
      ht.put(put);

      // Assert that above went in.
      get = new Get(ROWS[2]);
      get.addFamily(FAMILIES[1]);
      get.addFamily(FAMILIES[2]);
      get.readVersions(Integer.MAX_VALUE);
      result = ht.get(get);
      assertEquals("Expected 4 key but received " + result.size() + ": " + result, 4,
        result.size());

      delete = new Delete(ROWS[0]);
      delete.addFamily(FAMILIES[2]);
      ht.delete(delete);

      delete = new Delete(ROWS[1]);
      delete.addColumns(FAMILIES[1], QUALIFIER);
      ht.delete(delete);

      delete = new Delete(ROWS[2]);
      delete.addColumn(FAMILIES[1], QUALIFIER);
      delete.addColumn(FAMILIES[1], QUALIFIER);
      delete.addColumn(FAMILIES[2], QUALIFIER);
      ht.delete(delete);

      get = new Get(ROWS[0]);
      get.addFamily(FAMILIES[1]);
      get.addFamily(FAMILIES[2]);
      get.readVersions(Integer.MAX_VALUE);
      result = ht.get(get);
      assertEquals("Expected 2 keys but received " + result.size(), 2, result.size());
      assertNResult(result, ROWS[0], FAMILIES[1], QUALIFIER, new long[] { ts[0], ts[1] },
        new byte[][] { VALUES[0], VALUES[1] }, 0, 1);

      scan = new Scan(ROWS[0]);
      scan.addFamily(FAMILIES[1]);
      scan.addFamily(FAMILIES[2]);
      scan.setMaxVersions(Integer.MAX_VALUE);
      result = getSingleScanResult(ht, scan);
      assertEquals("Expected 2 keys but received " + result.size(), 2, result.size());
      assertNResult(result, ROWS[0], FAMILIES[1], QUALIFIER, new long[] { ts[0], ts[1] },
        new byte[][] { VALUES[0], VALUES[1] }, 0, 1);

      get = new Get(ROWS[1]);
      get.addFamily(FAMILIES[1]);
      get.addFamily(FAMILIES[2]);
      get.readVersions(Integer.MAX_VALUE);
      result = ht.get(get);
      assertEquals("Expected 2 keys but received " + result.size(), 2, result.size());

      scan = new Scan(ROWS[1]);
      scan.addFamily(FAMILIES[1]);
      scan.addFamily(FAMILIES[2]);
      scan.setMaxVersions(Integer.MAX_VALUE);
      result = getSingleScanResult(ht, scan);
      assertEquals("Expected 2 keys but received " + result.size(), 2, result.size());

      get = new Get(ROWS[2]);
      get.addFamily(FAMILIES[1]);
      get.addFamily(FAMILIES[2]);
      get.readVersions(Integer.MAX_VALUE);
      result = ht.get(get);
      assertEquals(1, result.size());
      assertNResult(result, ROWS[2], FAMILIES[2], QUALIFIER, new long[] { ts[2] },
        new byte[][] { VALUES[2] }, 0, 0);

      scan = new Scan(ROWS[2]);
      scan.addFamily(FAMILIES[1]);
      scan.addFamily(FAMILIES[2]);
      scan.setMaxVersions(Integer.MAX_VALUE);
      result = getSingleScanResult(ht, scan);
      assertEquals(1, result.size());
      assertNResult(result, ROWS[2], FAMILIES[2], QUALIFIER, new long[] { ts[2] },
        new byte[][] { VALUES[2] }, 0, 0);

      // Test if we delete the family first in one row (HBASE-1541)

      delete = new Delete(ROWS[3]);
      delete.addFamily(FAMILIES[1]);
      ht.delete(delete);

      put = new Put(ROWS[3]);
      put.addColumn(FAMILIES[2], QUALIFIER, VALUES[0]);
      ht.put(put);

      put = new Put(ROWS[4]);
      put.addColumn(FAMILIES[1], QUALIFIER, VALUES[1]);
      put.addColumn(FAMILIES[2], QUALIFIER, VALUES[2]);
      ht.put(put);

      get = new Get(ROWS[3]);
      get.addFamily(FAMILIES[1]);
      get.addFamily(FAMILIES[2]);
      get.readVersions(Integer.MAX_VALUE);
      result = ht.get(get);
      assertEquals("Expected 1 key but received " + result.size(), 1, result.size());

      get = new Get(ROWS[4]);
      get.addFamily(FAMILIES[1]);
      get.addFamily(FAMILIES[2]);
      get.readVersions(Integer.MAX_VALUE);
      result = ht.get(get);
      assertEquals("Expected 2 keys but received " + result.size(), 2, result.size());

      scan = new Scan(ROWS[3]);
      scan.addFamily(FAMILIES[1]);
      scan.addFamily(FAMILIES[2]);
      scan.setMaxVersions(Integer.MAX_VALUE);
      ResultScanner scanner = ht.getScanner(scan);
      result = scanner.next();
      assertEquals("Expected 1 key but received " + result.size(), 1, result.size());
      assertTrue(Bytes.equals(CellUtil.cloneRow(result.rawCells()[0]), ROWS[3]));
      assertTrue(Bytes.equals(CellUtil.cloneValue(result.rawCells()[0]), VALUES[0]));
      result = scanner.next();
      assertEquals("Expected 2 keys but received " + result.size(), 2, result.size());
      assertTrue(Bytes.equals(CellUtil.cloneRow(result.rawCells()[0]), ROWS[4]));
      assertTrue(Bytes.equals(CellUtil.cloneRow(result.rawCells()[1]), ROWS[4]));
      assertTrue(Bytes.equals(CellUtil.cloneValue(result.rawCells()[0]), VALUES[1]));
      assertTrue(Bytes.equals(CellUtil.cloneValue(result.rawCells()[1]), VALUES[2]));
      scanner.close();

      // Add test of bulk deleting.
      for (int i = 0; i < 10; i++) {
        byte[] bytes = Bytes.toBytes(i);
        put = new Put(bytes);
        put.setDurability(Durability.SKIP_WAL);
        put.addColumn(FAMILIES[0], QUALIFIER, bytes);
        ht.put(put);
      }
      for (int i = 0; i < 10; i++) {
        byte[] bytes = Bytes.toBytes(i);
        get = new Get(bytes);
        get.addFamily(FAMILIES[0]);
        result = ht.get(get);
        assertEquals(1, result.size());
      }
      ArrayList<Delete> deletes = new ArrayList<>();
      for (int i = 0; i < 10; i++) {
        byte[] bytes = Bytes.toBytes(i);
        delete = new Delete(bytes);
        delete.addFamily(FAMILIES[0]);
        deletes.add(delete);
      }
      ht.delete(deletes);
      for (int i = 0; i < 10; i++) {
        byte[] bytes = Bytes.toBytes(i);
        get = new Get(bytes);
        get.addFamily(FAMILIES[0]);
        result = ht.get(get);
        assertTrue(result.isEmpty());
      }
    }
  }
<<<<<<< HEAD

  /**
   * Test batch operations with combination of valid and invalid args
   */
  @Test
  public void testBatchOperationsWithErrors() throws Exception {
    final TableName tableName = name.getTableName();
    try (Table foo = TEST_UTIL.createTable(tableName, new byte[][] { FAMILY }, 10)) {

      int NUM_OPS = 100;

      // 1.1 Put with no column families (local validation, runtime exception)
      List<Put> puts = new ArrayList<Put>(NUM_OPS);
      for (int i = 0; i != NUM_OPS; i++) {
        Put put = new Put(Bytes.toBytes(i));
        puts.add(put);
      }

      try {
        foo.put(puts);
        fail();
      } catch (IllegalArgumentException e) {
        // expected
        assertEquals(NUM_OPS, puts.size());
      }

      // 1.2 Put with invalid column family
      puts.clear();
      for (int i = 0; i < NUM_OPS; i++) {
        Put put = new Put(Bytes.toBytes(i));
        put.addColumn((i % 2) == 0 ? FAMILY : INVALID_FAMILY, FAMILY, Bytes.toBytes(i));
        puts.add(put);
      }

      try {
        foo.put(puts);
        fail();
      } catch (RetriesExhaustedException e) {
        // expected
        assertThat(e.getCause(), instanceOf(NoSuchColumnFamilyException.class));
      }

      // 2.1 Get non-existent rows
      List<Get> gets = new ArrayList<>(NUM_OPS);
      for (int i = 0; i < NUM_OPS; i++) {
        Get get = new Get(Bytes.toBytes(i));
        gets.add(get);
      }
      Result[] getsResult = foo.get(gets);
      assertNotNull(getsResult);
      assertEquals(NUM_OPS, getsResult.length);
      for (int i = 0; i < NUM_OPS; i++) {
        Result getResult = getsResult[i];
        if (i % 2 == 0) {
          assertFalse(getResult.isEmpty());
        } else {
          assertTrue(getResult.isEmpty());
        }
      }

      // 2.2 Get with invalid column family
      gets.clear();
      for (int i = 0; i < NUM_OPS; i++) {
        Get get = new Get(Bytes.toBytes(i));
        get.addColumn((i % 2) == 0 ? FAMILY : INVALID_FAMILY, FAMILY);
        gets.add(get);
      }
      try {
        foo.get(gets);
        fail();
      } catch (RetriesExhaustedException e) {
        // expected
        assertThat(e.getCause(), instanceOf(NoSuchColumnFamilyException.class));
      }

      // 3.1 Delete with invalid column family
      List<Delete> deletes = new ArrayList<>(NUM_OPS);
      for (int i = 0; i < NUM_OPS; i++) {
        Delete delete = new Delete(Bytes.toBytes(i));
        delete.addColumn((i % 2) == 0 ? FAMILY : INVALID_FAMILY, FAMILY);
        deletes.add(delete);
      }
      try {
        foo.delete(deletes);
        fail();
      } catch (RetriesExhaustedException e) {
        // expected
        assertThat(e.getCause(), instanceOf(NoSuchColumnFamilyException.class));
      }

      // all valid rows should have been deleted
      gets.clear();
      for (int i = 0; i < NUM_OPS; i++) {
        Get get = new Get(Bytes.toBytes(i));
        gets.add(get);
      }
      getsResult = foo.get(gets);
      assertNotNull(getsResult);
      assertEquals(NUM_OPS, getsResult.length);
      for (Result getResult : getsResult) {
        assertTrue(getResult.isEmpty());
      }

      // 3.2 Delete non-existent rows
      deletes.clear();
      for (int i = 0; i < NUM_OPS; i++) {
        Delete delete = new Delete(Bytes.toBytes(i));
        deletes.add(delete);
      }
      foo.delete(deletes);
    }
  }

  //
  // JIRA Testers
  //

  /**
   * HBASE-867
   *    If millions of columns in a column family, hbase scanner won't come up
   *
   *    Test will create numRows rows, each with numColsPerRow columns
   *    (1 version each), and attempt to scan them all.
   *
   *    To test at scale, up numColsPerRow to the millions
   *    (have not gotten that to work running as junit though)
   */
  @Test
  public void testJiraTest867() throws Exception {
    int numRows = 10;
    int numColsPerRow = 2000;

    final TableName tableName = name.getTableName();

    byte [][] ROWS = makeN(ROW, numRows);
    byte [][] QUALIFIERS = makeN(QUALIFIER, numColsPerRow);

    try (Table ht = TEST_UTIL.createTable(tableName, FAMILY)) {

      // Insert rows

      for (int i = 0; i < numRows; i++) {
        Put put = new Put(ROWS[i]);
        put.setDurability(Durability.SKIP_WAL);
        for (int j = 0; j < numColsPerRow; j++) {
          put.addColumn(FAMILY, QUALIFIERS[j], QUALIFIERS[j]);
        }
        assertTrue("Put expected to contain " + numColsPerRow + " columns but " +
                "only contains " + put.size(), put.size() == numColsPerRow);
        ht.put(put);
      }

      // Get a row
      Get get = new Get(ROWS[numRows - 1]);
      Result result = ht.get(get);
      assertNumKeys(result, numColsPerRow);
      Cell[] keys = result.rawCells();
      for (int i = 0; i < result.size(); i++) {
        assertKey(keys[i], ROWS[numRows - 1], FAMILY, QUALIFIERS[i], QUALIFIERS[i]);
      }

      // Scan the rows
      Scan scan = new Scan();
      try (ResultScanner scanner = ht.getScanner(scan)) {
        int rowCount = 0;
        while ((result = scanner.next()) != null) {
          assertNumKeys(result, numColsPerRow);
          Cell[] kvs = result.rawCells();
          for (int i = 0; i < numColsPerRow; i++) {
            assertKey(kvs[i], ROWS[rowCount], FAMILY, QUALIFIERS[i], QUALIFIERS[i]);
          }
          rowCount++;
        }
        assertTrue("Expected to scan " + numRows + " rows but actually scanned "
                + rowCount + " rows", rowCount == numRows);
      }

      // flush and try again

      TEST_UTIL.flush();

      // Get a row
      get = new Get(ROWS[numRows - 1]);
      result = ht.get(get);
      assertNumKeys(result, numColsPerRow);
      keys = result.rawCells();
      for (int i = 0; i < result.size(); i++) {
        assertKey(keys[i], ROWS[numRows - 1], FAMILY, QUALIFIERS[i], QUALIFIERS[i]);
      }

      // Scan the rows
      scan = new Scan();
      try (ResultScanner scanner = ht.getScanner(scan)) {
        int rowCount = 0;
        while ((result = scanner.next()) != null) {
          assertNumKeys(result, numColsPerRow);
          Cell[] kvs = result.rawCells();
          for (int i = 0; i < numColsPerRow; i++) {
            assertKey(kvs[i], ROWS[rowCount], FAMILY, QUALIFIERS[i], QUALIFIERS[i]);
          }
          rowCount++;
        }
        assertTrue("Expected to scan " + numRows + " rows but actually scanned "
                + rowCount + " rows", rowCount == numRows);
      }
    }
  }

  /**
   * HBASE-861
   *    get with timestamp will return a value if there is a version with an
   *    earlier timestamp
   */
  @Test
  public void testJiraTest861() throws Exception {
    final TableName tableName = name.getTableName();
    byte [][] VALUES = makeNAscii(VALUE, 7);
    long [] STAMPS = makeStamps(7);

    try (Table ht = TEST_UTIL.createTable(tableName, FAMILY, 10)) {

      // Insert three versions

      Put put = new Put(ROW);
      put.addColumn(FAMILY, QUALIFIER, STAMPS[3], VALUES[3]);
      put.addColumn(FAMILY, QUALIFIER, STAMPS[2], VALUES[2]);
      put.addColumn(FAMILY, QUALIFIER, STAMPS[4], VALUES[4]);
      ht.put(put);

      // Get the middle value
      getVersionAndVerify(ht, ROW, FAMILY, QUALIFIER, STAMPS[2], VALUES[2]);

      // Try to get one version before (expect fail)
      getVersionAndVerifyMissing(ht, ROW, FAMILY, QUALIFIER, STAMPS[1]);

      // Try to get one version after (expect fail)
      getVersionAndVerifyMissing(ht, ROW, FAMILY, QUALIFIER, STAMPS[5]);

      // Try same from storefile
      TEST_UTIL.flush();
      getVersionAndVerify(ht, ROW, FAMILY, QUALIFIER, STAMPS[2], VALUES[2]);
      getVersionAndVerifyMissing(ht, ROW, FAMILY, QUALIFIER, STAMPS[1]);
      getVersionAndVerifyMissing(ht, ROW, FAMILY, QUALIFIER, STAMPS[5]);

      // Insert two more versions surrounding others, into memstore
      put = new Put(ROW);
      put.addColumn(FAMILY, QUALIFIER, STAMPS[0], VALUES[0]);
      put.addColumn(FAMILY, QUALIFIER, STAMPS[6], VALUES[6]);
      ht.put(put);

      // Check we can get everything we should and can't get what we shouldn't
      getVersionAndVerify(ht, ROW, FAMILY, QUALIFIER, STAMPS[0], VALUES[0]);
      getVersionAndVerifyMissing(ht, ROW, FAMILY, QUALIFIER, STAMPS[1]);
      getVersionAndVerify(ht, ROW, FAMILY, QUALIFIER, STAMPS[2], VALUES[2]);
      getVersionAndVerify(ht, ROW, FAMILY, QUALIFIER, STAMPS[3], VALUES[3]);
      getVersionAndVerify(ht, ROW, FAMILY, QUALIFIER, STAMPS[4], VALUES[4]);
      getVersionAndVerifyMissing(ht, ROW, FAMILY, QUALIFIER, STAMPS[5]);
      getVersionAndVerify(ht, ROW, FAMILY, QUALIFIER, STAMPS[6], VALUES[6]);

      // Try same from two storefiles
      TEST_UTIL.flush();
      getVersionAndVerify(ht, ROW, FAMILY, QUALIFIER, STAMPS[0], VALUES[0]);
      getVersionAndVerifyMissing(ht, ROW, FAMILY, QUALIFIER, STAMPS[1]);
      getVersionAndVerify(ht, ROW, FAMILY, QUALIFIER, STAMPS[2], VALUES[2]);
      getVersionAndVerify(ht, ROW, FAMILY, QUALIFIER, STAMPS[3], VALUES[3]);
      getVersionAndVerify(ht, ROW, FAMILY, QUALIFIER, STAMPS[4], VALUES[4]);
      getVersionAndVerifyMissing(ht, ROW, FAMILY, QUALIFIER, STAMPS[5]);
      getVersionAndVerify(ht, ROW, FAMILY, QUALIFIER, STAMPS[6], VALUES[6]);
    }
  }

  /**
   * HBASE-33
   *    Add a HTable get/obtainScanner method that retrieves all versions of a
   *    particular column and row between two timestamps
   */
  @Test
  public void testJiraTest33() throws Exception {
    final TableName tableName = name.getTableName();
    byte [][] VALUES = makeNAscii(VALUE, 7);
    long [] STAMPS = makeStamps(7);

    try (Table ht = TEST_UTIL.createTable(tableName, FAMILY, 10)) {

      // Insert lots versions

      Put put = new Put(ROW);
      put.addColumn(FAMILY, QUALIFIER, STAMPS[0], VALUES[0]);
      put.addColumn(FAMILY, QUALIFIER, STAMPS[1], VALUES[1]);
      put.addColumn(FAMILY, QUALIFIER, STAMPS[2], VALUES[2]);
      put.addColumn(FAMILY, QUALIFIER, STAMPS[3], VALUES[3]);
      put.addColumn(FAMILY, QUALIFIER, STAMPS[4], VALUES[4]);
      put.addColumn(FAMILY, QUALIFIER, STAMPS[5], VALUES[5]);
      ht.put(put);

      getVersionRangeAndVerify(ht, ROW, FAMILY, QUALIFIER, STAMPS, VALUES, 0, 5);
      getVersionRangeAndVerify(ht, ROW, FAMILY, QUALIFIER, STAMPS, VALUES, 0, 2);
      getVersionRangeAndVerify(ht, ROW, FAMILY, QUALIFIER, STAMPS, VALUES, 4, 5);
      getVersionRangeAndVerify(ht, ROW, FAMILY, QUALIFIER, STAMPS, VALUES, 2, 3);

      scanVersionRangeAndVerify(ht, ROW, FAMILY, QUALIFIER, STAMPS, VALUES, 0, 5);
      scanVersionRangeAndVerify(ht, ROW, FAMILY, QUALIFIER, STAMPS, VALUES, 0, 2);
      scanVersionRangeAndVerify(ht, ROW, FAMILY, QUALIFIER, STAMPS, VALUES, 4, 5);
      scanVersionRangeAndVerify(ht, ROW, FAMILY, QUALIFIER, STAMPS, VALUES, 2, 3);

      // Try same from storefile
      TEST_UTIL.flush();

      getVersionRangeAndVerify(ht, ROW, FAMILY, QUALIFIER, STAMPS, VALUES, 0, 5);
      getVersionRangeAndVerify(ht, ROW, FAMILY, QUALIFIER, STAMPS, VALUES, 0, 2);
      getVersionRangeAndVerify(ht, ROW, FAMILY, QUALIFIER, STAMPS, VALUES, 4, 5);
      getVersionRangeAndVerify(ht, ROW, FAMILY, QUALIFIER, STAMPS, VALUES, 2, 3);

      scanVersionRangeAndVerify(ht, ROW, FAMILY, QUALIFIER, STAMPS, VALUES, 0, 5);
      scanVersionRangeAndVerify(ht, ROW, FAMILY, QUALIFIER, STAMPS, VALUES, 0, 2);
      scanVersionRangeAndVerify(ht, ROW, FAMILY, QUALIFIER, STAMPS, VALUES, 4, 5);
      scanVersionRangeAndVerify(ht, ROW, FAMILY, QUALIFIER, STAMPS, VALUES, 2, 3);
    }
  }

  /**
   * HBASE-1014
   *    commit(BatchUpdate) method should return timestamp
   */
  @Test
  public void testJiraTest1014() throws Exception {
    final TableName tableName = name.getTableName();

    try (Table ht = TEST_UTIL.createTable(tableName, FAMILY, 10)) {

      long manualStamp = 12345;

      // Insert lots versions

      Put put = new Put(ROW);
      put.addColumn(FAMILY, QUALIFIER, manualStamp, VALUE);
      ht.put(put);

      getVersionAndVerify(ht, ROW, FAMILY, QUALIFIER, manualStamp, VALUE);
      getVersionAndVerifyMissing(ht, ROW, FAMILY, QUALIFIER, manualStamp - 1);
      getVersionAndVerifyMissing(ht, ROW, FAMILY, QUALIFIER, manualStamp + 1);
    }
  }

  /**
   * HBASE-1182
   *    Scan for columns > some timestamp
   */
  @Test
  public void testJiraTest1182() throws Exception {
    final TableName tableName = name.getTableName();
    byte [][] VALUES = makeNAscii(VALUE, 7);
    long [] STAMPS = makeStamps(7);

    try (Table ht = TEST_UTIL.createTable(tableName, FAMILY, 10)) {

      // Insert lots versions

      Put put = new Put(ROW);
      put.addColumn(FAMILY, QUALIFIER, STAMPS[0], VALUES[0]);
      put.addColumn(FAMILY, QUALIFIER, STAMPS[1], VALUES[1]);
      put.addColumn(FAMILY, QUALIFIER, STAMPS[2], VALUES[2]);
      put.addColumn(FAMILY, QUALIFIER, STAMPS[3], VALUES[3]);
      put.addColumn(FAMILY, QUALIFIER, STAMPS[4], VALUES[4]);
      put.addColumn(FAMILY, QUALIFIER, STAMPS[5], VALUES[5]);
      ht.put(put);

      getVersionRangeAndVerifyGreaterThan(ht, ROW, FAMILY, QUALIFIER, STAMPS, VALUES, 0, 5);
      getVersionRangeAndVerifyGreaterThan(ht, ROW, FAMILY, QUALIFIER, STAMPS, VALUES, 2, 5);
      getVersionRangeAndVerifyGreaterThan(ht, ROW, FAMILY, QUALIFIER, STAMPS, VALUES, 4, 5);

      scanVersionRangeAndVerifyGreaterThan(ht, ROW, FAMILY, QUALIFIER, STAMPS, VALUES, 0, 5);
      scanVersionRangeAndVerifyGreaterThan(ht, ROW, FAMILY, QUALIFIER, STAMPS, VALUES, 2, 5);
      scanVersionRangeAndVerifyGreaterThan(ht, ROW, FAMILY, QUALIFIER, STAMPS, VALUES, 4, 5);

      // Try same from storefile
      TEST_UTIL.flush();

      getVersionRangeAndVerifyGreaterThan(ht, ROW, FAMILY, QUALIFIER, STAMPS, VALUES, 0, 5);
      getVersionRangeAndVerifyGreaterThan(ht, ROW, FAMILY, QUALIFIER, STAMPS, VALUES, 2, 5);
      getVersionRangeAndVerifyGreaterThan(ht, ROW, FAMILY, QUALIFIER, STAMPS, VALUES, 4, 5);

      scanVersionRangeAndVerifyGreaterThan(ht, ROW, FAMILY, QUALIFIER, STAMPS, VALUES, 0, 5);
      scanVersionRangeAndVerifyGreaterThan(ht, ROW, FAMILY, QUALIFIER, STAMPS, VALUES, 2, 5);
      scanVersionRangeAndVerifyGreaterThan(ht, ROW, FAMILY, QUALIFIER, STAMPS, VALUES, 4, 5);
    }
  }

  /**
   * HBASE-52
   *    Add a means of scanning over all versions
   */
  @Test
  public void testJiraTest52() throws Exception {
    final TableName tableName = name.getTableName();
    byte [][] VALUES = makeNAscii(VALUE, 7);
    long [] STAMPS = makeStamps(7);

    try (Table ht = TEST_UTIL.createTable(tableName, FAMILY, 10)) {

      // Insert lots versions

      Put put = new Put(ROW);
      put.addColumn(FAMILY, QUALIFIER, STAMPS[0], VALUES[0]);
      put.addColumn(FAMILY, QUALIFIER, STAMPS[1], VALUES[1]);
      put.addColumn(FAMILY, QUALIFIER, STAMPS[2], VALUES[2]);
      put.addColumn(FAMILY, QUALIFIER, STAMPS[3], VALUES[3]);
      put.addColumn(FAMILY, QUALIFIER, STAMPS[4], VALUES[4]);
      put.addColumn(FAMILY, QUALIFIER, STAMPS[5], VALUES[5]);
      ht.put(put);

      getAllVersionsAndVerify(ht, ROW, FAMILY, QUALIFIER, STAMPS, VALUES, 0, 5);

      scanAllVersionsAndVerify(ht, ROW, FAMILY, QUALIFIER, STAMPS, VALUES, 0, 5);

      // Try same from storefile
      TEST_UTIL.flush();

      getAllVersionsAndVerify(ht, ROW, FAMILY, QUALIFIER, STAMPS, VALUES, 0, 5);

      scanAllVersionsAndVerify(ht, ROW, FAMILY, QUALIFIER, STAMPS, VALUES, 0, 5);
    }
  }

  //
  // Bulk Testers
  //

  private void getVersionRangeAndVerifyGreaterThan(Table ht, byte [] row,
      byte [] family, byte [] qualifier, long [] stamps, byte [][] values,
      int start, int end) throws IOException {
    Get get = new Get(row);
    get.addColumn(family, qualifier);
    get.readVersions(Integer.MAX_VALUE);
    get.setTimeRange(stamps[start+1], Long.MAX_VALUE);
    Result result = ht.get(get);
    assertNResult(result, row, family, qualifier, stamps, values, start+1, end);
  }

  private void getVersionRangeAndVerify(Table ht, byte [] row, byte [] family,
      byte [] qualifier, long [] stamps, byte [][] values, int start, int end) throws IOException {
    Get get = new Get(row);
    get.addColumn(family, qualifier);
    get.readVersions(Integer.MAX_VALUE);
    get.setTimeRange(stamps[start], stamps[end]+1);
    Result result = ht.get(get);
    assertNResult(result, row, family, qualifier, stamps, values, start, end);
  }

  private void getAllVersionsAndVerify(Table ht, byte [] row, byte [] family,
      byte [] qualifier, long [] stamps, byte [][] values, int start, int end) throws IOException {
    Get get = new Get(row);
    get.addColumn(family, qualifier);
    get.readVersions(Integer.MAX_VALUE);
    Result result = ht.get(get);
    assertNResult(result, row, family, qualifier, stamps, values, start, end);
  }

  private void scanVersionRangeAndVerifyGreaterThan(Table ht, byte [] row,
      byte [] family, byte [] qualifier, long [] stamps, byte [][] values,
      int start, int end) throws IOException {
    Scan scan = new Scan(row);
    scan.addColumn(family, qualifier);
    scan.setMaxVersions(Integer.MAX_VALUE);
    scan.setTimeRange(stamps[start+1], Long.MAX_VALUE);
    Result result = getSingleScanResult(ht, scan);
    assertNResult(result, row, family, qualifier, stamps, values, start+1, end);
  }

  private void scanVersionRangeAndVerify(Table ht, byte [] row, byte [] family,
      byte [] qualifier, long [] stamps, byte [][] values, int start, int end) throws IOException {
    Scan scan = new Scan(row);
    scan.addColumn(family, qualifier);
    scan.setMaxVersions(Integer.MAX_VALUE);
    scan.setTimeRange(stamps[start], stamps[end]+1);
    Result result = getSingleScanResult(ht, scan);
    assertNResult(result, row, family, qualifier, stamps, values, start, end);
  }

  private void scanAllVersionsAndVerify(Table ht, byte [] row, byte [] family,
      byte [] qualifier, long [] stamps, byte [][] values, int start, int end) throws IOException {
    Scan scan = new Scan(row);
    scan.addColumn(family, qualifier);
    scan.setMaxVersions(Integer.MAX_VALUE);
    Result result = getSingleScanResult(ht, scan);
    assertNResult(result, row, family, qualifier, stamps, values, start, end);
  }

  private void getVersionAndVerify(Table ht, byte [] row, byte [] family,
      byte [] qualifier, long stamp, byte [] value) throws Exception {
    Get get = new Get(row);
    get.addColumn(family, qualifier);
    get.setTimestamp(stamp);
    get.readVersions(Integer.MAX_VALUE);
    Result result = ht.get(get);
    assertSingleResult(result, row, family, qualifier, stamp, value);
  }

  private void getVersionAndVerifyMissing(Table ht, byte [] row, byte [] family,
      byte [] qualifier, long stamp) throws Exception {
    Get get = new Get(row);
    get.addColumn(family, qualifier);
    get.setTimestamp(stamp);
    get.readVersions(Integer.MAX_VALUE);
    Result result = ht.get(get);
    assertEmptyResult(result);
  }

  private void scanVersionAndVerify(Table ht, byte [] row, byte [] family,
      byte [] qualifier, long stamp, byte [] value) throws Exception {
    Scan scan = new Scan(row);
    scan.addColumn(family, qualifier);
    scan.setTimestamp(stamp);
    scan.setMaxVersions(Integer.MAX_VALUE);
    Result result = getSingleScanResult(ht, scan);
    assertSingleResult(result, row, family, qualifier, stamp, value);
  }

  private void scanVersionAndVerifyMissing(Table ht, byte [] row,
      byte [] family, byte [] qualifier, long stamp) throws Exception {
    Scan scan = new Scan(row);
    scan.addColumn(family, qualifier);
    scan.setTimestamp(stamp);
    scan.setMaxVersions(Integer.MAX_VALUE);
    Result result = getSingleScanResult(ht, scan);
    assertNullResult(result);
  }

  private void getTestNull(Table ht, byte [] row, byte [] family, byte [] value) throws Exception {
    Get get = new Get(row);
    get.addColumn(family, null);
    Result result = ht.get(get);
    assertSingleResult(result, row, family, null, value);

    get = new Get(row);
    get.addColumn(family, HConstants.EMPTY_BYTE_ARRAY);
    result = ht.get(get);
    assertSingleResult(result, row, family, HConstants.EMPTY_BYTE_ARRAY, value);

    get = new Get(row);
    get.addFamily(family);
    result = ht.get(get);
    assertSingleResult(result, row, family, HConstants.EMPTY_BYTE_ARRAY, value);

    get = new Get(row);
    result = ht.get(get);
    assertSingleResult(result, row, family, HConstants.EMPTY_BYTE_ARRAY, value);

  }

  private void getTestNull(Table ht, byte[] row, byte[] family, long value) throws Exception {
    Get get = new Get(row);
    get.addColumn(family, null);
    Result result = ht.get(get);
    assertSingleResult(result, row, family, null, value);

    get = new Get(row);
    get.addColumn(family, HConstants.EMPTY_BYTE_ARRAY);
    result = ht.get(get);
    assertSingleResult(result, row, family, HConstants.EMPTY_BYTE_ARRAY, value);

    get = new Get(row);
    get.addFamily(family);
    result = ht.get(get);
    assertSingleResult(result, row, family, HConstants.EMPTY_BYTE_ARRAY, value);

    get = new Get(row);
    result = ht.get(get);
    assertSingleResult(result, row, family, HConstants.EMPTY_BYTE_ARRAY, value);
  }

  private void scanTestNull(Table ht, byte[] row, byte[] family, byte[] value)
      throws Exception {
    scanTestNull(ht, row, family, value, false);
  }

  private void scanTestNull(Table ht, byte[] row, byte[] family, byte[] value,
      boolean isReversedScan) throws Exception {

    Scan scan = new Scan();
    scan.setReversed(isReversedScan);
    scan.addColumn(family, null);
    Result result = getSingleScanResult(ht, scan);
    assertSingleResult(result, row, family, HConstants.EMPTY_BYTE_ARRAY, value);

    scan = new Scan();
    scan.setReversed(isReversedScan);
    scan.addColumn(family, HConstants.EMPTY_BYTE_ARRAY);
    result = getSingleScanResult(ht, scan);
    assertSingleResult(result, row, family, HConstants.EMPTY_BYTE_ARRAY, value);

    scan = new Scan();
    scan.setReversed(isReversedScan);
    scan.addFamily(family);
    result = getSingleScanResult(ht, scan);
    assertSingleResult(result, row, family, HConstants.EMPTY_BYTE_ARRAY, value);

    scan = new Scan();
    scan.setReversed(isReversedScan);
    result = getSingleScanResult(ht, scan);
    assertSingleResult(result, row, family, HConstants.EMPTY_BYTE_ARRAY, value);

  }

  private void singleRowGetTest(Table ht, byte [][] ROWS, byte [][] FAMILIES,
      byte [][] QUALIFIERS, byte [][] VALUES) throws Exception {
    // Single column from memstore
    Get get = new Get(ROWS[0]);
    get.addColumn(FAMILIES[4], QUALIFIERS[0]);
    Result result = ht.get(get);
    assertSingleResult(result, ROWS[0], FAMILIES[4], QUALIFIERS[0], VALUES[0]);

    // Single column from storefile
    get = new Get(ROWS[0]);
    get.addColumn(FAMILIES[2], QUALIFIERS[2]);
    result = ht.get(get);
    assertSingleResult(result, ROWS[0], FAMILIES[2], QUALIFIERS[2], VALUES[2]);

    // Single column from storefile, family match
    get = new Get(ROWS[0]);
    get.addFamily(FAMILIES[7]);
    result = ht.get(get);
    assertSingleResult(result, ROWS[0], FAMILIES[7], QUALIFIERS[7], VALUES[7]);

    // Two columns, one from memstore one from storefile, same family,
    // wildcard match
    get = new Get(ROWS[0]);
    get.addFamily(FAMILIES[4]);
    result = ht.get(get);
    assertDoubleResult(result, ROWS[0], FAMILIES[4], QUALIFIERS[0], VALUES[0],
        FAMILIES[4], QUALIFIERS[4], VALUES[4]);

    // Two columns, one from memstore one from storefile, same family,
    // explicit match
    get = new Get(ROWS[0]);
    get.addColumn(FAMILIES[4], QUALIFIERS[0]);
    get.addColumn(FAMILIES[4], QUALIFIERS[4]);
    result = ht.get(get);
    assertDoubleResult(result, ROWS[0], FAMILIES[4], QUALIFIERS[0], VALUES[0],
        FAMILIES[4], QUALIFIERS[4], VALUES[4]);

    // Three column, one from memstore two from storefile, different families,
    // wildcard match
    get = new Get(ROWS[0]);
    get.addFamily(FAMILIES[4]);
    get.addFamily(FAMILIES[7]);
    result = ht.get(get);
    assertNResult(result, ROWS[0], FAMILIES, QUALIFIERS, VALUES,
        new int [][] { {4, 0, 0}, {4, 4, 4}, {7, 7, 7} });

    // Multiple columns from everywhere storefile, many family, wildcard
    get = new Get(ROWS[0]);
    get.addFamily(FAMILIES[2]);
    get.addFamily(FAMILIES[4]);
    get.addFamily(FAMILIES[6]);
    get.addFamily(FAMILIES[7]);
    result = ht.get(get);
    assertNResult(result, ROWS[0], FAMILIES, QUALIFIERS, VALUES,
        new int [][] {
          {2, 2, 2}, {2, 4, 4}, {4, 0, 0}, {4, 4, 4}, {6, 6, 6}, {6, 7, 7}, {7, 7, 7}
        });

    // Multiple columns from everywhere storefile, many family, wildcard
    get = new Get(ROWS[0]);
    get.addColumn(FAMILIES[2], QUALIFIERS[2]);
    get.addColumn(FAMILIES[2], QUALIFIERS[4]);
    get.addColumn(FAMILIES[4], QUALIFIERS[0]);
    get.addColumn(FAMILIES[4], QUALIFIERS[4]);
    get.addColumn(FAMILIES[6], QUALIFIERS[6]);
    get.addColumn(FAMILIES[6], QUALIFIERS[7]);
    get.addColumn(FAMILIES[7], QUALIFIERS[7]);
    get.addColumn(FAMILIES[7], QUALIFIERS[8]);
    result = ht.get(get);
    assertNResult(result, ROWS[0], FAMILIES, QUALIFIERS, VALUES,
        new int [][] {
          {2, 2, 2}, {2, 4, 4}, {4, 0, 0}, {4, 4, 4}, {6, 6, 6}, {6, 7, 7}, {7, 7, 7}
        });

    // Everything
    get = new Get(ROWS[0]);
    result = ht.get(get);
    assertNResult(result, ROWS[0], FAMILIES, QUALIFIERS, VALUES,
        new int [][] {
          {2, 2, 2}, {2, 4, 4}, {4, 0, 0}, {4, 4, 4}, {6, 6, 6}, {6, 7, 7}, {7, 7, 7}, {9, 0, 0}
        });

    // Get around inserted columns

    get = new Get(ROWS[1]);
    result = ht.get(get);
    assertEmptyResult(result);

    get = new Get(ROWS[0]);
    get.addColumn(FAMILIES[4], QUALIFIERS[3]);
    get.addColumn(FAMILIES[2], QUALIFIERS[3]);
    result = ht.get(get);
    assertEmptyResult(result);

  }

  private void singleRowScanTest(Table ht, byte [][] ROWS, byte [][] FAMILIES,
      byte [][] QUALIFIERS, byte [][] VALUES) throws Exception {
    // Single column from memstore
    Scan scan = new Scan();
    scan.addColumn(FAMILIES[4], QUALIFIERS[0]);
    Result result = getSingleScanResult(ht, scan);
    assertSingleResult(result, ROWS[0], FAMILIES[4], QUALIFIERS[0], VALUES[0]);

    // Single column from storefile
    scan = new Scan();
    scan.addColumn(FAMILIES[2], QUALIFIERS[2]);
    result = getSingleScanResult(ht, scan);
    assertSingleResult(result, ROWS[0], FAMILIES[2], QUALIFIERS[2], VALUES[2]);

    // Single column from storefile, family match
    scan = new Scan();
    scan.addFamily(FAMILIES[7]);
    result = getSingleScanResult(ht, scan);
    assertSingleResult(result, ROWS[0], FAMILIES[7], QUALIFIERS[7], VALUES[7]);

    // Two columns, one from memstore one from storefile, same family,
    // wildcard match
    scan = new Scan();
    scan.addFamily(FAMILIES[4]);
    result = getSingleScanResult(ht, scan);
    assertDoubleResult(result, ROWS[0], FAMILIES[4], QUALIFIERS[0], VALUES[0],
        FAMILIES[4], QUALIFIERS[4], VALUES[4]);

    // Two columns, one from memstore one from storefile, same family,
    // explicit match
    scan = new Scan();
    scan.addColumn(FAMILIES[4], QUALIFIERS[0]);
    scan.addColumn(FAMILIES[4], QUALIFIERS[4]);
    result = getSingleScanResult(ht, scan);
    assertDoubleResult(result, ROWS[0], FAMILIES[4], QUALIFIERS[0], VALUES[0],
        FAMILIES[4], QUALIFIERS[4], VALUES[4]);

    // Three column, one from memstore two from storefile, different families,
    // wildcard match
    scan = new Scan();
    scan.addFamily(FAMILIES[4]);
    scan.addFamily(FAMILIES[7]);
    result = getSingleScanResult(ht, scan);
    assertNResult(result, ROWS[0], FAMILIES, QUALIFIERS, VALUES,
        new int [][] { {4, 0, 0}, {4, 4, 4}, {7, 7, 7} });

    // Multiple columns from everywhere storefile, many family, wildcard
    scan = new Scan();
    scan.addFamily(FAMILIES[2]);
    scan.addFamily(FAMILIES[4]);
    scan.addFamily(FAMILIES[6]);
    scan.addFamily(FAMILIES[7]);
    result = getSingleScanResult(ht, scan);
    assertNResult(result, ROWS[0], FAMILIES, QUALIFIERS, VALUES,
        new int [][] {
          {2, 2, 2}, {2, 4, 4}, {4, 0, 0}, {4, 4, 4}, {6, 6, 6}, {6, 7, 7}, {7, 7, 7}
        });

    // Multiple columns from everywhere storefile, many family, wildcard
    scan = new Scan();
    scan.addColumn(FAMILIES[2], QUALIFIERS[2]);
    scan.addColumn(FAMILIES[2], QUALIFIERS[4]);
    scan.addColumn(FAMILIES[4], QUALIFIERS[0]);
    scan.addColumn(FAMILIES[4], QUALIFIERS[4]);
    scan.addColumn(FAMILIES[6], QUALIFIERS[6]);
    scan.addColumn(FAMILIES[6], QUALIFIERS[7]);
    scan.addColumn(FAMILIES[7], QUALIFIERS[7]);
    scan.addColumn(FAMILIES[7], QUALIFIERS[8]);
    result = getSingleScanResult(ht, scan);
    assertNResult(result, ROWS[0], FAMILIES, QUALIFIERS, VALUES,
        new int [][] {
          {2, 2, 2}, {2, 4, 4}, {4, 0, 0}, {4, 4, 4}, {6, 6, 6}, {6, 7, 7}, {7, 7, 7}
        });

    // Everything
    scan = new Scan();
    result = getSingleScanResult(ht, scan);
    assertNResult(result, ROWS[0], FAMILIES, QUALIFIERS, VALUES,
        new int [][] {
          {2, 2, 2}, {2, 4, 4}, {4, 0, 0}, {4, 4, 4}, {6, 6, 6}, {6, 7, 7}, {7, 7, 7}, {9, 0, 0}
        });

    // Scan around inserted columns

    scan = new Scan(ROWS[1]);
    result = getSingleScanResult(ht, scan);
    assertNullResult(result);

    scan = new Scan();
    scan.addColumn(FAMILIES[4], QUALIFIERS[3]);
    scan.addColumn(FAMILIES[2], QUALIFIERS[3]);
    result = getSingleScanResult(ht, scan);
    assertNullResult(result);
  }

  /**
   * Verify a single column using gets.
   * Expects family and qualifier arrays to be valid for at least
   * the range:  idx-2 < idx < idx+2
   */
  private void getVerifySingleColumn(Table ht, byte [][] ROWS, int ROWIDX, byte [][] FAMILIES,
      int FAMILYIDX, byte [][] QUALIFIERS, int QUALIFIERIDX, byte [][] VALUES, int VALUEIDX)
      throws Exception {
    Get get = new Get(ROWS[ROWIDX]);
    Result result = ht.get(get);
    assertSingleResult(result, ROWS[ROWIDX], FAMILIES[FAMILYIDX],
        QUALIFIERS[QUALIFIERIDX], VALUES[VALUEIDX]);

    get = new Get(ROWS[ROWIDX]);
    get.addFamily(FAMILIES[FAMILYIDX]);
    result = ht.get(get);
    assertSingleResult(result, ROWS[ROWIDX], FAMILIES[FAMILYIDX],
        QUALIFIERS[QUALIFIERIDX], VALUES[VALUEIDX]);

    get = new Get(ROWS[ROWIDX]);
    get.addFamily(FAMILIES[FAMILYIDX-2]);
    get.addFamily(FAMILIES[FAMILYIDX]);
    get.addFamily(FAMILIES[FAMILYIDX+2]);
    result = ht.get(get);
    assertSingleResult(result, ROWS[ROWIDX], FAMILIES[FAMILYIDX],
        QUALIFIERS[QUALIFIERIDX], VALUES[VALUEIDX]);

    get = new Get(ROWS[ROWIDX]);
    get.addColumn(FAMILIES[FAMILYIDX], QUALIFIERS[0]);
    result = ht.get(get);
    assertSingleResult(result, ROWS[ROWIDX], FAMILIES[FAMILYIDX],
        QUALIFIERS[QUALIFIERIDX], VALUES[VALUEIDX]);

    get = new Get(ROWS[ROWIDX]);
    get.addColumn(FAMILIES[FAMILYIDX], QUALIFIERS[1]);
    get.addFamily(FAMILIES[FAMILYIDX]);
    result = ht.get(get);
    assertSingleResult(result, ROWS[ROWIDX], FAMILIES[FAMILYIDX],
        QUALIFIERS[QUALIFIERIDX], VALUES[VALUEIDX]);

    get = new Get(ROWS[ROWIDX]);
    get.addFamily(FAMILIES[FAMILYIDX]);
    get.addColumn(FAMILIES[FAMILYIDX+1], QUALIFIERS[1]);
    get.addColumn(FAMILIES[FAMILYIDX-2], QUALIFIERS[1]);
    get.addFamily(FAMILIES[FAMILYIDX-1]);
    get.addFamily(FAMILIES[FAMILYIDX+2]);
    result = ht.get(get);
    assertSingleResult(result, ROWS[ROWIDX], FAMILIES[FAMILYIDX],
        QUALIFIERS[QUALIFIERIDX], VALUES[VALUEIDX]);

  }


  /**
   * Verify a single column using scanners.
   * Expects family and qualifier arrays to be valid for at least
   * the range:  idx-2 to idx+2
   * Expects row array to be valid for at least idx to idx+2
   */
  private void scanVerifySingleColumn(Table ht, byte [][] ROWS, int ROWIDX, byte [][] FAMILIES,
      int FAMILYIDX, byte [][] QUALIFIERS, int QUALIFIERIDX, byte [][] VALUES, int VALUEIDX)
      throws Exception {
    Scan scan = new Scan();
    Result result = getSingleScanResult(ht, scan);
    assertSingleResult(result, ROWS[ROWIDX], FAMILIES[FAMILYIDX],
        QUALIFIERS[QUALIFIERIDX], VALUES[VALUEIDX]);

    scan = new Scan(ROWS[ROWIDX]);
    result = getSingleScanResult(ht, scan);
    assertSingleResult(result, ROWS[ROWIDX], FAMILIES[FAMILYIDX],
        QUALIFIERS[QUALIFIERIDX], VALUES[VALUEIDX]);

    scan = new Scan(ROWS[ROWIDX], ROWS[ROWIDX+1]);
    result = getSingleScanResult(ht, scan);
    assertSingleResult(result, ROWS[ROWIDX], FAMILIES[FAMILYIDX],
        QUALIFIERS[QUALIFIERIDX], VALUES[VALUEIDX]);

    scan = new Scan(HConstants.EMPTY_START_ROW, ROWS[ROWIDX+1]);
    result = getSingleScanResult(ht, scan);
    assertSingleResult(result, ROWS[ROWIDX], FAMILIES[FAMILYIDX],
        QUALIFIERS[QUALIFIERIDX], VALUES[VALUEIDX]);

    scan = new Scan();
    scan.addFamily(FAMILIES[FAMILYIDX]);
    result = getSingleScanResult(ht, scan);
    assertSingleResult(result, ROWS[ROWIDX], FAMILIES[FAMILYIDX],
        QUALIFIERS[QUALIFIERIDX], VALUES[VALUEIDX]);

    scan = new Scan();
    scan.addColumn(FAMILIES[FAMILYIDX], QUALIFIERS[QUALIFIERIDX]);
    result = getSingleScanResult(ht, scan);
    assertSingleResult(result, ROWS[ROWIDX], FAMILIES[FAMILYIDX],
        QUALIFIERS[QUALIFIERIDX], VALUES[VALUEIDX]);

    scan = new Scan();
    scan.addColumn(FAMILIES[FAMILYIDX], QUALIFIERS[QUALIFIERIDX+1]);
    scan.addFamily(FAMILIES[FAMILYIDX]);
    result = getSingleScanResult(ht, scan);
    assertSingleResult(result, ROWS[ROWIDX], FAMILIES[FAMILYIDX],
        QUALIFIERS[QUALIFIERIDX], VALUES[VALUEIDX]);

    scan = new Scan();
    scan.addColumn(FAMILIES[FAMILYIDX-1], QUALIFIERS[QUALIFIERIDX+1]);
    scan.addColumn(FAMILIES[FAMILYIDX], QUALIFIERS[QUALIFIERIDX]);
    scan.addFamily(FAMILIES[FAMILYIDX+1]);
    result = getSingleScanResult(ht, scan);
    assertSingleResult(result, ROWS[ROWIDX], FAMILIES[FAMILYIDX],
        QUALIFIERS[QUALIFIERIDX], VALUES[VALUEIDX]);

  }

  /**
   * Verify we do not read any values by accident around a single column
   * Same requirements as getVerifySingleColumn
   */
  private void getVerifySingleEmpty(Table ht, byte [][] ROWS, int ROWIDX, byte [][] FAMILIES,
      int FAMILYIDX, byte [][] QUALIFIERS, int QUALIFIERIDX) throws Exception {
    Get get = new Get(ROWS[ROWIDX]);
    get.addFamily(FAMILIES[4]);
    get.addColumn(FAMILIES[4], QUALIFIERS[1]);
    Result result = ht.get(get);
    assertEmptyResult(result);

    get = new Get(ROWS[ROWIDX]);
    get.addFamily(FAMILIES[4]);
    get.addColumn(FAMILIES[4], QUALIFIERS[2]);
    result = ht.get(get);
    assertEmptyResult(result);

    get = new Get(ROWS[ROWIDX]);
    get.addFamily(FAMILIES[3]);
    get.addColumn(FAMILIES[4], QUALIFIERS[2]);
    get.addFamily(FAMILIES[5]);
    result = ht.get(get);
    assertEmptyResult(result);

    get = new Get(ROWS[ROWIDX+1]);
    result = ht.get(get);
    assertEmptyResult(result);

  }

  private void scanVerifySingleEmpty(Table ht, byte [][] ROWS, int ROWIDX, byte [][] FAMILIES,
      int FAMILYIDX, byte [][] QUALIFIERS, int QUALIFIERIDX) throws Exception {
    Scan scan = new Scan(ROWS[ROWIDX+1]);
    Result result = getSingleScanResult(ht, scan);
    assertNullResult(result);

    scan = new Scan(ROWS[ROWIDX+1],ROWS[ROWIDX+2]);
    result = getSingleScanResult(ht, scan);
    assertNullResult(result);

    scan = new Scan(HConstants.EMPTY_START_ROW, ROWS[ROWIDX]);
    result = getSingleScanResult(ht, scan);
    assertNullResult(result);

    scan = new Scan();
    scan.addColumn(FAMILIES[FAMILYIDX], QUALIFIERS[QUALIFIERIDX+1]);
    scan.addFamily(FAMILIES[FAMILYIDX-1]);
    result = getSingleScanResult(ht, scan);
    assertNullResult(result);

  }

  //
  // Verifiers
  //

  private void assertKey(Cell key, byte [] row, byte [] family, byte [] qualifier, byte [] value) {
    assertTrue("Expected row [" + Bytes.toString(row) + "] " +
        "Got row [" + Bytes.toString(CellUtil.cloneRow(key)) +"]",
        equals(row, CellUtil.cloneRow(key)));
    assertTrue("Expected family [" + Bytes.toString(family) + "] " +
        "Got family [" + Bytes.toString(CellUtil.cloneFamily(key)) + "]",
        equals(family, CellUtil.cloneFamily(key)));
    assertTrue("Expected qualifier [" + Bytes.toString(qualifier) + "] " +
        "Got qualifier [" + Bytes.toString(CellUtil.cloneQualifier(key)) + "]",
        equals(qualifier, CellUtil.cloneQualifier(key)));
    assertTrue("Expected value [" + Bytes.toString(value) + "] " +
        "Got value [" + Bytes.toString(CellUtil.cloneValue(key)) + "]",
        equals(value, CellUtil.cloneValue(key)));
  }

  static void assertIncrementKey(Cell key, byte [] row, byte [] family,
      byte [] qualifier, long value) {
    assertTrue("Expected row [" + Bytes.toString(row) + "] " +
        "Got row [" + Bytes.toString(CellUtil.cloneRow(key)) +"]",
        equals(row, CellUtil.cloneRow(key)));
    assertTrue("Expected family [" + Bytes.toString(family) + "] " +
        "Got family [" + Bytes.toString(CellUtil.cloneFamily(key)) + "]",
        equals(family, CellUtil.cloneFamily(key)));
    assertTrue("Expected qualifier [" + Bytes.toString(qualifier) + "] " +
        "Got qualifier [" + Bytes.toString(CellUtil.cloneQualifier(key)) + "]",
        equals(qualifier, CellUtil.cloneQualifier(key)));
    assertTrue("Expected value [" + value + "] " +
        "Got value [" + Bytes.toLong(CellUtil.cloneValue(key)) + "]",
        Bytes.toLong(CellUtil.cloneValue(key)) == value);
  }

  private void assertNumKeys(Result result, int n) throws Exception {
    assertTrue("Expected " + n + " keys but got " + result.size(),
        result.size() == n);
  }

  private void assertNResult(Result result, byte [] row,
      byte [][] families, byte [][] qualifiers, byte [][] values, int [][] idxs) {
    assertTrue("Expected row [" + Bytes.toString(row) + "] " +
        "Got row [" + Bytes.toString(result.getRow()) +"]",
        equals(row, result.getRow()));
    assertTrue("Expected " + idxs.length + " keys but result contains "
        + result.size(), result.size() == idxs.length);

    Cell [] keys = result.rawCells();

    for(int i=0;i<keys.length;i++) {
      byte [] family = families[idxs[i][0]];
      byte [] qualifier = qualifiers[idxs[i][1]];
      byte [] value = values[idxs[i][2]];
      Cell key = keys[i];

      byte[] famb = CellUtil.cloneFamily(key);
      byte[] qualb = CellUtil.cloneQualifier(key);
      byte[] valb = CellUtil.cloneValue(key);
      assertTrue("(" + i + ") Expected family [" + Bytes.toString(family)
          + "] " + "Got family [" + Bytes.toString(famb) + "]",
          equals(family, famb));
      assertTrue("(" + i + ") Expected qualifier [" + Bytes.toString(qualifier)
          + "] " + "Got qualifier [" + Bytes.toString(qualb) + "]",
          equals(qualifier, qualb));
      assertTrue("(" + i + ") Expected value [" + Bytes.toString(value) + "] "
          + "Got value [" + Bytes.toString(valb) + "]",
          equals(value, valb));
    }
  }

  private void assertNResult(Result result, byte [] row,
      byte [] family, byte [] qualifier, long [] stamps, byte [][] values,
      int start, int end) {
    assertTrue("Expected row [" + Bytes.toString(row) + "] " +
        "Got row [" + Bytes.toString(result.getRow()) +"]",
        equals(row, result.getRow()));
    int expectedResults = end - start + 1;
    assertEquals(expectedResults, result.size());

    Cell[] keys = result.rawCells();

    for (int i=0; i<keys.length; i++) {
      byte [] value = values[end-i];
      long ts = stamps[end-i];
      Cell key = keys[i];

      assertTrue("(" + i + ") Expected family [" + Bytes.toString(family)
          + "] " + "Got family [" + Bytes.toString(CellUtil.cloneFamily(key)) + "]",
          CellUtil.matchingFamily(key, family));
      assertTrue("(" + i + ") Expected qualifier [" + Bytes.toString(qualifier)
          + "] " + "Got qualifier [" + Bytes.toString(CellUtil.cloneQualifier(key))+ "]",
          CellUtil.matchingQualifier(key, qualifier));
      assertTrue("Expected ts [" + ts + "] " +
          "Got ts [" + key.getTimestamp() + "]", ts == key.getTimestamp());
      assertTrue("(" + i + ") Expected value [" + Bytes.toString(value) + "] "
          + "Got value [" + Bytes.toString(CellUtil.cloneValue(key)) + "]",
          CellUtil.matchingValue(key,  value));
    }
  }

  /**
   * Validate that result contains two specified keys, exactly.
   * It is assumed key A sorts before key B.
   */
  private void assertDoubleResult(Result result, byte [] row,
      byte [] familyA, byte [] qualifierA, byte [] valueA,
      byte [] familyB, byte [] qualifierB, byte [] valueB) {
    assertTrue("Expected row [" + Bytes.toString(row) + "] " +
        "Got row [" + Bytes.toString(result.getRow()) +"]",
        equals(row, result.getRow()));
    assertTrue("Expected two keys but result contains " + result.size(),
        result.size() == 2);
    Cell [] kv = result.rawCells();
    Cell kvA = kv[0];
    assertTrue("(A) Expected family [" + Bytes.toString(familyA) + "] " +
        "Got family [" + Bytes.toString(CellUtil.cloneFamily(kvA)) + "]",
        equals(familyA, CellUtil.cloneFamily(kvA)));
    assertTrue("(A) Expected qualifier [" + Bytes.toString(qualifierA) + "] " +
        "Got qualifier [" + Bytes.toString(CellUtil.cloneQualifier(kvA)) + "]",
        equals(qualifierA, CellUtil.cloneQualifier(kvA)));
    assertTrue("(A) Expected value [" + Bytes.toString(valueA) + "] " +
        "Got value [" + Bytes.toString(CellUtil.cloneValue(kvA)) + "]",
        equals(valueA, CellUtil.cloneValue(kvA)));
    Cell kvB = kv[1];
    assertTrue("(B) Expected family [" + Bytes.toString(familyB) + "] " +
        "Got family [" + Bytes.toString(CellUtil.cloneFamily(kvB)) + "]",
        equals(familyB, CellUtil.cloneFamily(kvB)));
    assertTrue("(B) Expected qualifier [" + Bytes.toString(qualifierB) + "] " +
        "Got qualifier [" + Bytes.toString(CellUtil.cloneQualifier(kvB)) + "]",
        equals(qualifierB, CellUtil.cloneQualifier(kvB)));
    assertTrue("(B) Expected value [" + Bytes.toString(valueB) + "] " +
        "Got value [" + Bytes.toString(CellUtil.cloneValue(kvB)) + "]",
        equals(valueB, CellUtil.cloneValue(kvB)));
  }

  private void assertSingleResult(Result result, byte [] row, byte [] family,
      byte [] qualifier, byte [] value) {
    assertTrue("Expected row [" + Bytes.toString(row) + "] " +
        "Got row [" + Bytes.toString(result.getRow()) +"]",
        equals(row, result.getRow()));
    assertTrue("Expected a single key but result contains " + result.size(),
        result.size() == 1);
    Cell kv = result.rawCells()[0];
    assertTrue("Expected family [" + Bytes.toString(family) + "] " +
        "Got family [" + Bytes.toString(CellUtil.cloneFamily(kv)) + "]",
        equals(family, CellUtil.cloneFamily(kv)));
    assertTrue("Expected qualifier [" + Bytes.toString(qualifier) + "] " +
        "Got qualifier [" + Bytes.toString(CellUtil.cloneQualifier(kv)) + "]",
        equals(qualifier, CellUtil.cloneQualifier(kv)));
    assertTrue("Expected value [" + Bytes.toString(value) + "] " +
        "Got value [" + Bytes.toString(CellUtil.cloneValue(kv)) + "]",
        equals(value, CellUtil.cloneValue(kv)));
  }

  private void assertSingleResult(Result result, byte[] row, byte[] family, byte[] qualifier,
      long value) throws Exception {
    assertTrue(
      "Expected row [" + Bytes.toString(row) + "] " + "Got row [" + Bytes.toString(result.getRow())
          + "]", equals(row, result.getRow()));
    assertTrue("Expected a single key but result contains " + result.size(), result.size() == 1);
    Cell kv = result.rawCells()[0];
    assertTrue(
      "Expected family [" + Bytes.toString(family) + "] " + "Got family ["
          + Bytes.toString(CellUtil.cloneFamily(kv)) + "]",
      equals(family, CellUtil.cloneFamily(kv)));
    assertTrue("Expected qualifier [" + Bytes.toString(qualifier) + "] " + "Got qualifier ["
        + Bytes.toString(CellUtil.cloneQualifier(kv)) + "]",
      equals(qualifier, CellUtil.cloneQualifier(kv)));
    assertTrue(
      "Expected value [" + value + "] " + "Got value [" + Bytes.toLong(CellUtil.cloneValue(kv))
          + "]", value == Bytes.toLong(CellUtil.cloneValue(kv)));
  }

  private void assertSingleResult(Result result, byte [] row, byte [] family,
      byte [] qualifier, long ts, byte [] value) {
    assertTrue("Expected row [" + Bytes.toString(row) + "] " +
        "Got row [" + Bytes.toString(result.getRow()) +"]",
        equals(row, result.getRow()));
    assertTrue("Expected a single key but result contains " + result.size(),
        result.size() == 1);
    Cell kv = result.rawCells()[0];
    assertTrue("Expected family [" + Bytes.toString(family) + "] " +
        "Got family [" + Bytes.toString(CellUtil.cloneFamily(kv)) + "]",
        equals(family, CellUtil.cloneFamily(kv)));
    assertTrue("Expected qualifier [" + Bytes.toString(qualifier) + "] " +
        "Got qualifier [" + Bytes.toString(CellUtil.cloneQualifier(kv)) + "]",
        equals(qualifier, CellUtil.cloneQualifier(kv)));
    assertTrue("Expected ts [" + ts + "] " +
        "Got ts [" + kv.getTimestamp() + "]", ts == kv.getTimestamp());
    assertTrue("Expected value [" + Bytes.toString(value) + "] " +
        "Got value [" + Bytes.toString(CellUtil.cloneValue(kv)) + "]",
        equals(value, CellUtil.cloneValue(kv)));
  }

  private void assertEmptyResult(Result result) throws Exception {
    assertTrue("expected an empty result but result contains " +
        result.size() + " keys", result.isEmpty());
  }

  private void assertNullResult(Result result) throws Exception {
    assertTrue("expected null result but received a non-null result",
        result == null);
  }

  //
  // Helpers
  //

  private Result getSingleScanResult(Table ht, Scan scan) throws IOException {
    ResultScanner scanner = ht.getScanner(scan);
    Result result = scanner.next();
    scanner.close();
    return result;
  }

  private byte [][] makeNAscii(byte [] base, int n) {
    if(n > 256) {
      return makeNBig(base, n);
    }
    byte [][] ret = new byte[n][];
    for(int i=0;i<n;i++) {
      byte [] tail = Bytes.toBytes(Integer.toString(i));
      ret[i] = Bytes.add(base, tail);
    }
    return ret;
  }

  private byte [][] makeN(byte [] base, int n) {
    if (n > 256) {
      return makeNBig(base, n);
    }
    byte [][] ret = new byte[n][];
    for(int i=0;i<n;i++) {
      ret[i] = Bytes.add(base, new byte[]{(byte)i});
    }
    return ret;
  }

  private byte [][] makeNBig(byte [] base, int n) {
    byte [][] ret = new byte[n][];
    for(int i=0;i<n;i++) {
      int byteA = (i % 256);
      int byteB = (i >> 8);
      ret[i] = Bytes.add(base, new byte[]{(byte)byteB,(byte)byteA});
    }
    return ret;
  }

  private long [] makeStamps(int n) {
    long [] stamps = new long[n];
    for (int i = 0; i < n; i++) {
      stamps[i] = i+1L;
    }
    return stamps;
  }

  static boolean equals(byte [] left, byte [] right) {
    if (left == null && right == null) return true;
    if (left == null && right.length == 0) return true;
    if (right == null && left.length == 0) return true;
    return Bytes.equals(left, right);
  }

  @Test
  public void testDuplicateVersions() throws Exception {
    final TableName tableName = name.getTableName();

    long [] STAMPS = makeStamps(20);
    byte [][] VALUES = makeNAscii(VALUE, 20);

    try (Table ht = TEST_UTIL.createTable(tableName, FAMILY, 10)) {

      // Insert 4 versions of same column
      Put put = new Put(ROW);
      put.addColumn(FAMILY, QUALIFIER, STAMPS[1], VALUES[1]);
      put.addColumn(FAMILY, QUALIFIER, STAMPS[2], VALUES[2]);
      put.addColumn(FAMILY, QUALIFIER, STAMPS[4], VALUES[4]);
      put.addColumn(FAMILY, QUALIFIER, STAMPS[5], VALUES[5]);
      ht.put(put);

      // Verify we can get each one properly
      getVersionAndVerify(ht, ROW, FAMILY, QUALIFIER, STAMPS[1], VALUES[1]);
      getVersionAndVerify(ht, ROW, FAMILY, QUALIFIER, STAMPS[2], VALUES[2]);
      getVersionAndVerify(ht, ROW, FAMILY, QUALIFIER, STAMPS[4], VALUES[4]);
      getVersionAndVerify(ht, ROW, FAMILY, QUALIFIER, STAMPS[5], VALUES[5]);
      scanVersionAndVerify(ht, ROW, FAMILY, QUALIFIER, STAMPS[1], VALUES[1]);
      scanVersionAndVerify(ht, ROW, FAMILY, QUALIFIER, STAMPS[2], VALUES[2]);
      scanVersionAndVerify(ht, ROW, FAMILY, QUALIFIER, STAMPS[4], VALUES[4]);
      scanVersionAndVerify(ht, ROW, FAMILY, QUALIFIER, STAMPS[5], VALUES[5]);

      // Verify we don't accidentally get others
      getVersionAndVerifyMissing(ht, ROW, FAMILY, QUALIFIER, STAMPS[0]);
      getVersionAndVerifyMissing(ht, ROW, FAMILY, QUALIFIER, STAMPS[3]);
      getVersionAndVerifyMissing(ht, ROW, FAMILY, QUALIFIER, STAMPS[6]);
      scanVersionAndVerifyMissing(ht, ROW, FAMILY, QUALIFIER, STAMPS[0]);
      scanVersionAndVerifyMissing(ht, ROW, FAMILY, QUALIFIER, STAMPS[3]);
      scanVersionAndVerifyMissing(ht, ROW, FAMILY, QUALIFIER, STAMPS[6]);

      // Ensure maxVersions in query is respected
      Get get = new Get(ROW);
      get.addColumn(FAMILY, QUALIFIER);
      get.readVersions(2);
      Result result = ht.get(get);
      assertNResult(result, ROW, FAMILY, QUALIFIER,
          new long [] {STAMPS[4], STAMPS[5]},
          new byte[][] {VALUES[4], VALUES[5]},
          0, 1);

      Scan scan = new Scan(ROW);
      scan.addColumn(FAMILY, QUALIFIER);
      scan.setMaxVersions(2);
      result = getSingleScanResult(ht, scan);
      assertNResult(result, ROW, FAMILY, QUALIFIER,
              new long[]{STAMPS[4], STAMPS[5]},
              new byte[][]{VALUES[4], VALUES[5]},
              0, 1);

      // Flush and redo

      TEST_UTIL.flush();

      // Verify we can get each one properly
      getVersionAndVerify(ht, ROW, FAMILY, QUALIFIER, STAMPS[1], VALUES[1]);
      getVersionAndVerify(ht, ROW, FAMILY, QUALIFIER, STAMPS[2], VALUES[2]);
      getVersionAndVerify(ht, ROW, FAMILY, QUALIFIER, STAMPS[4], VALUES[4]);
      getVersionAndVerify(ht, ROW, FAMILY, QUALIFIER, STAMPS[5], VALUES[5]);
      scanVersionAndVerify(ht, ROW, FAMILY, QUALIFIER, STAMPS[1], VALUES[1]);
      scanVersionAndVerify(ht, ROW, FAMILY, QUALIFIER, STAMPS[2], VALUES[2]);
      scanVersionAndVerify(ht, ROW, FAMILY, QUALIFIER, STAMPS[4], VALUES[4]);
      scanVersionAndVerify(ht, ROW, FAMILY, QUALIFIER, STAMPS[5], VALUES[5]);

      // Verify we don't accidentally get others
      getVersionAndVerifyMissing(ht, ROW, FAMILY, QUALIFIER, STAMPS[0]);
      getVersionAndVerifyMissing(ht, ROW, FAMILY, QUALIFIER, STAMPS[3]);
      getVersionAndVerifyMissing(ht, ROW, FAMILY, QUALIFIER, STAMPS[6]);
      scanVersionAndVerifyMissing(ht, ROW, FAMILY, QUALIFIER, STAMPS[0]);
      scanVersionAndVerifyMissing(ht, ROW, FAMILY, QUALIFIER, STAMPS[3]);
      scanVersionAndVerifyMissing(ht, ROW, FAMILY, QUALIFIER, STAMPS[6]);

      // Ensure maxVersions in query is respected
      get = new Get(ROW);
      get.addColumn(FAMILY, QUALIFIER);
      get.readVersions(2);
      result = ht.get(get);
      assertNResult(result, ROW, FAMILY, QUALIFIER,
          new long [] {STAMPS[4], STAMPS[5]},
          new byte[][] {VALUES[4], VALUES[5]},
          0, 1);

      scan = new Scan(ROW);
      scan.addColumn(FAMILY, QUALIFIER);
      scan.setMaxVersions(2);
      result = getSingleScanResult(ht, scan);
      assertNResult(result, ROW, FAMILY, QUALIFIER,
              new long[]{STAMPS[4], STAMPS[5]},
              new byte[][]{VALUES[4], VALUES[5]},
              0, 1);


      // Add some memstore and retest

      // Insert 4 more versions of same column and a dupe
      put = new Put(ROW);
      put.addColumn(FAMILY, QUALIFIER, STAMPS[3], VALUES[3]);
      put.addColumn(FAMILY, QUALIFIER, STAMPS[4], VALUES[14]);
      put.addColumn(FAMILY, QUALIFIER, STAMPS[6], VALUES[6]);
      put.addColumn(FAMILY, QUALIFIER, STAMPS[7], VALUES[7]);
      put.addColumn(FAMILY, QUALIFIER, STAMPS[8], VALUES[8]);
      ht.put(put);

      // Ensure maxVersions in query is respected
      get = new Get(ROW);
      get.addColumn(FAMILY, QUALIFIER);
      get.readVersions(7);
      result = ht.get(get);
      assertNResult(result, ROW, FAMILY, QUALIFIER,
          new long [] {STAMPS[2], STAMPS[3], STAMPS[4], STAMPS[5], STAMPS[6], STAMPS[7], STAMPS[8]},
          new byte[][] {VALUES[2], VALUES[3], VALUES[14], VALUES[5], VALUES[6], VALUES[7],
                  VALUES[8]},
          0, 6);

      scan = new Scan(ROW);
      scan.addColumn(FAMILY, QUALIFIER);
      scan.setMaxVersions(7);
      result = getSingleScanResult(ht, scan);
      assertNResult(result, ROW, FAMILY, QUALIFIER,
        new long[]{STAMPS[2], STAMPS[3], STAMPS[4], STAMPS[5], STAMPS[6], STAMPS[7], STAMPS[8]},
        new byte[][]{VALUES[2], VALUES[3], VALUES[14], VALUES[5], VALUES[6], VALUES[7], VALUES[8]},
        0, 6);

      get = new Get(ROW);
      get.readVersions(7);
      result = ht.get(get);
      assertNResult(result, ROW, FAMILY, QUALIFIER,
          new long [] {STAMPS[2], STAMPS[3], STAMPS[4], STAMPS[5], STAMPS[6], STAMPS[7], STAMPS[8]},
          new byte[][] {VALUES[2], VALUES[3], VALUES[14], VALUES[5], VALUES[6], VALUES[7],
                  VALUES[8]},
          0, 6);

      scan = new Scan(ROW);
      scan.setMaxVersions(7);
      result = getSingleScanResult(ht, scan);
      assertNResult(result, ROW, FAMILY, QUALIFIER,
        new long[]{STAMPS[2], STAMPS[3], STAMPS[4], STAMPS[5], STAMPS[6], STAMPS[7], STAMPS[8]},
        new byte[][]{VALUES[2], VALUES[3], VALUES[14], VALUES[5], VALUES[6], VALUES[7], VALUES[8]},
        0, 6);

      // Verify we can get each one properly
      getVersionAndVerify(ht, ROW, FAMILY, QUALIFIER, STAMPS[1], VALUES[1]);
      getVersionAndVerify(ht, ROW, FAMILY, QUALIFIER, STAMPS[2], VALUES[2]);
      getVersionAndVerify(ht, ROW, FAMILY, QUALIFIER, STAMPS[4], VALUES[14]);
      getVersionAndVerify(ht, ROW, FAMILY, QUALIFIER, STAMPS[7], VALUES[7]);
      scanVersionAndVerify(ht, ROW, FAMILY, QUALIFIER, STAMPS[1], VALUES[1]);
      scanVersionAndVerify(ht, ROW, FAMILY, QUALIFIER, STAMPS[2], VALUES[2]);
      scanVersionAndVerify(ht, ROW, FAMILY, QUALIFIER, STAMPS[4], VALUES[14]);
      scanVersionAndVerify(ht, ROW, FAMILY, QUALIFIER, STAMPS[7], VALUES[7]);

      // Verify we don't accidentally get others
      getVersionAndVerifyMissing(ht, ROW, FAMILY, QUALIFIER, STAMPS[0]);
      getVersionAndVerifyMissing(ht, ROW, FAMILY, QUALIFIER, STAMPS[9]);
      scanVersionAndVerifyMissing(ht, ROW, FAMILY, QUALIFIER, STAMPS[0]);
      scanVersionAndVerifyMissing(ht, ROW, FAMILY, QUALIFIER, STAMPS[9]);

      // Ensure maxVersions of table is respected

      TEST_UTIL.flush();

      // Insert 4 more versions of same column and a dupe
      put = new Put(ROW);
      put.addColumn(FAMILY, QUALIFIER, STAMPS[9], VALUES[9]);
      put.addColumn(FAMILY, QUALIFIER, STAMPS[11], VALUES[11]);
      put.addColumn(FAMILY, QUALIFIER, STAMPS[13], VALUES[13]);
      put.addColumn(FAMILY, QUALIFIER, STAMPS[15], VALUES[15]);
      ht.put(put);

      get = new Get(ROW);
      get.addColumn(FAMILY, QUALIFIER);
      get.readVersions(Integer.MAX_VALUE);
      result = ht.get(get);
      assertNResult(result, ROW, FAMILY, QUALIFIER,
          new long [] {STAMPS[3], STAMPS[4], STAMPS[5], STAMPS[6], STAMPS[7], STAMPS[8], STAMPS[9],
                  STAMPS[11], STAMPS[13], STAMPS[15]},
          new byte[][] {VALUES[3], VALUES[14], VALUES[5], VALUES[6], VALUES[7], VALUES[8],
                  VALUES[9], VALUES[11], VALUES[13], VALUES[15]},
          0, 9);

      scan = new Scan(ROW);
      scan.addColumn(FAMILY, QUALIFIER);
      scan.setMaxVersions(Integer.MAX_VALUE);
      result = getSingleScanResult(ht, scan);
      assertNResult(result, ROW, FAMILY, QUALIFIER,
          new long[]{STAMPS[3], STAMPS[4], STAMPS[5], STAMPS[6], STAMPS[7], STAMPS[8], STAMPS[9],
                  STAMPS[11], STAMPS[13], STAMPS[15]},
          new byte[][]{VALUES[3], VALUES[14], VALUES[5], VALUES[6], VALUES[7], VALUES[8], VALUES[9],
                  VALUES[11], VALUES[13], VALUES[15]},0, 9);

      // Delete a version in the memstore and a version in a storefile
      Delete delete = new Delete(ROW);
      delete.addColumn(FAMILY, QUALIFIER, STAMPS[11]);
      delete.addColumn(FAMILY, QUALIFIER, STAMPS[7]);
      ht.delete(delete);

      // Test that it's gone
      get = new Get(ROW);
      get.addColumn(FAMILY, QUALIFIER);
      get.readVersions(Integer.MAX_VALUE);
      result = ht.get(get);
      assertNResult(result, ROW, FAMILY, QUALIFIER,
          new long [] {STAMPS[1], STAMPS[2], STAMPS[3], STAMPS[4], STAMPS[5], STAMPS[6], STAMPS[8],
                  STAMPS[9], STAMPS[13], STAMPS[15]},
          new byte[][] {VALUES[1], VALUES[2], VALUES[3], VALUES[14], VALUES[5], VALUES[6],
                  VALUES[8], VALUES[9], VALUES[13], VALUES[15]},
          0, 9);

      scan = new Scan(ROW);
      scan.addColumn(FAMILY, QUALIFIER);
      scan.setMaxVersions(Integer.MAX_VALUE);
      result = getSingleScanResult(ht, scan);
      assertNResult(result, ROW, FAMILY, QUALIFIER,
          new long[]{STAMPS[1], STAMPS[2], STAMPS[3], STAMPS[4], STAMPS[5], STAMPS[6], STAMPS[8],
                  STAMPS[9], STAMPS[13], STAMPS[15]},
          new byte[][]{VALUES[1], VALUES[2], VALUES[3], VALUES[14], VALUES[5], VALUES[6], VALUES[8],
                  VALUES[9], VALUES[13], VALUES[15]},0,9);
    }
  }

  @Test
  public void testUpdates() throws Exception {
    final TableName tableName = name.getTableName();
    try (Table hTable = TEST_UTIL.createTable(tableName, FAMILY, 10)) {

      // Write a column with values at timestamp 1, 2 and 3
      byte[] row = Bytes.toBytes("row1");
      byte[] qualifier = Bytes.toBytes("myCol");
      Put put = new Put(row);
      put.addColumn(FAMILY, qualifier, 1L, Bytes.toBytes("AAA"));
      hTable.put(put);

      put = new Put(row);
      put.addColumn(FAMILY, qualifier, 2L, Bytes.toBytes("BBB"));
      hTable.put(put);

      put = new Put(row);
      put.addColumn(FAMILY, qualifier, 3L, Bytes.toBytes("EEE"));
      hTable.put(put);

      Get get = new Get(row);
      get.addColumn(FAMILY, qualifier);
      get.readAllVersions();

      // Check that the column indeed has the right values at timestamps 1 and
      // 2
      Result result = hTable.get(get);
      NavigableMap<Long, byte[]> navigableMap =
              result.getMap().get(FAMILY).get(qualifier);
      assertEquals("AAA", Bytes.toString(navigableMap.get(1L)));
      assertEquals("BBB", Bytes.toString(navigableMap.get(2L)));

      // Update the value at timestamp 1
      put = new Put(row);
      put.addColumn(FAMILY, qualifier, 1L, Bytes.toBytes("CCC"));
      hTable.put(put);

      // Update the value at timestamp 2
      put = new Put(row);
      put.addColumn(FAMILY, qualifier, 2L, Bytes.toBytes("DDD"));
      hTable.put(put);

      // Check that the values at timestamp 2 and 1 got updated
      result = hTable.get(get);
      navigableMap = result.getMap().get(FAMILY).get(qualifier);
      assertEquals("CCC", Bytes.toString(navigableMap.get(1L)));
      assertEquals("DDD", Bytes.toString(navigableMap.get(2L)));
    }
  }

  @Test
  public void testUpdatesWithMajorCompaction() throws Exception {
    final TableName tableName = name.getTableName();
    try (Table hTable = TEST_UTIL.createTable(tableName, FAMILY, 10);
        Admin admin = TEST_UTIL.getAdmin()) {

      // Write a column with values at timestamp 1, 2 and 3
      byte[] row = Bytes.toBytes("row2");
      byte[] qualifier = Bytes.toBytes("myCol");
      Put put = new Put(row);
      put.addColumn(FAMILY, qualifier, 1L, Bytes.toBytes("AAA"));
      hTable.put(put);

      put = new Put(row);
      put.addColumn(FAMILY, qualifier, 2L, Bytes.toBytes("BBB"));
      hTable.put(put);

      put = new Put(row);
      put.addColumn(FAMILY, qualifier, 3L, Bytes.toBytes("EEE"));
      hTable.put(put);

      Get get = new Get(row);
      get.addColumn(FAMILY, qualifier);
      get.readAllVersions();

      // Check that the column indeed has the right values at timestamps 1 and
      // 2
      Result result = hTable.get(get);
      NavigableMap<Long, byte[]> navigableMap =
              result.getMap().get(FAMILY).get(qualifier);
      assertEquals("AAA", Bytes.toString(navigableMap.get(1L)));
      assertEquals("BBB", Bytes.toString(navigableMap.get(2L)));

      // Trigger a major compaction
      admin.flush(tableName);
      admin.majorCompact(tableName);
      Thread.sleep(6000);

      // Update the value at timestamp 1
      put = new Put(row);
      put.addColumn(FAMILY, qualifier, 1L, Bytes.toBytes("CCC"));
      hTable.put(put);

      // Update the value at timestamp 2
      put = new Put(row);
      put.addColumn(FAMILY, qualifier, 2L, Bytes.toBytes("DDD"));
      hTable.put(put);

      // Trigger a major compaction
      admin.flush(tableName);
      admin.majorCompact(tableName);
      Thread.sleep(6000);

      // Check that the values at timestamp 2 and 1 got updated
      result = hTable.get(get);
      navigableMap = result.getMap().get(FAMILY).get(qualifier);
      assertEquals("CCC", Bytes.toString(navigableMap.get(1L)));
      assertEquals("DDD", Bytes.toString(navigableMap.get(2L)));
    }
  }

  @Test
  public void testMajorCompactionBetweenTwoUpdates() throws Exception {
    final TableName tableName = name.getTableName();
    try (Table hTable = TEST_UTIL.createTable(tableName, FAMILY, 10);
        Admin admin = TEST_UTIL.getAdmin()) {

      // Write a column with values at timestamp 1, 2 and 3
      byte[] row = Bytes.toBytes("row3");
      byte[] qualifier = Bytes.toBytes("myCol");
      Put put = new Put(row);
      put.addColumn(FAMILY, qualifier, 1L, Bytes.toBytes("AAA"));
      hTable.put(put);

      put = new Put(row);
      put.addColumn(FAMILY, qualifier, 2L, Bytes.toBytes("BBB"));
      hTable.put(put);

      put = new Put(row);
      put.addColumn(FAMILY, qualifier, 3L, Bytes.toBytes("EEE"));
      hTable.put(put);

      Get get = new Get(row);
      get.addColumn(FAMILY, qualifier);
      get.readAllVersions();

      // Check that the column indeed has the right values at timestamps 1 and
      // 2
      Result result = hTable.get(get);
      NavigableMap<Long, byte[]> navigableMap =
              result.getMap().get(FAMILY).get(qualifier);
      assertEquals("AAA", Bytes.toString(navigableMap.get(1L)));
      assertEquals("BBB", Bytes.toString(navigableMap.get(2L)));

      // Trigger a major compaction
      admin.flush(tableName);
      admin.majorCompact(tableName);
      Thread.sleep(6000);

      // Update the value at timestamp 1
      put = new Put(row);
      put.addColumn(FAMILY, qualifier, 1L, Bytes.toBytes("CCC"));
      hTable.put(put);

      // Trigger a major compaction
      admin.flush(tableName);
      admin.majorCompact(tableName);
      Thread.sleep(6000);

      // Update the value at timestamp 2
      put = new Put(row);
      put.addColumn(FAMILY, qualifier, 2L, Bytes.toBytes("DDD"));
      hTable.put(put);

      // Trigger a major compaction
      admin.flush(tableName);
      admin.majorCompact(tableName);
      Thread.sleep(6000);

      // Check that the values at timestamp 2 and 1 got updated
      result = hTable.get(get);
      navigableMap = result.getMap().get(FAMILY).get(qualifier);

      assertEquals("CCC", Bytes.toString(navigableMap.get(1L)));
      assertEquals("DDD", Bytes.toString(navigableMap.get(2L)));
    }
  }

  @Test
  public void testGet_EmptyTable() throws IOException {
    try (Table table = TEST_UTIL.createTable(name.getTableName(), FAMILY)) {
      Get get = new Get(ROW);
      get.addFamily(FAMILY);
      Result r = table.get(get);
      assertTrue(r.isEmpty());
    }
  }

  @Test
  public void testGet_NullQualifier() throws IOException {
    try (Table table = TEST_UTIL.createTable(name.getTableName(), FAMILY)) {
      Put put = new Put(ROW);
      put.addColumn(FAMILY, QUALIFIER, VALUE);
      table.put(put);

      put = new Put(ROW);
      put.addColumn(FAMILY, null, VALUE);
      table.put(put);
      LOG.info("Row put");

      Get get = new Get(ROW);
      get.addColumn(FAMILY, null);
      Result r = table.get(get);
      assertEquals(1, r.size());

      get = new Get(ROW);
      get.addFamily(FAMILY);
      r = table.get(get);
      assertEquals(2, r.size());
    }
  }

  @Test
  public void testGet_NonExistentRow() throws IOException {
    try (Table table = TEST_UTIL.createTable(name.getTableName(), FAMILY)) {
      Put put = new Put(ROW);
      put.addColumn(FAMILY, QUALIFIER, VALUE);
      table.put(put);
      LOG.info("Row put");

      Get get = new Get(ROW);
      get.addFamily(FAMILY);
      Result r = table.get(get);
      assertFalse(r.isEmpty());
      System.out.println("Row retrieved successfully");

      byte[] missingrow = Bytes.toBytes("missingrow");
      get = new Get(missingrow);
      get.addFamily(FAMILY);
      r = table.get(get);
      assertTrue(r.isEmpty());
      LOG.info("Row missing as it should be");
    }
  }

  @Test
  public void testPut() throws IOException {
    final byte [] CONTENTS_FAMILY = Bytes.toBytes("contents");
    final byte [] SMALL_FAMILY = Bytes.toBytes("smallfam");
    final byte [] row1 = Bytes.toBytes("row1");
    final byte [] row2 = Bytes.toBytes("row2");
    final byte [] value = Bytes.toBytes("abcd");
    try (Table table = TEST_UTIL.createTable(name.getTableName(),
        new byte[][] { CONTENTS_FAMILY, SMALL_FAMILY })) {
      Put put = new Put(row1);
      put.addColumn(CONTENTS_FAMILY, null, value);
      table.put(put);

      put = new Put(row2);
      put.addColumn(CONTENTS_FAMILY, null, value);

      assertEquals(1, put.size());
      assertEquals(1, put.getFamilyCellMap().get(CONTENTS_FAMILY).size());

      // KeyValue v1 expectation.  Cast for now until we go all Cell all the time. TODO
      KeyValue kv = (KeyValue) put.getFamilyCellMap().get(CONTENTS_FAMILY).get(0);

      assertTrue(Bytes.equals(CellUtil.cloneFamily(kv), CONTENTS_FAMILY));
      // will it return null or an empty byte array?
      assertTrue(Bytes.equals(CellUtil.cloneQualifier(kv), new byte[0]));

      assertTrue(Bytes.equals(CellUtil.cloneValue(kv), value));

      table.put(put);

      Scan scan = new Scan();
      scan.addColumn(CONTENTS_FAMILY, null);
      try (ResultScanner scanner = table.getScanner(scan)) {
        for (Result r : scanner) {
          for (Cell key : r.rawCells()) {
            System.out.println(Bytes.toString(r.getRow()) + ": " + key.toString());
          }
        }
      }
    }
  }

  @Test
  public void testPutNoCF() throws IOException {
    final byte[] BAD_FAM = Bytes.toBytes("BAD_CF");
    final byte[] VAL = Bytes.toBytes(100);
    try (Table table = TEST_UTIL.createTable(name.getTableName(), FAMILY)) {
      boolean caughtNSCFE = false;

      try {
        Put p = new Put(ROW);
        p.addColumn(BAD_FAM, QUALIFIER, VAL);
        table.put(p);
      } catch (Exception e) {
        caughtNSCFE = e instanceof NoSuchColumnFamilyException;
      }
      assertTrue("Should throw NoSuchColumnFamilyException", caughtNSCFE);
    }
  }

  @Test
  public void testRowsPut() throws IOException {
    final byte[] CONTENTS_FAMILY = Bytes.toBytes("contents");
    final byte[] SMALL_FAMILY = Bytes.toBytes("smallfam");
    final int NB_BATCH_ROWS = 10;
    final byte[] value = Bytes.toBytes("abcd");
    try (Table table = TEST_UTIL.createTable(name.getTableName(),
      new byte[][] {CONTENTS_FAMILY, SMALL_FAMILY })) {
      ArrayList<Put> rowsUpdate = new ArrayList<Put>();
      for (int i = 0; i < NB_BATCH_ROWS; i++) {
        byte[] row = Bytes.toBytes("row" + i);
        Put put = new Put(row);
        put.setDurability(Durability.SKIP_WAL);
        put.addColumn(CONTENTS_FAMILY, null, value);
        rowsUpdate.add(put);
      }
      table.put(rowsUpdate);
      Scan scan = new Scan();
      scan.addFamily(CONTENTS_FAMILY);
      try (ResultScanner scanner = table.getScanner(scan)) {
        int nbRows = 0;
        for (@SuppressWarnings("unused")
                Result row : scanner) {
          nbRows++;
        }
        assertEquals(NB_BATCH_ROWS, nbRows);
      }
    }
  }

  @Test
  public void testRowsPutBufferedManyManyFlushes() throws IOException {
    final byte[] CONTENTS_FAMILY = Bytes.toBytes("contents");
    final byte[] SMALL_FAMILY = Bytes.toBytes("smallfam");
    final byte[] value = Bytes.toBytes("abcd");
    final int NB_BATCH_ROWS = 10;
    try (Table table = TEST_UTIL.createTable(name.getTableName(),
        new byte[][] { CONTENTS_FAMILY, SMALL_FAMILY })) {
      ArrayList<Put> rowsUpdate = new ArrayList<Put>();
      for (int i = 0; i < NB_BATCH_ROWS * 10; i++) {
        byte[] row = Bytes.toBytes("row" + i);
        Put put = new Put(row);
        put.setDurability(Durability.SKIP_WAL);
        put.addColumn(CONTENTS_FAMILY, null, value);
        rowsUpdate.add(put);
      }
      table.put(rowsUpdate);

      Scan scan = new Scan();
      scan.addFamily(CONTENTS_FAMILY);
      try (ResultScanner scanner = table.getScanner(scan)) {
        int nbRows = 0;
        for (@SuppressWarnings("unused")
                Result row : scanner) {
          nbRows++;
        }
        assertEquals(NB_BATCH_ROWS * 10, nbRows);
      }
    }
  }

  @Test
  public void testAddKeyValue() throws IOException {
    final byte[] CONTENTS_FAMILY = Bytes.toBytes("contents");
    final byte[] value = Bytes.toBytes("abcd");
    final byte[] row1 = Bytes.toBytes("row1");
    final byte[] row2 = Bytes.toBytes("row2");
    byte[] qualifier = Bytes.toBytes("qf1");
    Put put = new Put(row1);

    // Adding KeyValue with the same row
    KeyValue kv = new KeyValue(row1, CONTENTS_FAMILY, qualifier, value);
    boolean ok = true;
    try {
      put.add(kv);
    } catch (IOException e) {
      ok = false;
    }
    assertEquals(true, ok);

    // Adding KeyValue with the different row
    kv = new KeyValue(row2, CONTENTS_FAMILY, qualifier, value);
    ok = false;
    try {
      put.add(kv);
    } catch (IOException e) {
      ok = true;
    }
    assertEquals(true, ok);
  }

  /**
   * test for HBASE-737
   */
  @Test
  public void testHBase737 () throws IOException {
    final byte [] FAM1 = Bytes.toBytes("fam1");
    final byte [] FAM2 = Bytes.toBytes("fam2");
    // Open table
    try (Table table = TEST_UTIL.createTable(name.getTableName(),
      new byte [][] {FAM1, FAM2})) {
      // Insert some values
      Put put = new Put(ROW);
      put.addColumn(FAM1, Bytes.toBytes("letters"), Bytes.toBytes("abcdefg"));
      table.put(put);
      try {
        Thread.sleep(1000);
      } catch (InterruptedException i) {
        //ignore
      }

      put = new Put(ROW);
      put.addColumn(FAM1, Bytes.toBytes("numbers"), Bytes.toBytes("123456"));
      table.put(put);

      try {
        Thread.sleep(1000);
      } catch (InterruptedException i) {
        //ignore
      }

      put = new Put(ROW);
      put.addColumn(FAM2, Bytes.toBytes("letters"), Bytes.toBytes("hijklmnop"));
      table.put(put);

      long[] times = new long[3];

      // First scan the memstore

      Scan scan = new Scan();
      scan.addFamily(FAM1);
      scan.addFamily(FAM2);
      try (ResultScanner s = table.getScanner(scan)) {
        int index = 0;
        Result r = null;
        while ((r = s.next()) != null) {
          for (Cell key : r.rawCells()) {
            times[index++] = key.getTimestamp();
          }
        }
      }
      for (int i = 0; i < times.length - 1; i++) {
        for (int j = i + 1; j < times.length; j++) {
          assertTrue(times[j] > times[i]);
        }
      }

      // Flush data to disk and try again
      TEST_UTIL.flush();

      // Reset times
      for (int i = 0; i < times.length; i++) {
        times[i] = 0;
      }

      try {
        Thread.sleep(1000);
      } catch (InterruptedException i) {
        //ignore
      }
      scan = new Scan();
      scan.addFamily(FAM1);
      scan.addFamily(FAM2);
      try (ResultScanner s = table.getScanner(scan)) {
        int index = 0;
        Result r = null;
        while ((r = s.next()) != null) {
          for (Cell key : r.rawCells()) {
            times[index++] = key.getTimestamp();
          }
        }
        for (int i = 0; i < times.length - 1; i++) {
          for (int j = i + 1; j < times.length; j++) {
            assertTrue(times[j] > times[i]);
          }
        }
      }
    }
  }

  @Test
  public void testListTables() throws IOException, InterruptedException {
    final String testTableName = name.getTableName().toString();
    final TableName tableName1 = TableName.valueOf(testTableName + "1");
    final TableName tableName2 = TableName.valueOf(testTableName + "2");
    final TableName tableName3 = TableName.valueOf(testTableName + "3");
    TableName [] tables = new TableName[] { tableName1, tableName2, tableName3 };
    for (int i = 0; i < tables.length; i++) {
      TEST_UTIL.createTable(tables[i], FAMILY);
    }
    try (Admin admin = TEST_UTIL.getAdmin()) {
      List<TableDescriptor> ts = admin.listTableDescriptors();
      HashSet<TableDescriptor> result = new HashSet<>(ts);
      int size = result.size();
      assertTrue(size >= tables.length);
      for (int i = 0; i < tables.length && i < size; i++) {
        boolean found = false;
        for (int j = 0; j < ts.size(); j++) {
          if (ts.get(j).getTableName().equals(tables[i])) {
            found = true;
            break;
          }
        }
        assertTrue("Not found: " + tables[i], found);
      }
    }
  }

  /**
   * simple test that just executes parts of the client
   * API that accept a pre-created Connection instance
   */
  @Test
  public void testUnmanagedHConnection() throws IOException {
    final TableName tableName = name.getTableName();
    TEST_UTIL.createTable(tableName, HConstants.CATALOG_FAMILY);
    try (Connection conn = ConnectionFactory.createConnection(TEST_UTIL.getConfiguration());
        Table t = conn.getTable(tableName);
        Admin admin = conn.getAdmin()) {
      assertTrue(admin.tableExists(tableName));
      assertTrue(t.get(new Get(ROW)).isEmpty());
    }
  }

  /**
   * test of that unmanaged HConnections are able to reconnect
   * properly (see HBASE-5058)
   */
  @Test
  public void testUnmanagedHConnectionReconnect() throws Exception {
    Configuration conf = TEST_UTIL.getConfiguration();
    Class registryImpl = conf.getClass(
        HConstants.CLIENT_CONNECTION_REGISTRY_IMPL_CONF_KEY, ZKConnectionRegistry.class);
    // This test does not make sense for MasterRegistry since it stops the only master in the
    // cluster and starts a new master without populating the underlying config for the connection.
    Assume.assumeFalse(registryImpl.equals(MasterRegistry.class));
    final TableName tableName = name.getTableName();
    TEST_UTIL.createTable(tableName, HConstants.CATALOG_FAMILY);
    try (Connection conn = ConnectionFactory.createConnection(TEST_UTIL.getConfiguration())) {
      try (Table t = conn.getTable(tableName); Admin admin = conn.getAdmin()) {
        assertTrue(admin.tableExists(tableName));
        assertTrue(t.get(new Get(ROW)).isEmpty());
      }

      // stop the master
      MiniHBaseCluster cluster = TEST_UTIL.getHBaseCluster();
      cluster.stopMaster(0, false);
      cluster.waitOnMaster(0);

      // start up a new master
      cluster.startMaster();
      assertTrue(cluster.waitForActiveAndReadyMaster());

      // test that the same unmanaged connection works with a new
      // Admin and can connect to the new master;
      boolean tablesOnMaster = LoadBalancer.isTablesOnMaster(TEST_UTIL.getConfiguration());
      try (Admin admin = conn.getAdmin()) {
        assertTrue(admin.tableExists(tableName));
        assertTrue(admin.getClusterMetrics(EnumSet.of(Option.LIVE_SERVERS)).getLiveServerMetrics()
          .size() == SLAVES + (tablesOnMaster ? 1 : 0));
      }
    }
  }

  @Test
  public void testMiscHTableStuff() throws IOException {
    final String testTableName = name.getTableName().toString();
    final TableName tableAname = TableName.valueOf(testTableName + "A");
    final TableName tableBname = TableName.valueOf(testTableName + "B");
    final byte[] attrName = Bytes.toBytes("TESTATTR");
    final byte[] attrValue = Bytes.toBytes("somevalue");
    byte[] value = Bytes.toBytes("value");

    try (Table a = TEST_UTIL.createTable(tableAname, HConstants.CATALOG_FAMILY);
        Table b = TEST_UTIL.createTable(tableBname, HConstants.CATALOG_FAMILY)) {
      Put put = new Put(ROW);
      put.addColumn(HConstants.CATALOG_FAMILY, null, value);
      a.put(put);

      // open a new connection to A and a connection to b
      try (Table newA = TEST_UTIL.getConnection().getTable(tableAname)) {

        // copy data from A to B
        Scan scan = new Scan();
        scan.addFamily(HConstants.CATALOG_FAMILY);
        try (ResultScanner s = newA.getScanner(scan)) {
          for (Result r : s) {
            put = new Put(r.getRow());
            put.setDurability(Durability.SKIP_WAL);
            for (Cell kv : r.rawCells()) {
              put.add(kv);
            }
            b.put(put);
          }
        }
      }

      // Opening a new connection to A will cause the tables to be reloaded
      try (Table anotherA = TEST_UTIL.getConnection().getTable(tableAname)) {
        Get get = new Get(ROW);
        get.addFamily(HConstants.CATALOG_FAMILY);
        anotherA.get(get);
      }

      // We can still access A through newA because it has the table information
      // cached. And if it needs to recalibrate, that will cause the information
      // to be reloaded.

      // Test user metadata
      Admin admin = TEST_UTIL.getAdmin();
      // make a modifiable descriptor
      HTableDescriptor desc = new HTableDescriptor(a.getDescriptor());
      // offline the table
      admin.disableTable(tableAname);
      // add a user attribute to HTD
      desc.setValue(attrName, attrValue);
      // add a user attribute to HCD
      for (HColumnDescriptor c : desc.getFamilies()) {
        c.setValue(attrName, attrValue);
      }
      // update metadata for all regions of this table
      admin.modifyTable(desc);
      // enable the table
      admin.enableTable(tableAname);

      // Test that attribute changes were applied
      desc = new HTableDescriptor(a.getDescriptor());
      assertEquals("wrong table descriptor returned", desc.getTableName(), tableAname);
      // check HTD attribute
      value = desc.getValue(attrName);
      assertFalse("missing HTD attribute value", value == null);
      assertFalse("HTD attribute value is incorrect", Bytes.compareTo(value, attrValue) != 0);
      // check HCD attribute
      for (HColumnDescriptor c : desc.getFamilies()) {
        value = c.getValue(attrName);
        assertFalse("missing HCD attribute value", value == null);
        assertFalse("HCD attribute value is incorrect", Bytes.compareTo(value, attrValue) != 0);
      }
    }
  }

  @Test
  public void testGetClosestRowBefore() throws IOException, InterruptedException {
    final TableName tableName = name.getTableName();
    final byte[] firstRow = Bytes.toBytes("row111");
    final byte[] secondRow = Bytes.toBytes("row222");
    final byte[] thirdRow = Bytes.toBytes("row333");
    final byte[] forthRow = Bytes.toBytes("row444");
    final byte[] beforeFirstRow = Bytes.toBytes("row");
    final byte[] beforeSecondRow = Bytes.toBytes("row22");
    final byte[] beforeThirdRow = Bytes.toBytes("row33");
    final byte[] beforeForthRow = Bytes.toBytes("row44");

    try (Table table =
        TEST_UTIL.createTable(tableName,
          new byte[][] { HConstants.CATALOG_FAMILY, Bytes.toBytes("info2") }, 1, 1024);
      RegionLocator locator = TEST_UTIL.getConnection().getRegionLocator(tableName)) {

      // set block size to 64 to making 2 kvs into one block, bypassing the walkForwardInSingleRow
      // in Store.rowAtOrBeforeFromStoreFile
      String regionName = locator.getAllRegionLocations().get(0).getRegion().getEncodedName();
      HRegion region = TEST_UTIL.getRSForFirstRegionInTable(tableName).getRegion(regionName);
      Put put1 = new Put(firstRow);
      Put put2 = new Put(secondRow);
      Put put3 = new Put(thirdRow);
      Put put4 = new Put(forthRow);
      byte[] one = new byte[] { 1 };
      byte[] two = new byte[] { 2 };
      byte[] three = new byte[] { 3 };
      byte[] four = new byte[] { 4 };

      put1.addColumn(HConstants.CATALOG_FAMILY, null, one);
      put2.addColumn(HConstants.CATALOG_FAMILY, null, two);
      put3.addColumn(HConstants.CATALOG_FAMILY, null, three);
      put4.addColumn(HConstants.CATALOG_FAMILY, null, four);
      table.put(put1);
      table.put(put2);
      table.put(put3);
      table.put(put4);
      region.flush(true);

      Result result;

      // Test before first that null is returned
      result = getReverseScanResult(table, beforeFirstRow,
        HConstants.CATALOG_FAMILY);
      assertNull(result);

      // Test at first that first is returned
      result = getReverseScanResult(table, firstRow, HConstants.CATALOG_FAMILY);
      assertTrue(result.containsColumn(HConstants.CATALOG_FAMILY, null));
      assertTrue(Bytes.equals(result.getRow(), firstRow));
      assertTrue(Bytes.equals(result.getValue(HConstants.CATALOG_FAMILY, null), one));

      // Test in between first and second that first is returned
      result = getReverseScanResult(table, beforeSecondRow, HConstants.CATALOG_FAMILY);
      assertTrue(result.containsColumn(HConstants.CATALOG_FAMILY, null));
      assertTrue(Bytes.equals(result.getRow(), firstRow));
      assertTrue(Bytes.equals(result.getValue(HConstants.CATALOG_FAMILY, null), one));

      // Test at second make sure second is returned
      result = getReverseScanResult(table, secondRow, HConstants.CATALOG_FAMILY);
      assertTrue(result.containsColumn(HConstants.CATALOG_FAMILY, null));
      assertTrue(Bytes.equals(result.getRow(), secondRow));
      assertTrue(Bytes.equals(result.getValue(HConstants.CATALOG_FAMILY, null), two));

      // Test in second and third, make sure second is returned
      result = getReverseScanResult(table, beforeThirdRow, HConstants.CATALOG_FAMILY);
      assertTrue(result.containsColumn(HConstants.CATALOG_FAMILY, null));
      assertTrue(Bytes.equals(result.getRow(), secondRow));
      assertTrue(Bytes.equals(result.getValue(HConstants.CATALOG_FAMILY, null), two));

      // Test at third make sure third is returned
      result = getReverseScanResult(table, thirdRow, HConstants.CATALOG_FAMILY);
      assertTrue(result.containsColumn(HConstants.CATALOG_FAMILY, null));
      assertTrue(Bytes.equals(result.getRow(), thirdRow));
      assertTrue(Bytes.equals(result.getValue(HConstants.CATALOG_FAMILY, null), three));

      // Test in third and forth, make sure third is returned
      result = getReverseScanResult(table, beforeForthRow, HConstants.CATALOG_FAMILY);
      assertTrue(result.containsColumn(HConstants.CATALOG_FAMILY, null));
      assertTrue(Bytes.equals(result.getRow(), thirdRow));
      assertTrue(Bytes.equals(result.getValue(HConstants.CATALOG_FAMILY, null), three));

      // Test at forth make sure forth is returned
      result = getReverseScanResult(table, forthRow, HConstants.CATALOG_FAMILY);
      assertTrue(result.containsColumn(HConstants.CATALOG_FAMILY, null));
      assertTrue(Bytes.equals(result.getRow(), forthRow));
      assertTrue(Bytes.equals(result.getValue(HConstants.CATALOG_FAMILY, null), four));

      // Test after forth make sure forth is returned
      result = getReverseScanResult(table, Bytes.add(forthRow, one), HConstants.CATALOG_FAMILY);
      assertTrue(result.containsColumn(HConstants.CATALOG_FAMILY, null));
      assertTrue(Bytes.equals(result.getRow(), forthRow));
      assertTrue(Bytes.equals(result.getValue(HConstants.CATALOG_FAMILY, null), four));
    }
  }

  private Result getReverseScanResult(Table table, byte[] row, byte[] fam) throws IOException {
    Scan scan = new Scan(row);
    scan.setSmall(true);
    scan.setReversed(true);
    scan.setCaching(1);
    scan.addFamily(fam);
    try (ResultScanner scanner = table.getScanner(scan)) {
      return scanner.next();
    }
  }

  /**
   * For HBASE-2156
   */
  @Test
  public void testScanVariableReuse() throws Exception {
    Scan scan = new Scan();
    scan.addFamily(FAMILY);
    scan.addColumn(FAMILY, ROW);

    assertTrue(scan.getFamilyMap().get(FAMILY).size() == 1);

    scan = new Scan();
    scan.addFamily(FAMILY);

    assertTrue(scan.getFamilyMap().get(FAMILY) == null);
    assertTrue(scan.getFamilyMap().containsKey(FAMILY));
  }

  @Test
  public void testMultiRowMutation() throws Exception {
    LOG.info("Starting testMultiRowMutation");
    final TableName tableName = name.getTableName();
    final byte [] ROW1 = Bytes.toBytes("testRow1");

    try (Table t = TEST_UTIL.createTable(tableName, FAMILY)) {
      Put p = new Put(ROW);
      p.addColumn(FAMILY, QUALIFIER, VALUE);
      MutationProto m1 = ProtobufUtil.toMutation(MutationType.PUT, p);

      p = new Put(ROW1);
      p.addColumn(FAMILY, QUALIFIER, VALUE);
      MutationProto m2 = ProtobufUtil.toMutation(MutationType.PUT, p);

      MutateRowsRequest.Builder mrmBuilder = MutateRowsRequest.newBuilder();
      mrmBuilder.addMutationRequest(m1);
      mrmBuilder.addMutationRequest(m2);
      MutateRowsRequest mrm = mrmBuilder.build();
      CoprocessorRpcChannel channel = t.coprocessorService(ROW);
      MultiRowMutationService.BlockingInterface service =
              MultiRowMutationService.newBlockingStub(channel);
      service.mutateRows(null, mrm);
      Get g = new Get(ROW);
      Result r = t.get(g);
      assertEquals(0, Bytes.compareTo(VALUE, r.getValue(FAMILY, QUALIFIER)));
      g = new Get(ROW1);
      r = t.get(g);
      assertEquals(0, Bytes.compareTo(VALUE, r.getValue(FAMILY, QUALIFIER)));
    }
  }

  @Test
  public void testRowMutation() throws Exception {
    LOG.info("Starting testRowMutation");
    final TableName tableName = name.getTableName();
    try (Table t = TEST_UTIL.createTable(tableName, FAMILY)) {
      byte[][] QUALIFIERS = new byte[][] { Bytes.toBytes("a"), Bytes.toBytes("b") };
      RowMutations arm = new RowMutations(ROW);
      Put p = new Put(ROW);
      p.addColumn(FAMILY, QUALIFIERS[0], VALUE);
      arm.add(p);
      t.mutateRow(arm);

      Get g = new Get(ROW);
      Result r = t.get(g);
      assertEquals(0, Bytes.compareTo(VALUE, r.getValue(FAMILY, QUALIFIERS[0])));

      arm = new RowMutations(ROW);
      p = new Put(ROW);
      p.addColumn(FAMILY, QUALIFIERS[1], VALUE);
      arm.add(p);
      Delete d = new Delete(ROW);
      d.addColumns(FAMILY, QUALIFIERS[0]);
      arm.add(d);
      // TODO: Trying mutateRow again. The batch was failing with a one try only.
      t.mutateRow(arm);
      r = t.get(g);
      assertEquals(0, Bytes.compareTo(VALUE, r.getValue(FAMILY, QUALIFIERS[1])));
      assertNull(r.getValue(FAMILY, QUALIFIERS[0]));

      // Test that we get a region level exception
      try {
        arm = new RowMutations(ROW);
        p = new Put(ROW);
        p.addColumn(new byte[] { 'b', 'o', 'g', 'u', 's' }, QUALIFIERS[0], VALUE);
        arm.add(p);
        t.mutateRow(arm);
        fail("Expected NoSuchColumnFamilyException");
      } catch (NoSuchColumnFamilyException e) {
        return;
      } catch (RetriesExhaustedWithDetailsException e) {
        for (Throwable rootCause : e.getCauses()) {
          if (rootCause instanceof NoSuchColumnFamilyException) {
            return;
          }
        }
        throw e;
      }
    }
  }

  @Test
  public void testBatchAppendWithReturnResultFalse() throws Exception {
    LOG.info("Starting testBatchAppendWithReturnResultFalse");
    final TableName tableName = name.getTableName();
    try (Table table = TEST_UTIL.createTable(tableName, FAMILY)) {
      Append append1 = new Append(Bytes.toBytes("row1"));
      append1.setReturnResults(false);
      append1.addColumn(FAMILY, Bytes.toBytes("f1"), Bytes.toBytes("value1"));
      Append append2 = new Append(Bytes.toBytes("row1"));
      append2.setReturnResults(false);
      append2.addColumn(FAMILY, Bytes.toBytes("f1"), Bytes.toBytes("value2"));
      List<Append> appends = new ArrayList<>();
      appends.add(append1);
      appends.add(append2);
      Object[] results = new Object[2];
      table.batch(appends, results);
      assertTrue(results.length == 2);
      for (Object r : results) {
        Result result = (Result) r;
        assertTrue(result.isEmpty());
      }
    }
  }

  @Test
  public void testAppend() throws Exception {
    LOG.info("Starting testAppend");
    final TableName tableName = name.getTableName();
    try (Table t = TEST_UTIL.createTable(tableName, FAMILY)) {
      byte[] v1 = Bytes.toBytes("42");
      byte[] v2 = Bytes.toBytes("23");
      byte[][] QUALIFIERS = new byte[][]{
              Bytes.toBytes("b"), Bytes.toBytes("a"), Bytes.toBytes("c")
      };
      Append a = new Append(ROW);
      a.addColumn(FAMILY, QUALIFIERS[0], v1);
      a.addColumn(FAMILY, QUALIFIERS[1], v2);
      a.setReturnResults(false);
      assertEmptyResult(t.append(a));

      a = new Append(ROW);
      a.addColumn(FAMILY, QUALIFIERS[0], v2);
      a.addColumn(FAMILY, QUALIFIERS[1], v1);
      a.addColumn(FAMILY, QUALIFIERS[2], v2);
      Result r = t.append(a);
      assertEquals(0, Bytes.compareTo(Bytes.add(v1, v2), r.getValue(FAMILY, QUALIFIERS[0])));
      assertEquals(0, Bytes.compareTo(Bytes.add(v2, v1), r.getValue(FAMILY, QUALIFIERS[1])));
      // QUALIFIERS[2] previously not exist, verify both value and timestamp are correct
      assertEquals(0, Bytes.compareTo(v2, r.getValue(FAMILY, QUALIFIERS[2])));
      assertEquals(r.getColumnLatestCell(FAMILY, QUALIFIERS[0]).getTimestamp(),
              r.getColumnLatestCell(FAMILY, QUALIFIERS[2]).getTimestamp());
    }
  }
  private List<Result> doAppend(final boolean walUsed) throws IOException {
    LOG.info("Starting testAppend, walUsed is " + walUsed);
    final TableName TABLENAME =
            TableName.valueOf(walUsed ? "testAppendWithWAL" : "testAppendWithoutWAL");
    try (Table t = TEST_UTIL.createTable(TABLENAME, FAMILY)) {
      final byte[] row1 = Bytes.toBytes("c");
      final byte[] row2 = Bytes.toBytes("b");
      final byte[] row3 = Bytes.toBytes("a");
      final byte[] qual = Bytes.toBytes("qual");
      Put put_0 = new Put(row2);
      put_0.addColumn(FAMILY, qual, Bytes.toBytes("put"));
      Put put_1 = new Put(row3);
      put_1.addColumn(FAMILY, qual, Bytes.toBytes("put"));
      Append append_0 = new Append(row1);
      append_0.addColumn(FAMILY, qual, Bytes.toBytes("i"));
      Append append_1 = new Append(row1);
      append_1.addColumn(FAMILY, qual, Bytes.toBytes("k"));
      Append append_2 = new Append(row1);
      append_2.addColumn(FAMILY, qual, Bytes.toBytes("e"));
      if (!walUsed) {
        append_2.setDurability(Durability.SKIP_WAL);
      }
      Append append_3 = new Append(row1);
      append_3.addColumn(FAMILY, qual, Bytes.toBytes("a"));
      Scan s = new Scan();
      s.setCaching(1);
      t.append(append_0);
      t.put(put_0);
      t.put(put_1);
      List<Result> results = new LinkedList<>();
      try (ResultScanner scanner = t.getScanner(s)) {
        t.append(append_1);
        t.append(append_2);
        t.append(append_3);
        for (Result r : scanner) {
          results.add(r);
        }
      }
      TEST_UTIL.deleteTable(TABLENAME);
      return results;
    }
  }

  @Test
  public void testAppendWithoutWAL() throws Exception {
    List<Result> resultsWithWal = doAppend(true);
    List<Result> resultsWithoutWal = doAppend(false);
    assertEquals(resultsWithWal.size(), resultsWithoutWal.size());
    for (int i = 0; i != resultsWithWal.size(); ++i) {
      Result resultWithWal = resultsWithWal.get(i);
      Result resultWithoutWal = resultsWithoutWal.get(i);
      assertEquals(resultWithWal.rawCells().length, resultWithoutWal.rawCells().length);
      for (int j = 0; j != resultWithWal.rawCells().length; ++j) {
        Cell cellWithWal = resultWithWal.rawCells()[j];
        Cell cellWithoutWal = resultWithoutWal.rawCells()[j];
        assertArrayEquals(CellUtil.cloneRow(cellWithWal), CellUtil.cloneRow(cellWithoutWal));
        assertArrayEquals(CellUtil.cloneFamily(cellWithWal), CellUtil.cloneFamily(cellWithoutWal));
        assertArrayEquals(CellUtil.cloneQualifier(cellWithWal),
          CellUtil.cloneQualifier(cellWithoutWal));
        assertArrayEquals(CellUtil.cloneValue(cellWithWal), CellUtil.cloneValue(cellWithoutWal));
      }
    }
  }

  @Test
  public void testClientPoolRoundRobin() throws IOException {
    final TableName tableName = name.getTableName();

    int poolSize = 3;
    int numVersions = poolSize * 2;
    Configuration conf = TEST_UTIL.getConfiguration();
    conf.set(HConstants.HBASE_CLIENT_IPC_POOL_TYPE, "round-robin");
    conf.setInt(HConstants.HBASE_CLIENT_IPC_POOL_SIZE, poolSize);

    try (Table table =
                 TEST_UTIL.createTable(tableName, new byte[][] { FAMILY }, Integer.MAX_VALUE)) {

      final long ts = EnvironmentEdgeManager.currentTime();
      Get get = new Get(ROW);
      get.addColumn(FAMILY, QUALIFIER);
      get.readAllVersions();

      for (int versions = 1; versions <= numVersions; versions++) {
        Put put = new Put(ROW);
        put.addColumn(FAMILY, QUALIFIER, ts + versions, VALUE);
        table.put(put);

        Result result = table.get(get);
        NavigableMap<Long, byte[]> navigableMap = result.getMap().get(FAMILY)
                .get(QUALIFIER);

        assertEquals("The number of versions of '" + Bytes.toString(FAMILY) + ":"
                + Bytes.toString(QUALIFIER) + " did not match", versions, navigableMap.size());
        for (Map.Entry<Long, byte[]> entry : navigableMap.entrySet()) {
          assertTrue("The value at time " + entry.getKey()
                          + " did not match what was put",
                  Bytes.equals(VALUE, entry.getValue()));
        }
      }
    }
  }

  @Ignore ("Flakey: HBASE-8989") @Test
  public void testClientPoolThreadLocal() throws IOException {
    final TableName tableName = name.getTableName();

    int poolSize = Integer.MAX_VALUE;
    int numVersions = 3;
    Configuration conf = TEST_UTIL.getConfiguration();
    conf.set(HConstants.HBASE_CLIENT_IPC_POOL_TYPE, "thread-local");
    conf.setInt(HConstants.HBASE_CLIENT_IPC_POOL_SIZE, poolSize);

    try (final Table table = TEST_UTIL.createTable(tableName, new byte[][] { FAMILY },  3)) {

      final long ts = EnvironmentEdgeManager.currentTime();
      final Get get = new Get(ROW);
      get.addColumn(FAMILY, QUALIFIER);
      get.readAllVersions();

      for (int versions = 1; versions <= numVersions; versions++) {
        Put put = new Put(ROW);
        put.addColumn(FAMILY, QUALIFIER, ts + versions, VALUE);
        table.put(put);

        Result result = table.get(get);
        NavigableMap<Long, byte[]> navigableMap = result.getMap().get(FAMILY)
                .get(QUALIFIER);

        assertEquals("The number of versions of '" + Bytes.toString(FAMILY) + ":"
                + Bytes.toString(QUALIFIER) + " did not match", versions, navigableMap.size());
        for (Map.Entry<Long, byte[]> entry : navigableMap.entrySet()) {
          assertTrue("The value at time " + entry.getKey()
                          + " did not match what was put",
                  Bytes.equals(VALUE, entry.getValue()));
        }
      }

      final Object waitLock = new Object();
      ExecutorService executorService = Executors.newFixedThreadPool(numVersions);
      final AtomicReference<AssertionError> error = new AtomicReference<>(null);
      for (int versions = numVersions; versions < numVersions * 2; versions++) {
        final int versionsCopy = versions;
        executorService.submit(new Callable<Void>() {
          @Override
          public Void call() {
            try {
              Put put = new Put(ROW);
              put.addColumn(FAMILY, QUALIFIER, ts + versionsCopy, VALUE);
              table.put(put);

              Result result = table.get(get);
              NavigableMap<Long, byte[]> navigableMap = result.getMap()
                      .get(FAMILY).get(QUALIFIER);

              assertEquals("The number of versions of '" + Bytes.toString(FAMILY) + ":"
                      + Bytes.toString(QUALIFIER) + " did not match " + versionsCopy, versionsCopy,
                      navigableMap.size());
              for (Map.Entry<Long, byte[]> entry : navigableMap.entrySet()) {
                assertTrue("The value at time " + entry.getKey()
                                + " did not match what was put",
                        Bytes.equals(VALUE, entry.getValue()));
              }
              synchronized (waitLock) {
                waitLock.wait();
              }
            } catch (Exception e) {
            } catch (AssertionError e) {
              // the error happens in a thread, it won't fail the test,
              // need to pass it to the caller for proper handling.
              error.set(e);
              LOG.error(e.toString(), e);
            }

            return null;
          }
        });
      }
      synchronized (waitLock) {
        waitLock.notifyAll();
      }
      executorService.shutdownNow();
      assertNull(error.get());
    }
  }

  @Test
  public void testCheckAndPut() throws IOException {
    final byte [] anotherrow = Bytes.toBytes("anotherrow");
    final byte [] value2 = Bytes.toBytes("abcd");

    try (Table table = TEST_UTIL.createTable(name.getTableName(), FAMILY)) {
      Put put1 = new Put(ROW);
      put1.addColumn(FAMILY, QUALIFIER, VALUE);

      // row doesn't exist, so using non-null value should be considered "not match".
      boolean ok = table.checkAndMutate(ROW, FAMILY).qualifier(QUALIFIER)
              .ifEquals(VALUE).thenPut(put1);
      assertFalse(ok);

      // row doesn't exist, so using "ifNotExists" should be considered "match".
      ok = table.checkAndMutate(ROW, FAMILY).qualifier(QUALIFIER).ifNotExists().thenPut(put1);
      assertTrue(ok);

      // row now exists, so using "ifNotExists" should be considered "not match".
      ok = table.checkAndMutate(ROW, FAMILY).qualifier(QUALIFIER).ifNotExists().thenPut(put1);
      assertFalse(ok);

      Put put2 = new Put(ROW);
      put2.addColumn(FAMILY, QUALIFIER, value2);

      // row now exists, use the matching value to check
      ok = table.checkAndMutate(ROW, FAMILY).qualifier(QUALIFIER).ifEquals(VALUE).thenPut(put2);
      assertTrue(ok);

      Put put3 = new Put(anotherrow);
      put3.addColumn(FAMILY, QUALIFIER, VALUE);

      // try to do CheckAndPut on different rows
      try {
        table.checkAndMutate(ROW, FAMILY).qualifier(QUALIFIER).ifEquals(value2).thenPut(put3);
        fail("trying to check and modify different rows should have failed.");
      } catch (Exception e) {
      }
    }
  }

  @Test
  public void testCheckAndMutateWithTimeRange() throws IOException {
    try (Table table = TEST_UTIL.createTable(name.getTableName(), FAMILY)) {
      final long ts = System.currentTimeMillis() / 2;
      Put put = new Put(ROW);
      put.addColumn(FAMILY, QUALIFIER, ts, VALUE);

      boolean ok = table.checkAndMutate(ROW, FAMILY).qualifier(QUALIFIER)
              .ifNotExists()
              .thenPut(put);
      assertTrue(ok);

      ok = table.checkAndMutate(ROW, FAMILY).qualifier(QUALIFIER)
              .timeRange(TimeRange.at(ts + 10000))
              .ifEquals(VALUE)
              .thenPut(put);
      assertFalse(ok);

      ok = table.checkAndMutate(ROW, FAMILY).qualifier(QUALIFIER)
              .timeRange(TimeRange.from(ts + 10000))
              .ifEquals(VALUE)
              .thenPut(put);
      assertFalse(ok);

      ok = table.checkAndMutate(ROW, FAMILY).qualifier(QUALIFIER)
              .timeRange(TimeRange.between(ts + 10000, ts + 20000))
              .ifEquals(VALUE)
              .thenPut(put);
      assertFalse(ok);

      ok = table.checkAndMutate(ROW, FAMILY).qualifier(QUALIFIER)
              .timeRange(TimeRange.until(ts))
              .ifEquals(VALUE)
              .thenPut(put);
      assertFalse(ok);

      ok = table.checkAndMutate(ROW, FAMILY).qualifier(QUALIFIER)
              .timeRange(TimeRange.at(ts))
              .ifEquals(VALUE)
              .thenPut(put);
      assertTrue(ok);

      ok = table.checkAndMutate(ROW, FAMILY).qualifier(QUALIFIER)
              .timeRange(TimeRange.from(ts))
              .ifEquals(VALUE)
              .thenPut(put);
      assertTrue(ok);

      ok = table.checkAndMutate(ROW, FAMILY).qualifier(QUALIFIER)
              .timeRange(TimeRange.between(ts, ts + 20000))
              .ifEquals(VALUE)
              .thenPut(put);
      assertTrue(ok);

      ok = table.checkAndMutate(ROW, FAMILY).qualifier(QUALIFIER)
              .timeRange(TimeRange.until(ts + 10000))
              .ifEquals(VALUE)
              .thenPut(put);
      assertTrue(ok);

      RowMutations rm = new RowMutations(ROW)
              .add((Mutation) put);
      ok = table.checkAndMutate(ROW, FAMILY).qualifier(QUALIFIER)
              .timeRange(TimeRange.at(ts + 10000))
              .ifEquals(VALUE)
              .thenMutate(rm);
      assertFalse(ok);

      ok = table.checkAndMutate(ROW, FAMILY).qualifier(QUALIFIER)
              .timeRange(TimeRange.at(ts))
              .ifEquals(VALUE)
              .thenMutate(rm);
      assertTrue(ok);

      Delete delete = new Delete(ROW)
              .addColumn(FAMILY, QUALIFIER);

      ok = table.checkAndMutate(ROW, FAMILY).qualifier(QUALIFIER)
              .timeRange(TimeRange.at(ts + 10000))
              .ifEquals(VALUE)
              .thenDelete(delete);
      assertFalse(ok);

      ok = table.checkAndMutate(ROW, FAMILY).qualifier(QUALIFIER)
              .timeRange(TimeRange.at(ts))
              .ifEquals(VALUE)
              .thenDelete(delete);
      assertTrue(ok);
    }
  }

  @Test
  public void testCheckAndPutWithCompareOp() throws IOException {
    final byte [] value1 = Bytes.toBytes("aaaa");
    final byte [] value2 = Bytes.toBytes("bbbb");
    final byte [] value3 = Bytes.toBytes("cccc");
    final byte [] value4 = Bytes.toBytes("dddd");

    try (Table table = TEST_UTIL.createTable(name.getTableName(), FAMILY)) {

      Put put2 = new Put(ROW);
      put2.addColumn(FAMILY, QUALIFIER, value2);

      Put put3 = new Put(ROW);
      put3.addColumn(FAMILY, QUALIFIER, value3);

      // row doesn't exist, so using "ifNotExists" should be considered "match".
      boolean ok =
              table.checkAndMutate(ROW, FAMILY).qualifier(QUALIFIER).ifNotExists().thenPut(put2);
      assertTrue(ok);

      // cell = "bbbb", using "aaaa" to compare only LESS/LESS_OR_EQUAL/NOT_EQUAL
      // turns out "match"
      ok = table.checkAndMutate(ROW, FAMILY).qualifier(QUALIFIER)
              .ifMatches(CompareOperator.GREATER, value1).thenPut(put2);
      assertFalse(ok);
      ok = table.checkAndMutate(ROW, FAMILY).qualifier(QUALIFIER)
              .ifMatches(CompareOperator.EQUAL, value1).thenPut(put2);
      assertFalse(ok);
      ok = table.checkAndMutate(ROW, FAMILY).qualifier(QUALIFIER)
              .ifMatches(CompareOperator.GREATER_OR_EQUAL, value1).thenPut(put2);
      assertFalse(ok);
      ok = table.checkAndMutate(ROW, FAMILY).qualifier(QUALIFIER)
              .ifMatches(CompareOperator.LESS, value1).thenPut(put2);
      assertTrue(ok);
      ok = table.checkAndMutate(ROW, FAMILY).qualifier(QUALIFIER)
              .ifMatches(CompareOperator.LESS_OR_EQUAL, value1).thenPut(put2);
      assertTrue(ok);
      ok = table.checkAndMutate(ROW, FAMILY).qualifier(QUALIFIER)
              .ifMatches(CompareOperator.NOT_EQUAL, value1).thenPut(put3);
      assertTrue(ok);

      // cell = "cccc", using "dddd" to compare only LARGER/LARGER_OR_EQUAL/NOT_EQUAL
      // turns out "match"
      ok = table.checkAndMutate(ROW, FAMILY).qualifier(QUALIFIER)
              .ifMatches(CompareOperator.LESS, value4).thenPut(put3);
      assertFalse(ok);
      ok = table.checkAndMutate(ROW, FAMILY).qualifier(QUALIFIER)
              .ifMatches(CompareOperator.LESS_OR_EQUAL, value4).thenPut(put3);
      assertFalse(ok);
      ok = table.checkAndMutate(ROW, FAMILY).qualifier(QUALIFIER)
              .ifMatches(CompareOperator.EQUAL, value4).thenPut(put3);
      assertFalse(ok);
      ok = table.checkAndMutate(ROW, FAMILY).qualifier(QUALIFIER)
              .ifMatches(CompareOperator.GREATER, value4).thenPut(put3);
      assertTrue(ok);
      ok = table.checkAndMutate(ROW, FAMILY).qualifier(QUALIFIER)
              .ifMatches(CompareOperator.GREATER_OR_EQUAL, value4).thenPut(put3);
      assertTrue(ok);
      ok = table.checkAndMutate(ROW, FAMILY).qualifier(QUALIFIER)
              .ifMatches(CompareOperator.NOT_EQUAL, value4).thenPut(put2);
      assertTrue(ok);

      // cell = "bbbb", using "bbbb" to compare only GREATER_OR_EQUAL/LESS_OR_EQUAL/EQUAL
      // turns out "match"
      ok = table.checkAndMutate(ROW, FAMILY).qualifier(QUALIFIER)
              .ifMatches(CompareOperator.GREATER, value2).thenPut(put2);
      assertFalse(ok);
      ok = table.checkAndMutate(ROW, FAMILY).qualifier(QUALIFIER)
              .ifMatches(CompareOperator.NOT_EQUAL, value2).thenPut(put2);
      assertFalse(ok);
      ok = table.checkAndMutate(ROW, FAMILY).qualifier(QUALIFIER)
              .ifMatches(CompareOperator.LESS, value2).thenPut(put2);
      assertFalse(ok);
      ok = table.checkAndMutate(ROW, FAMILY).qualifier(QUALIFIER)
              .ifMatches(CompareOperator.GREATER_OR_EQUAL, value2).thenPut(put2);
      assertTrue(ok);
      ok = table.checkAndMutate(ROW, FAMILY).qualifier(QUALIFIER)
              .ifMatches(CompareOperator.LESS_OR_EQUAL, value2).thenPut(put2);
      assertTrue(ok);
      ok = table.checkAndMutate(ROW, FAMILY).qualifier(QUALIFIER)
              .ifMatches(CompareOperator.EQUAL, value2).thenPut(put3);
      assertTrue(ok);
    }
  }

  @Test
  public void testCheckAndDelete() throws IOException {
    final byte [] value1 = Bytes.toBytes("aaaa");

    try (Table table = TEST_UTIL.createTable(name.getTableName(),
        FAMILY)) {

      Put put = new Put(ROW);
      put.addColumn(FAMILY, QUALIFIER, value1);
      table.put(put);

      Delete delete = new Delete(ROW);
      delete.addColumns(FAMILY, QUALIFIER);

      boolean ok = table.checkAndMutate(ROW, FAMILY).qualifier(QUALIFIER)
              .ifEquals(value1).thenDelete(delete);
      assertTrue(ok);
    }
  }

  @Test
  public void testCheckAndDeleteWithCompareOp() throws IOException {
    final byte [] value1 = Bytes.toBytes("aaaa");
    final byte [] value2 = Bytes.toBytes("bbbb");
    final byte [] value3 = Bytes.toBytes("cccc");
    final byte [] value4 = Bytes.toBytes("dddd");

    try (Table table = TEST_UTIL.createTable(name.getTableName(),
        FAMILY)) {

      Put put2 = new Put(ROW);
      put2.addColumn(FAMILY, QUALIFIER, value2);
      table.put(put2);

      Put put3 = new Put(ROW);
      put3.addColumn(FAMILY, QUALIFIER, value3);

      Delete delete = new Delete(ROW);
      delete.addColumns(FAMILY, QUALIFIER);

      // cell = "bbbb", using "aaaa" to compare only LESS/LESS_OR_EQUAL/NOT_EQUAL
      // turns out "match"
      boolean ok = table.checkAndMutate(ROW, FAMILY).qualifier(QUALIFIER)
              .ifMatches(CompareOperator.GREATER, value1).thenDelete(delete);
      assertFalse(ok);
      ok = table.checkAndMutate(ROW, FAMILY).qualifier(QUALIFIER)
              .ifMatches(CompareOperator.EQUAL, value1).thenDelete(delete);
      assertFalse(ok);
      ok = table.checkAndMutate(ROW, FAMILY).qualifier(QUALIFIER)
              .ifMatches(CompareOperator.GREATER_OR_EQUAL, value1).thenDelete(delete);
      assertFalse(ok);
      ok = table.checkAndMutate(ROW, FAMILY).qualifier(QUALIFIER)
              .ifMatches(CompareOperator.LESS, value1).thenDelete(delete);
      assertTrue(ok);
      table.put(put2);
      ok = table.checkAndMutate(ROW, FAMILY).qualifier(QUALIFIER)
              .ifMatches(CompareOperator.LESS_OR_EQUAL, value1).thenDelete(delete);
      assertTrue(ok);
      table.put(put2);
      ok = table.checkAndMutate(ROW, FAMILY).qualifier(QUALIFIER)
              .ifMatches(CompareOperator.NOT_EQUAL, value1).thenDelete(delete);
      assertTrue(ok);

      // cell = "cccc", using "dddd" to compare only LARGER/LARGER_OR_EQUAL/NOT_EQUAL
      // turns out "match"
      table.put(put3);
      ok = table.checkAndMutate(ROW, FAMILY).qualifier(QUALIFIER)
              .ifMatches(CompareOperator.LESS, value4).thenDelete(delete);
      assertFalse(ok);
      ok = table.checkAndMutate(ROW, FAMILY).qualifier(QUALIFIER)
              .ifMatches(CompareOperator.LESS_OR_EQUAL, value4).thenDelete(delete);
      assertFalse(ok);
      ok = table.checkAndMutate(ROW, FAMILY).qualifier(QUALIFIER)
              .ifMatches(CompareOperator.EQUAL, value4).thenDelete(delete);
      assertFalse(ok);
      ok = table.checkAndMutate(ROW, FAMILY).qualifier(QUALIFIER)
              .ifMatches(CompareOperator.GREATER, value4).thenDelete(delete);
      assertTrue(ok);
      table.put(put3);
      ok = table.checkAndMutate(ROW, FAMILY).qualifier(QUALIFIER)
              .ifMatches(CompareOperator.GREATER_OR_EQUAL, value4).thenDelete(delete);
      assertTrue(ok);
      table.put(put3);
      ok = table.checkAndMutate(ROW, FAMILY).qualifier(QUALIFIER)
              .ifMatches(CompareOperator.NOT_EQUAL, value4).thenDelete(delete);
      assertTrue(ok);

      // cell = "bbbb", using "bbbb" to compare only GREATER_OR_EQUAL/LESS_OR_EQUAL/EQUAL
      // turns out "match"
      table.put(put2);
      ok = table.checkAndMutate(ROW, FAMILY).qualifier(QUALIFIER)
              .ifMatches(CompareOperator.GREATER, value2).thenDelete(delete);
      assertFalse(ok);
      ok = table.checkAndMutate(ROW, FAMILY).qualifier(QUALIFIER)
              .ifMatches(CompareOperator.NOT_EQUAL, value2).thenDelete(delete);
      assertFalse(ok);
      ok = table.checkAndMutate(ROW, FAMILY).qualifier(QUALIFIER)
              .ifMatches(CompareOperator.LESS, value2).thenDelete(delete);
      assertFalse(ok);
      ok = table.checkAndMutate(ROW, FAMILY).qualifier(QUALIFIER)
              .ifMatches(CompareOperator.GREATER_OR_EQUAL, value2).thenDelete(delete);
      assertTrue(ok);
      table.put(put2);
      ok = table.checkAndMutate(ROW, FAMILY).qualifier(QUALIFIER)
              .ifMatches(CompareOperator.LESS_OR_EQUAL, value2).thenDelete(delete);
      assertTrue(ok);
      table.put(put2);
      ok = table.checkAndMutate(ROW, FAMILY).qualifier(QUALIFIER)
              .ifMatches(CompareOperator.EQUAL, value2).thenDelete(delete);
      assertTrue(ok);
    }
  }

  /**
  * Test ScanMetrics
  */
  @Test
  @SuppressWarnings({"unused", "checkstyle:EmptyBlock"})
  public void testScanMetrics() throws Exception {
    final TableName tableName = name.getTableName();

    // Set up test table:
    // Create table:
    try (Table ht = TEST_UTIL.createMultiRegionTable(tableName, FAMILY)) {
      int numOfRegions = -1;
      try (RegionLocator r = TEST_UTIL.getConnection().getRegionLocator(tableName)) {
        numOfRegions = r.getStartKeys().length;
      }
      // Create 3 rows in the table, with rowkeys starting with "zzz*" so that
      // scan are forced to hit all the regions.
      Put put1 = new Put(Bytes.toBytes("zzz1"));
      put1.addColumn(FAMILY, QUALIFIER, VALUE);
      Put put2 = new Put(Bytes.toBytes("zzz2"));
      put2.addColumn(FAMILY, QUALIFIER, VALUE);
      Put put3 = new Put(Bytes.toBytes("zzz3"));
      put3.addColumn(FAMILY, QUALIFIER, VALUE);
      ht.put(Arrays.asList(put1, put2, put3));

      Scan scan1 = new Scan();
      int numRecords = 0;
      try (ResultScanner scanner = ht.getScanner(scan1)) {
        for (Result result : scanner) {
          numRecords++;
        }

        LOG.info("test data has " + numRecords + " records.");

        // by default, scan metrics collection is turned off
        assertEquals(null, scanner.getScanMetrics());
      }

      // turn on scan metrics
      Scan scan2 = new Scan();
      scan2.setScanMetricsEnabled(true);
      scan2.setCaching(numRecords + 1);
      try (ResultScanner scanner = ht.getScanner(scan2)) {
        for (Result result : scanner.next(numRecords - 1)) {
        }
        scanner.close();
        // closing the scanner will set the metrics.
        assertNotNull(scanner.getScanMetrics());
      }

      // set caching to 1, because metrics are collected in each roundtrip only
      scan2 = new Scan();
      scan2.setScanMetricsEnabled(true);
      scan2.setCaching(1);
      try (ResultScanner scanner = ht.getScanner(scan2)) {
        // per HBASE-5717, this should still collect even if you don't run all the way to
        // the end of the scanner. So this is asking for 2 of the 3 rows we inserted.
        for (Result result : scanner.next(numRecords - 1)) {
        }
        ScanMetrics scanMetrics = scanner.getScanMetrics();
        assertEquals("Did not access all the regions in the table", numOfRegions,
                scanMetrics.countOfRegions.get());
      }

      // check byte counters
      scan2 = new Scan();
      scan2.setScanMetricsEnabled(true);
      scan2.setCaching(1);
      try (ResultScanner scanner = ht.getScanner(scan2)) {
        int numBytes = 0;
        for (Result result : scanner.next(1)) {
          for (Cell cell : result.listCells()) {
            numBytes += PrivateCellUtil.estimatedSerializedSizeOf(cell);
          }
        }
        scanner.close();
        ScanMetrics scanMetrics = scanner.getScanMetrics();
        assertEquals("Did not count the result bytes", numBytes,
                scanMetrics.countOfBytesInResults.get());
      }

      // check byte counters on a small scan
      scan2 = new Scan();
      scan2.setScanMetricsEnabled(true);
      scan2.setCaching(1);
      scan2.setSmall(true);
      try (ResultScanner scanner = ht.getScanner(scan2)) {
        int numBytes = 0;
        for (Result result : scanner.next(1)) {
          for (Cell cell : result.listCells()) {
            numBytes += PrivateCellUtil.estimatedSerializedSizeOf(cell);
          }
        }
        scanner.close();
        ScanMetrics scanMetrics = scanner.getScanMetrics();
        assertEquals("Did not count the result bytes", numBytes,
                scanMetrics.countOfBytesInResults.get());
      }

      // now, test that the metrics are still collected even if you don't call close, but do
      // run past the end of all the records
      /** There seems to be a timing issue here.  Comment out for now. Fix when time.
       Scan scanWithoutClose = new Scan();
       scanWithoutClose.setCaching(1);
       scanWithoutClose.setScanMetricsEnabled(true);
       ResultScanner scannerWithoutClose = ht.getScanner(scanWithoutClose);
       for (Result result : scannerWithoutClose.next(numRecords + 1)) {
       }
       ScanMetrics scanMetricsWithoutClose = getScanMetrics(scanWithoutClose);
       assertEquals("Did not access all the regions in the table", numOfRegions,
       scanMetricsWithoutClose.countOfRegions.get());
       */

      // finally,
      // test that the metrics are collected correctly if you both run past all the records,
      // AND close the scanner
      Scan scanWithClose = new Scan();
      // make sure we can set caching up to the number of a scanned values
      scanWithClose.setCaching(numRecords);
      scanWithClose.setScanMetricsEnabled(true);
      try (ResultScanner scannerWithClose = ht.getScanner(scanWithClose)) {
        for (Result result : scannerWithClose.next(numRecords + 1)) {
        }
        scannerWithClose.close();
        ScanMetrics scanMetricsWithClose = scannerWithClose.getScanMetrics();
        assertEquals("Did not access all the regions in the table", numOfRegions,
                scanMetricsWithClose.countOfRegions.get());
      }
    }
  }

  /**
   * Tests that cache on write works all the way up from the client-side.
   *
   * Performs inserts, flushes, and compactions, verifying changes in the block
   * cache along the way.
   */
  @Test
  public void testCacheOnWriteEvictOnClose() throws Exception {
    final TableName tableName = name.getTableName();
    byte [] data = Bytes.toBytes("data");
    try (Table table = TEST_UTIL.createTable(tableName, FAMILY)) {
      try (RegionLocator locator = TEST_UTIL.getConnection().getRegionLocator(tableName)) {
        // get the block cache and region
        String regionName = locator.getAllRegionLocations().get(0).getRegion().getEncodedName();

        HRegion region = TEST_UTIL.getRSForFirstRegionInTable(tableName)
                .getRegion(regionName);
        HStore store = region.getStores().iterator().next();
        CacheConfig cacheConf = store.getCacheConfig();
        cacheConf.setCacheDataOnWrite(true);
        cacheConf.setEvictOnClose(true);
        BlockCache cache = cacheConf.getBlockCache().get();

        // establish baseline stats
        long startBlockCount = cache.getBlockCount();
        long startBlockHits = cache.getStats().getHitCount();
        long startBlockMiss = cache.getStats().getMissCount();

        // wait till baseline is stable, (minimal 500 ms)
        for (int i = 0; i < 5; i++) {
          Thread.sleep(100);
          if (startBlockCount != cache.getBlockCount()
                  || startBlockHits != cache.getStats().getHitCount()
                  || startBlockMiss != cache.getStats().getMissCount()) {
            startBlockCount = cache.getBlockCount();
            startBlockHits = cache.getStats().getHitCount();
            startBlockMiss = cache.getStats().getMissCount();
            i = -1;
          }
        }

        // insert data
        Put put = new Put(ROW);
        put.addColumn(FAMILY, QUALIFIER, data);
        table.put(put);
        assertTrue(Bytes.equals(table.get(new Get(ROW)).value(), data));

        // data was in memstore so don't expect any changes
        assertEquals(startBlockCount, cache.getBlockCount());
        assertEquals(startBlockHits, cache.getStats().getHitCount());
        assertEquals(startBlockMiss, cache.getStats().getMissCount());

        // flush the data
        LOG.debug("Flushing cache");
        region.flush(true);

        // expect two more blocks in cache - DATA and ROOT_INDEX
        // , no change in hits/misses
        long expectedBlockCount = startBlockCount + 2;
        long expectedBlockHits = startBlockHits;
        long expectedBlockMiss = startBlockMiss;
        assertEquals(expectedBlockCount, cache.getBlockCount());
        assertEquals(expectedBlockHits, cache.getStats().getHitCount());
        assertEquals(expectedBlockMiss, cache.getStats().getMissCount());
        // read the data and expect same blocks, one new hit, no misses
        assertTrue(Bytes.equals(table.get(new Get(ROW)).value(), data));
        assertEquals(expectedBlockCount, cache.getBlockCount());
        assertEquals(++expectedBlockHits, cache.getStats().getHitCount());
        assertEquals(expectedBlockMiss, cache.getStats().getMissCount());
        // insert a second column, read the row, no new blocks, one new hit
        byte[] QUALIFIER2 = Bytes.add(QUALIFIER, QUALIFIER);
        byte[] data2 = Bytes.add(data, data);
        put = new Put(ROW);
        put.addColumn(FAMILY, QUALIFIER2, data2);
        table.put(put);
        Result r = table.get(new Get(ROW));
        assertTrue(Bytes.equals(r.getValue(FAMILY, QUALIFIER), data));
        assertTrue(Bytes.equals(r.getValue(FAMILY, QUALIFIER2), data2));
        assertEquals(expectedBlockCount, cache.getBlockCount());
        assertEquals(++expectedBlockHits, cache.getStats().getHitCount());
        assertEquals(expectedBlockMiss, cache.getStats().getMissCount());
        // flush, one new block
        System.out.println("Flushing cache");
        region.flush(true);

        // + 1 for Index Block, +1 for data block
        expectedBlockCount += 2;
        assertEquals(expectedBlockCount, cache.getBlockCount());
        assertEquals(expectedBlockHits, cache.getStats().getHitCount());
        assertEquals(expectedBlockMiss, cache.getStats().getMissCount());
        // compact, net minus two blocks, two hits, no misses
        System.out.println("Compacting");
        assertEquals(2, store.getStorefilesCount());
        store.triggerMajorCompaction();
        region.compact(true);
        store.closeAndArchiveCompactedFiles();
        waitForStoreFileCount(store, 1, 10000); // wait 10 seconds max
        assertEquals(1, store.getStorefilesCount());
        // evicted two data blocks and two index blocks and compaction does not cache new blocks
        expectedBlockCount = 0;
        assertEquals(expectedBlockCount, cache.getBlockCount());
        expectedBlockHits += 2;
        assertEquals(expectedBlockMiss, cache.getStats().getMissCount());
        assertEquals(expectedBlockHits, cache.getStats().getHitCount());
        // read the row, this should be a cache miss because we don't cache data
        // blocks on compaction
        r = table.get(new Get(ROW));
        assertTrue(Bytes.equals(r.getValue(FAMILY, QUALIFIER), data));
        assertTrue(Bytes.equals(r.getValue(FAMILY, QUALIFIER2), data2));
        expectedBlockCount += 1; // cached one data block
        assertEquals(expectedBlockCount, cache.getBlockCount());
        assertEquals(expectedBlockHits, cache.getStats().getHitCount());
        assertEquals(++expectedBlockMiss, cache.getStats().getMissCount());
      }
    }
  }

  private void waitForStoreFileCount(HStore store, int count, int timeout)
      throws InterruptedException {
    long start = System.currentTimeMillis();
    while (start + timeout > System.currentTimeMillis() && store.getStorefilesCount() != count) {
      Thread.sleep(100);
    }
    System.out.println("start=" + start + ", now=" + System.currentTimeMillis() + ", cur=" +
        store.getStorefilesCount());
    assertEquals(count, store.getStorefilesCount());
  }

  @Test
  /**
   * Tests the non cached version of getRegionLocator by moving a region.
   */
  public void testNonCachedGetRegionLocation() throws Exception {
    // Test Initialization.
    final TableName tableName = name.getTableName();
    byte [] family1 = Bytes.toBytes("f1");
    byte [] family2 = Bytes.toBytes("f2");
    try (Table table = TEST_UTIL.createTable(tableName, new byte[][] {family1, family2}, 10);
        Admin admin = TEST_UTIL.getAdmin();
        RegionLocator locator = TEST_UTIL.getConnection().getRegionLocator(tableName)) {
      List<HRegionLocation> allRegionLocations = locator.getAllRegionLocations();
      assertEquals(1, allRegionLocations.size());
      RegionInfo regionInfo = allRegionLocations.get(0).getRegion();
      ServerName addrBefore = allRegionLocations.get(0).getServerName();
      // Verify region location before move.
      HRegionLocation addrCache = locator.getRegionLocation(regionInfo.getStartKey(), false);
      HRegionLocation addrNoCache = locator.getRegionLocation(regionInfo.getStartKey(),  true);

      assertEquals(addrBefore.getPort(), addrCache.getPort());
      assertEquals(addrBefore.getPort(), addrNoCache.getPort());

      ServerName addrAfter = null;
      // Now move the region to a different server.
      for (int i = 0; i < SLAVES; i++) {
        HRegionServer regionServer = TEST_UTIL.getHBaseCluster().getRegionServer(i);
        ServerName addr = regionServer.getServerName();
        if (addr.getPort() != addrBefore.getPort()) {
          admin.move(regionInfo.getEncodedNameAsBytes(), addr);
          // Wait for the region to move.
          Thread.sleep(5000);
          addrAfter = addr;
          break;
        }
      }

      // Verify the region was moved.
      addrCache = locator.getRegionLocation(regionInfo.getStartKey(), false);
      addrNoCache = locator.getRegionLocation(regionInfo.getStartKey(), true);
      assertNotNull(addrAfter);
      assertTrue(addrAfter.getPort() != addrCache.getPort());
      assertEquals(addrAfter.getPort(), addrNoCache.getPort());
    }
  }

  @Test
  /**
   * Tests getRegionsInRange by creating some regions over which a range of
   * keys spans; then changing the key range.
   */
  public void testGetRegionsInRange() throws Exception {
    // Test Initialization.
    byte [] startKey = Bytes.toBytes("ddc");
    byte [] endKey = Bytes.toBytes("mmm");
    TableName tableName = name.getTableName();
    TEST_UTIL.createMultiRegionTable(tableName, new byte[][] { FAMILY }, 10);

    int numOfRegions = -1;
    try (RegionLocator r = TEST_UTIL.getConnection().getRegionLocator(tableName)) {
      numOfRegions = r.getStartKeys().length;
    }
    assertEquals(26, numOfRegions);

    // Get the regions in this range
    List<HRegionLocation> regionsList = getRegionsInRange(tableName, startKey, endKey);
    assertEquals(10, regionsList.size());

    // Change the start key
    startKey = Bytes.toBytes("fff");
    regionsList = getRegionsInRange(tableName, startKey, endKey);
    assertEquals(7, regionsList.size());

    // Change the end key
    endKey = Bytes.toBytes("nnn");
    regionsList = getRegionsInRange(tableName, startKey, endKey);
    assertEquals(8, regionsList.size());

    // Empty start key
    regionsList = getRegionsInRange(tableName, HConstants.EMPTY_START_ROW, endKey);
    assertEquals(13, regionsList.size());

    // Empty end key
    regionsList = getRegionsInRange(tableName, startKey, HConstants.EMPTY_END_ROW);
    assertEquals(21, regionsList.size());

    // Both start and end keys empty
    regionsList = getRegionsInRange(tableName, HConstants.EMPTY_START_ROW,
        HConstants.EMPTY_END_ROW);
    assertEquals(26, regionsList.size());

    // Change the end key to somewhere in the last block
    endKey = Bytes.toBytes("zzz1");
    regionsList = getRegionsInRange(tableName, startKey, endKey);
    assertEquals(21, regionsList.size());

    // Change the start key to somewhere in the first block
    startKey = Bytes.toBytes("aac");
    regionsList = getRegionsInRange(tableName, startKey, endKey);
    assertEquals(26, regionsList.size());

    // Make start and end key the same
    startKey = endKey = Bytes.toBytes("ccc");
    regionsList = getRegionsInRange(tableName, startKey, endKey);
    assertEquals(1, regionsList.size());
  }

  private List<HRegionLocation> getRegionsInRange(TableName tableName, byte[] startKey,
      byte[] endKey) throws IOException {
    List<HRegionLocation> regionsInRange = new ArrayList<>();
    byte[] currentKey = startKey;
    final boolean endKeyIsEndOfTable = Bytes.equals(endKey, HConstants.EMPTY_END_ROW);
    try (RegionLocator r = TEST_UTIL.getConnection().getRegionLocator(tableName)) {
      do {
        HRegionLocation regionLocation = r.getRegionLocation(currentKey);
        regionsInRange.add(regionLocation);
        currentKey = regionLocation.getRegion().getEndKey();
      } while (!Bytes.equals(currentKey, HConstants.EMPTY_END_ROW)
          && (endKeyIsEndOfTable || Bytes.compareTo(currentKey, endKey) < 0));
      return regionsInRange;
    }
  }

  @Test
  public void testJira6912() throws Exception {
    final TableName tableName = name.getTableName();
    try (Table foo = TEST_UTIL.createTable(tableName, new byte[][] {FAMILY}, 10)) {

      List<Put> puts = new ArrayList<Put>();
      for (int i = 0; i != 100; i++) {
        Put put = new Put(Bytes.toBytes(i));
        put.addColumn(FAMILY, FAMILY, Bytes.toBytes(i));
        puts.add(put);
      }
      foo.put(puts);
      // If i comment this out it works
      TEST_UTIL.flush();

      Scan scan = new Scan();
      scan.setStartRow(Bytes.toBytes(1));
      scan.setStopRow(Bytes.toBytes(3));
      scan.addColumn(FAMILY, FAMILY);
      scan.setFilter(new RowFilter(CompareOperator.NOT_EQUAL,
              new BinaryComparator(Bytes.toBytes(1))));

      try (ResultScanner scanner = foo.getScanner(scan)) {
        Result[] bar = scanner.next(100);
        assertEquals(1, bar.length);
      }
    }
  }

  @Test
  public void testScan_NullQualifier() throws IOException {
    try (Table table = TEST_UTIL.createTable(name.getTableName(), FAMILY)) {
      Put put = new Put(ROW);
      put.addColumn(FAMILY, QUALIFIER, VALUE);
      table.put(put);

      put = new Put(ROW);
      put.addColumn(FAMILY, null, VALUE);
      table.put(put);
      LOG.info("Row put");

      Scan scan = new Scan();
      scan.addColumn(FAMILY, null);

      ResultScanner scanner = table.getScanner(scan);
      Result[] bar = scanner.next(100);
      assertEquals(1, bar.length);
      assertEquals(1, bar[0].size());

      scan = new Scan();
      scan.addFamily(FAMILY);

      scanner = table.getScanner(scan);
      bar = scanner.next(100);
      assertEquals(1, bar.length);
      assertEquals(2, bar[0].size());
    }
  }

  @Test
  public void testNegativeTimestamp() throws IOException {
    try (Table table = TEST_UTIL.createTable(name.getTableName(), FAMILY)) {

      try {
        Put put = new Put(ROW, -1);
        put.addColumn(FAMILY, QUALIFIER, VALUE);
        table.put(put);
        fail("Negative timestamps should not have been allowed");
      } catch (IllegalArgumentException ex) {
        assertTrue(ex.getMessage().contains("negative"));
      }

      try {
        Put put = new Put(ROW);
        long ts = -1;
        put.addColumn(FAMILY, QUALIFIER, ts, VALUE);
        table.put(put);
        fail("Negative timestamps should not have been allowed");
      } catch (IllegalArgumentException ex) {
        assertTrue(ex.getMessage().contains("negative"));
      }

      try {
        Delete delete = new Delete(ROW, -1);
        table.delete(delete);
        fail("Negative timestamps should not have been allowed");
      } catch (IllegalArgumentException ex) {
        assertTrue(ex.getMessage().contains("negative"));
      }

      try {
        Delete delete = new Delete(ROW);
        delete.addFamily(FAMILY, -1);
        table.delete(delete);
        fail("Negative timestamps should not have been allowed");
      } catch (IllegalArgumentException ex) {
        assertTrue(ex.getMessage().contains("negative"));
      }

      try {
        Scan scan = new Scan();
        scan.setTimeRange(-1, 1);
        table.getScanner(scan);
        fail("Negative timestamps should not have been allowed");
      } catch (IllegalArgumentException ex) {
        assertTrue(ex.getMessage().contains("negative"));
      }

      // KeyValue should allow negative timestamps for backwards compat. Otherwise, if the user
      // already has negative timestamps in cluster data, HBase won't be able to handle that
      try {
        new KeyValue(Bytes.toBytes(42), Bytes.toBytes(42), Bytes.toBytes(42), -1,
                Bytes.toBytes(42));
      } catch (IllegalArgumentException ex) {
        fail("KeyValue SHOULD allow negative timestamps");
      }

    }
  }

  @Test
  public void testRawScanRespectsVersions() throws Exception {
    final TableName tableName = name.getTableName();
    try (Table table = TEST_UTIL.createTable(tableName, FAMILY)) {
      byte[] row = Bytes.toBytes("row");

      // put the same row 4 times, with different values
      Put p = new Put(row);
      p.addColumn(FAMILY, QUALIFIER, 10, VALUE);
      table.put(p);
      p = new Put(row);
      p.addColumn(FAMILY, QUALIFIER, 11, ArrayUtils.add(VALUE, (byte) 2));
      table.put(p);

      p = new Put(row);
      p.addColumn(FAMILY, QUALIFIER, 12, ArrayUtils.add(VALUE, (byte) 3));
      table.put(p);

      p = new Put(row);
      p.addColumn(FAMILY, QUALIFIER, 13, ArrayUtils.add(VALUE, (byte) 4));
      table.put(p);

      int versions = 4;
      Scan s = new Scan(row);
      // get all the possible versions
      s.readAllVersions();
      s.setRaw(true);

      try (ResultScanner scanner = table.getScanner(s)) {
        int count = 0;
        for (Result r : scanner) {
          assertEquals("Found an unexpected number of results for the row!", versions,
                  r.listCells().size());
          count++;
        }
        assertEquals("Found more than a single row when raw scanning the table with a single row!",
                1, count);
      }

      // then if we decrease the number of versions, but keep the scan raw, we should see exactly
      // that number of versions
      versions = 2;
      s.setMaxVersions(versions);
      try (ResultScanner scanner = table.getScanner(s)) {
        int count = 0;
        for (Result r : scanner) {
          assertEquals("Found an unexpected number of results for the row!", versions,
                  r.listCells().size());
          count++;
        }
        assertEquals("Found more than a single row when raw scanning the table with a single row!",
                1, count);
      }

      // finally, if we turn off raw scanning, but max out the number of versions, we should go back
      // to seeing just three
      versions = 3;
      s.setMaxVersions(versions);
      try (ResultScanner scanner = table.getScanner(s)) {
        int count = 0;
        for (Result r : scanner) {
          assertEquals("Found an unexpected number of results for the row!", versions,
                  r.listCells().size());
          count++;
        }
        assertEquals("Found more than a single row when raw scanning the table with a single row!",
                1, count);
      }

    }
    TEST_UTIL.deleteTable(tableName);
  }

  @Test
  public void testEmptyFilterList() throws Exception {
    // Test Initialization.
    final TableName tableName = name.getTableName();
    try (Table table = TEST_UTIL.createTable(tableName, FAMILY)) {

      // Insert one row each region
      Put put = new Put(Bytes.toBytes("row"));
      put.addColumn(FAMILY, QUALIFIER, VALUE);
      table.put(put);

      List<Result> scanResults = new LinkedList<>();
      Scan scan = new Scan();
      scan.setFilter(new FilterList());
      try (ResultScanner scanner = table.getScanner(scan)) {
        for (Result r : scanner) {
          scanResults.add(r);
        }
      }
      assertEquals(1, scanResults.size());
      Get g = new Get(Bytes.toBytes("row"));
      g.setFilter(new FilterList());
      Result getResult = table.get(g);
      Result scanResult = scanResults.get(0);
      assertEquals(scanResult.rawCells().length, getResult.rawCells().length);
      for (int i = 0; i != scanResult.rawCells().length; ++i) {
        Cell scanCell = scanResult.rawCells()[i];
        Cell getCell = getResult.rawCells()[i];
        assertEquals(0, Bytes.compareTo(CellUtil.cloneRow(scanCell),
                CellUtil.cloneRow(getCell)));
        assertEquals(0, Bytes.compareTo(CellUtil.cloneFamily(scanCell),
                CellUtil.cloneFamily(getCell)));
        assertEquals(0, Bytes.compareTo(CellUtil.cloneQualifier(scanCell),
                CellUtil.cloneQualifier(getCell)));
        assertEquals(0, Bytes.compareTo(CellUtil.cloneValue(scanCell),
                CellUtil.cloneValue(getCell)));
      }
    }
  }

  @Test
  public void testSmallScan() throws Exception {
    // Test Initialization.
    final TableName tableName = name.getTableName();
    try (Table table = TEST_UTIL.createTable(tableName, FAMILY)) {

      // Insert one row each region
      int insertNum = 10;
      for (int i = 0; i < 10; i++) {
        Put put = new Put(Bytes.toBytes("row" + String.format("%03d", i)));
        put.addColumn(FAMILY, QUALIFIER, VALUE);
        table.put(put);
      }

      // normal scan
      try (ResultScanner scanner = table.getScanner(new Scan())) {
        int count = 0;
        for (Result r : scanner) {
          assertTrue(!r.isEmpty());
          count++;
        }
        assertEquals(insertNum, count);
      }

      // small scan
      Scan scan = new Scan(HConstants.EMPTY_START_ROW, HConstants.EMPTY_END_ROW);
      scan.setSmall(true);
      scan.setCaching(2);
      try (ResultScanner scanner = table.getScanner(scan)) {
        int count = 0;
        for (Result r : scanner) {
          assertTrue(!r.isEmpty());
          count++;
        }
        assertEquals(insertNum, count);
      }
    }
  }

  @Test
  public void testSuperSimpleWithReverseScan() throws Exception {
    final TableName tableName = name.getTableName();
    try (Table ht = TEST_UTIL.createTable(tableName, FAMILY)) {
      Put put = new Put(Bytes.toBytes("0-b11111-0000000000000000000"));
      put.addColumn(FAMILY, QUALIFIER, VALUE);
      ht.put(put);
      put = new Put(Bytes.toBytes("0-b11111-0000000000000000002"));
      put.addColumn(FAMILY, QUALIFIER, VALUE);
      ht.put(put);
      put = new Put(Bytes.toBytes("0-b11111-0000000000000000004"));
      put.addColumn(FAMILY, QUALIFIER, VALUE);
      ht.put(put);
      put = new Put(Bytes.toBytes("0-b11111-0000000000000000006"));
      put.addColumn(FAMILY, QUALIFIER, VALUE);
      ht.put(put);
      put = new Put(Bytes.toBytes("0-b11111-0000000000000000008"));
      put.addColumn(FAMILY, QUALIFIER, VALUE);
      ht.put(put);
      put = new Put(Bytes.toBytes("0-b22222-0000000000000000001"));
      put.addColumn(FAMILY, QUALIFIER, VALUE);
      ht.put(put);
      put = new Put(Bytes.toBytes("0-b22222-0000000000000000003"));
      put.addColumn(FAMILY, QUALIFIER, VALUE);
      ht.put(put);
      put = new Put(Bytes.toBytes("0-b22222-0000000000000000005"));
      put.addColumn(FAMILY, QUALIFIER, VALUE);
      ht.put(put);
      put = new Put(Bytes.toBytes("0-b22222-0000000000000000007"));
      put.addColumn(FAMILY, QUALIFIER, VALUE);
      ht.put(put);
      put = new Put(Bytes.toBytes("0-b22222-0000000000000000009"));
      put.addColumn(FAMILY, QUALIFIER, VALUE);
      ht.put(put);
      Scan scan = new Scan(Bytes.toBytes("0-b11111-9223372036854775807"),
              Bytes.toBytes("0-b11111-0000000000000000000"));
      scan.setReversed(true);
      try (ResultScanner scanner = ht.getScanner(scan)) {
        Result result = scanner.next();
        assertTrue(Bytes.equals(result.getRow(),
                Bytes.toBytes("0-b11111-0000000000000000008")));
      }
    }
  }

  @Test
  public void testFiltersWithReverseScan() throws Exception {
    final TableName tableName = name.getTableName();
    try (Table ht = TEST_UTIL.createTable(tableName, FAMILY)) {
      byte[][] ROWS = makeN(ROW, 10);
      byte[][] QUALIFIERS = {Bytes.toBytes("col0-<d2v1>-<d3v2>"),
              Bytes.toBytes("col1-<d2v1>-<d3v2>"),
              Bytes.toBytes("col2-<d2v1>-<d3v2>"),
              Bytes.toBytes("col3-<d2v1>-<d3v2>"),
              Bytes.toBytes("col4-<d2v1>-<d3v2>"),
              Bytes.toBytes("col5-<d2v1>-<d3v2>"),
              Bytes.toBytes("col6-<d2v1>-<d3v2>"),
              Bytes.toBytes("col7-<d2v1>-<d3v2>"),
              Bytes.toBytes("col8-<d2v1>-<d3v2>"),
              Bytes.toBytes("col9-<d2v1>-<d3v2>")};
      for (int i = 0; i < 10; i++) {
        Put put = new Put(ROWS[i]);
        put.addColumn(FAMILY, QUALIFIERS[i], VALUE);
        ht.put(put);
      }
      Scan scan = new Scan();
      scan.setReversed(true);
      scan.addFamily(FAMILY);
      Filter filter = new QualifierFilter(CompareOperator.EQUAL,
              new RegexStringComparator("col[1-5]"));
      scan.setFilter(filter);
      try (ResultScanner scanner = ht.getScanner(scan)) {
        int expectedIndex = 5;
        for (Result result : scanner) {
          assertEquals(1, result.size());
          Cell c = result.rawCells()[0];
          assertTrue(Bytes.equals(c.getRowArray(), c.getRowOffset(), c.getRowLength(),
                  ROWS[expectedIndex], 0, ROWS[expectedIndex].length));
          assertTrue(Bytes.equals(c.getQualifierArray(), c.getQualifierOffset(),
                  c.getQualifierLength(), QUALIFIERS[expectedIndex], 0,
                  QUALIFIERS[expectedIndex].length));
          expectedIndex--;
        }
        assertEquals(0, expectedIndex);
      }
    }
  }

  @Test
  public void testKeyOnlyFilterWithReverseScan() throws Exception {
    final TableName tableName = name.getTableName();
    try (Table ht = TEST_UTIL.createTable(tableName, FAMILY)) {
      byte[][] ROWS = makeN(ROW, 10);
      byte[][] QUALIFIERS = {Bytes.toBytes("col0-<d2v1>-<d3v2>"),
              Bytes.toBytes("col1-<d2v1>-<d3v2>"),
              Bytes.toBytes("col2-<d2v1>-<d3v2>"),
              Bytes.toBytes("col3-<d2v1>-<d3v2>"),
              Bytes.toBytes("col4-<d2v1>-<d3v2>"),
              Bytes.toBytes("col5-<d2v1>-<d3v2>"),
              Bytes.toBytes("col6-<d2v1>-<d3v2>"),
              Bytes.toBytes("col7-<d2v1>-<d3v2>"),
              Bytes.toBytes("col8-<d2v1>-<d3v2>"),
              Bytes.toBytes("col9-<d2v1>-<d3v2>")};
      for (int i = 0; i < 10; i++) {
        Put put = new Put(ROWS[i]);
        put.addColumn(FAMILY, QUALIFIERS[i], VALUE);
        ht.put(put);
      }
      Scan scan = new Scan();
      scan.setReversed(true);
      scan.addFamily(FAMILY);
      Filter filter = new KeyOnlyFilter(true);
      scan.setFilter(filter);
      try (ResultScanner scanner = ht.getScanner(scan)) {
        int count = 0;
        for (Result result : ht.getScanner(scan)) {
          assertEquals(1, result.size());
          assertEquals(Bytes.SIZEOF_INT, result.rawCells()[0].getValueLength());
          assertEquals(VALUE.length, Bytes.toInt(CellUtil.cloneValue(result.rawCells()[0])));
          count++;
        }
        assertEquals(10, count);
      }
    }
  }

  /**
   * Test simple table and non-existent row cases.
   */
  @Test
  public void testSimpleMissingWithReverseScan() throws Exception {
    final TableName tableName = name.getTableName();
    try (Table ht = TEST_UTIL.createTable(tableName, FAMILY)) {
      byte[][] ROWS = makeN(ROW, 4);

      // Try to get a row on an empty table
      Scan scan = new Scan();
      scan.setReversed(true);
      Result result = getSingleScanResult(ht, scan);
      assertNullResult(result);

      scan = new Scan(ROWS[0]);
      scan.setReversed(true);
      result = getSingleScanResult(ht, scan);
      assertNullResult(result);

      scan = new Scan(ROWS[0], ROWS[1]);
      scan.setReversed(true);
      result = getSingleScanResult(ht, scan);
      assertNullResult(result);

      scan = new Scan();
      scan.setReversed(true);
      scan.addFamily(FAMILY);
      result = getSingleScanResult(ht, scan);
      assertNullResult(result);

      scan = new Scan();
      scan.setReversed(true);
      scan.addColumn(FAMILY, QUALIFIER);
      result = getSingleScanResult(ht, scan);
      assertNullResult(result);

      // Insert a row

      Put put = new Put(ROWS[2]);
      put.addColumn(FAMILY, QUALIFIER, VALUE);
      ht.put(put);

      // Make sure we can scan the row
      scan = new Scan();
      scan.setReversed(true);
      result = getSingleScanResult(ht, scan);
      assertSingleResult(result, ROWS[2], FAMILY, QUALIFIER, VALUE);

      scan = new Scan(ROWS[3], ROWS[0]);
      scan.setReversed(true);
      result = getSingleScanResult(ht, scan);
      assertSingleResult(result, ROWS[2], FAMILY, QUALIFIER, VALUE);

      scan = new Scan(ROWS[2], ROWS[1]);
      scan.setReversed(true);
      result = getSingleScanResult(ht, scan);
      assertSingleResult(result, ROWS[2], FAMILY, QUALIFIER, VALUE);

      // Try to scan empty rows around it
      // Introduced MemStore#shouldSeekForReverseScan to fix the following
      scan = new Scan(ROWS[1]);
      scan.setReversed(true);
      result = getSingleScanResult(ht, scan);
      assertNullResult(result);
    }
  }

  @Test
  public void testNullWithReverseScan() throws Exception {
    final TableName tableName = name.getTableName();
    try (Table ht = TEST_UTIL.createTable(tableName, FAMILY)) {
      // Null qualifier (should work)
      Put put = new Put(ROW);
      put.addColumn(FAMILY, null, VALUE);
      ht.put(put);
      scanTestNull(ht, ROW, FAMILY, VALUE, true);
      Delete delete = new Delete(ROW);
      delete.addColumns(FAMILY, null);
      ht.delete(delete);
    }

    // Use a new table
    try (Table ht =
       TEST_UTIL.createTable(TableName.valueOf(name.getTableName().toString() + "2"), FAMILY)) {
      // Empty qualifier, byte[0] instead of null (should work)
      Put put = new Put(ROW);
      put.addColumn(FAMILY, HConstants.EMPTY_BYTE_ARRAY, VALUE);
      ht.put(put);
      scanTestNull(ht, ROW, FAMILY, VALUE, true);
      TEST_UTIL.flush();
      scanTestNull(ht, ROW, FAMILY, VALUE, true);
      Delete delete = new Delete(ROW);
      delete.addColumns(FAMILY, HConstants.EMPTY_BYTE_ARRAY);
      ht.delete(delete);
      // Null value
      put = new Put(ROW);
      put.addColumn(FAMILY, QUALIFIER, null);
      ht.put(put);
      Scan scan = new Scan();
      scan.setReversed(true);
      scan.addColumn(FAMILY, QUALIFIER);
      Result result = getSingleScanResult(ht, scan);
      assertSingleResult(result, ROW, FAMILY, QUALIFIER, null);
    }
  }

  @Test
  @SuppressWarnings("checkstyle:MethodLength")
  public void testDeletesWithReverseScan() throws Exception {
    final TableName tableName = name.getTableName();
    byte[][] ROWS = makeNAscii(ROW, 6);
    byte[][] FAMILIES = makeNAscii(FAMILY, 3);
    byte[][] VALUES = makeN(VALUE, 5);
    long[] ts = { 1000, 2000, 3000, 4000, 5000 };
    try (Table ht = TEST_UTIL.createTable(tableName, FAMILIES, 3)) {

      Put put = new Put(ROW);
      put.addColumn(FAMILIES[0], QUALIFIER, ts[0], VALUES[0]);
      put.addColumn(FAMILIES[0], QUALIFIER, ts[1], VALUES[1]);
      ht.put(put);

      Delete delete = new Delete(ROW);
      delete.addFamily(FAMILIES[0], ts[0]);
      ht.delete(delete);

      Scan scan = new Scan(ROW);
      scan.setReversed(true);
      scan.addFamily(FAMILIES[0]);
      scan.setMaxVersions(Integer.MAX_VALUE);
      Result result = getSingleScanResult(ht, scan);
      assertNResult(result, ROW, FAMILIES[0], QUALIFIER, new long[]{ts[1]},
              new byte[][]{VALUES[1]}, 0, 0);

      // Test delete latest version
      put = new Put(ROW);
      put.addColumn(FAMILIES[0], QUALIFIER, ts[4], VALUES[4]);
      put.addColumn(FAMILIES[0], QUALIFIER, ts[2], VALUES[2]);
      put.addColumn(FAMILIES[0], QUALIFIER, ts[3], VALUES[3]);
      put.addColumn(FAMILIES[0], null, ts[4], VALUES[4]);
      put.addColumn(FAMILIES[0], null, ts[2], VALUES[2]);
      put.addColumn(FAMILIES[0], null, ts[3], VALUES[3]);
      ht.put(put);

      delete = new Delete(ROW);
      delete.addColumn(FAMILIES[0], QUALIFIER); // ts[4]
      ht.delete(delete);

      scan = new Scan(ROW);
      scan.setReversed(true);
      scan.addColumn(FAMILIES[0], QUALIFIER);
      scan.setMaxVersions(Integer.MAX_VALUE);
      result = getSingleScanResult(ht, scan);
      assertNResult(result, ROW, FAMILIES[0], QUALIFIER, new long[]{ts[1],
              ts[2], ts[3]}, new byte[][]{VALUES[1], VALUES[2], VALUES[3]}, 0, 2);

      // Test for HBASE-1847
      delete = new Delete(ROW);
      delete.addColumn(FAMILIES[0], null);
      ht.delete(delete);

      // Cleanup null qualifier
      delete = new Delete(ROW);
      delete.addColumns(FAMILIES[0], null);
      ht.delete(delete);

      // Expected client behavior might be that you can re-put deleted values
      // But alas, this is not to be. We can't put them back in either case.

      put = new Put(ROW);
      put.addColumn(FAMILIES[0], QUALIFIER, ts[0], VALUES[0]);
      put.addColumn(FAMILIES[0], QUALIFIER, ts[4], VALUES[4]);
      ht.put(put);

      // The Scanner returns the previous values, the expected-naive-unexpected
      // behavior

      scan = new Scan(ROW);
      scan.setReversed(true);
      scan.addFamily(FAMILIES[0]);
      scan.setMaxVersions(Integer.MAX_VALUE);
      result = getSingleScanResult(ht, scan);
      assertNResult(result, ROW, FAMILIES[0], QUALIFIER, new long[]{ts[1],
              ts[2], ts[3]}, new byte[][]{VALUES[1], VALUES[2], VALUES[3]}, 0, 2);

      // Test deleting an entire family from one row but not the other various
      // ways

      put = new Put(ROWS[0]);
      put.addColumn(FAMILIES[1], QUALIFIER, ts[0], VALUES[0]);
      put.addColumn(FAMILIES[1], QUALIFIER, ts[1], VALUES[1]);
      put.addColumn(FAMILIES[2], QUALIFIER, ts[2], VALUES[2]);
      put.addColumn(FAMILIES[2], QUALIFIER, ts[3], VALUES[3]);
      ht.put(put);

      put = new Put(ROWS[1]);
      put.addColumn(FAMILIES[1], QUALIFIER, ts[0], VALUES[0]);
      put.addColumn(FAMILIES[1], QUALIFIER, ts[1], VALUES[1]);
      put.addColumn(FAMILIES[2], QUALIFIER, ts[2], VALUES[2]);
      put.addColumn(FAMILIES[2], QUALIFIER, ts[3], VALUES[3]);
      ht.put(put);

      put = new Put(ROWS[2]);
      put.addColumn(FAMILIES[1], QUALIFIER, ts[0], VALUES[0]);
      put.addColumn(FAMILIES[1], QUALIFIER, ts[1], VALUES[1]);
      put.addColumn(FAMILIES[2], QUALIFIER, ts[2], VALUES[2]);
      put.addColumn(FAMILIES[2], QUALIFIER, ts[3], VALUES[3]);
      ht.put(put);

      delete = new Delete(ROWS[0]);
      delete.addFamily(FAMILIES[2]);
      ht.delete(delete);

      delete = new Delete(ROWS[1]);
      delete.addColumns(FAMILIES[1], QUALIFIER);
      ht.delete(delete);

      delete = new Delete(ROWS[2]);
      delete.addColumn(FAMILIES[1], QUALIFIER);
      delete.addColumn(FAMILIES[1], QUALIFIER);
      delete.addColumn(FAMILIES[2], QUALIFIER);
      ht.delete(delete);

      scan = new Scan(ROWS[0]);
      scan.setReversed(true);
      scan.addFamily(FAMILIES[1]);
      scan.addFamily(FAMILIES[2]);
      scan.setMaxVersions(Integer.MAX_VALUE);
      result = getSingleScanResult(ht, scan);
      assertTrue("Expected 2 keys but received " + result.size(),
              result.size() == 2);
      assertNResult(result, ROWS[0], FAMILIES[1], QUALIFIER, new long[]{ts[0],
              ts[1]}, new byte[][]{VALUES[0], VALUES[1]}, 0, 1);

      scan = new Scan(ROWS[1]);
      scan.setReversed(true);
      scan.addFamily(FAMILIES[1]);
      scan.addFamily(FAMILIES[2]);
      scan.setMaxVersions(Integer.MAX_VALUE);
      result = getSingleScanResult(ht, scan);
      assertTrue("Expected 2 keys but received " + result.size(),
              result.size() == 2);

      scan = new Scan(ROWS[2]);
      scan.setReversed(true);
      scan.addFamily(FAMILIES[1]);
      scan.addFamily(FAMILIES[2]);
      scan.setMaxVersions(Integer.MAX_VALUE);
      result = getSingleScanResult(ht, scan);
      assertEquals(1, result.size());
      assertNResult(result, ROWS[2], FAMILIES[2], QUALIFIER,
              new long[]{ts[2]}, new byte[][]{VALUES[2]}, 0, 0);

      // Test if we delete the family first in one row (HBASE-1541)

      delete = new Delete(ROWS[3]);
      delete.addFamily(FAMILIES[1]);
      ht.delete(delete);

      put = new Put(ROWS[3]);
      put.addColumn(FAMILIES[2], QUALIFIER, VALUES[0]);
      ht.put(put);

      put = new Put(ROWS[4]);
      put.addColumn(FAMILIES[1], QUALIFIER, VALUES[1]);
      put.addColumn(FAMILIES[2], QUALIFIER, VALUES[2]);
      ht.put(put);

      scan = new Scan(ROWS[4]);
      scan.setReversed(true);
      scan.addFamily(FAMILIES[1]);
      scan.addFamily(FAMILIES[2]);
      scan.setMaxVersions(Integer.MAX_VALUE);
      ResultScanner scanner = ht.getScanner(scan);
      result = scanner.next();
      assertTrue("Expected 2 keys but received " + result.size(),
              result.size() == 2);
      assertTrue(Bytes.equals(CellUtil.cloneRow(result.rawCells()[0]), ROWS[4]));
      assertTrue(Bytes.equals(CellUtil.cloneRow(result.rawCells()[1]), ROWS[4]));
      assertTrue(Bytes.equals(CellUtil.cloneValue(result.rawCells()[0]), VALUES[1]));
      assertTrue(Bytes.equals(CellUtil.cloneValue(result.rawCells()[1]), VALUES[2]));
      result = scanner.next();
      assertTrue("Expected 1 key but received " + result.size(),
              result.size() == 1);
      assertTrue(Bytes.equals(CellUtil.cloneRow(result.rawCells()[0]), ROWS[3]));
      assertTrue(Bytes.equals(CellUtil.cloneValue(result.rawCells()[0]), VALUES[0]));
      scanner.close();
    }
  }

  /**
   * Tests reversed scan under multi regions
   */
  @Test
  public void testReversedScanUnderMultiRegions() throws Exception {
    // Test Initialization.
    final TableName tableName = name.getTableName();
    byte[] maxByteArray = ConnectionUtils.MAX_BYTE_ARRAY;
    byte[][] splitRows = new byte[][] { Bytes.toBytes("005"),
        Bytes.add(Bytes.toBytes("005"), Bytes.multiple(maxByteArray, 16)),
        Bytes.toBytes("006"),
        Bytes.add(Bytes.toBytes("006"), Bytes.multiple(maxByteArray, 8)),
        Bytes.toBytes("007"),
        Bytes.add(Bytes.toBytes("007"), Bytes.multiple(maxByteArray, 4)),
        Bytes.toBytes("008"), Bytes.multiple(maxByteArray, 2) };
    try (Table table = TEST_UTIL.createTable(tableName, FAMILY, splitRows)) {
      TEST_UTIL.waitUntilAllRegionsAssigned(table.getName());

      try (RegionLocator l = TEST_UTIL.getConnection().getRegionLocator(tableName)) {
        assertEquals(splitRows.length + 1, l.getAllRegionLocations().size());
      }
      // Insert one row each region
      int insertNum = splitRows.length;
      for (int i = 0; i < insertNum; i++) {
        Put put = new Put(splitRows[i]);
        put.addColumn(FAMILY, QUALIFIER, VALUE);
        table.put(put);
      }

      // scan forward
      try (ResultScanner scanner = table.getScanner(new Scan())) {
        int count = 0;
        for (Result r : scanner) {
          assertTrue(!r.isEmpty());
          count++;
        }
        assertEquals(insertNum, count);
      }

      // scan backward
      Scan scan = new Scan();
      scan.setReversed(true);
      try (ResultScanner scanner = table.getScanner(scan)) {
        int count = 0;
        byte[] lastRow = null;
        for (Result r : scanner) {
          assertTrue(!r.isEmpty());
          count++;
          byte[] thisRow = r.getRow();
          if (lastRow != null) {
            assertTrue("Error scan order, last row= " + Bytes.toString(lastRow)
                            + ",this row=" + Bytes.toString(thisRow),
                    Bytes.compareTo(thisRow, lastRow) < 0);
          }
          lastRow = thisRow;
        }
        assertEquals(insertNum, count);
      }
    }
  }

  /**
   * Tests reversed scan under multi regions
   */
  @Test
  public void testSmallReversedScanUnderMultiRegions() throws Exception {
    // Test Initialization.
    final TableName tableName = name.getTableName();
    byte[][] splitRows = new byte[][]{
        Bytes.toBytes("000"), Bytes.toBytes("002"), Bytes.toBytes("004"),
        Bytes.toBytes("006"), Bytes.toBytes("008"), Bytes.toBytes("010")};
    try (Table table = TEST_UTIL.createTable(tableName, FAMILY, splitRows)) {
      TEST_UTIL.waitUntilAllRegionsAssigned(table.getName());

      try (RegionLocator l = TEST_UTIL.getConnection().getRegionLocator(tableName)) {
        assertEquals(splitRows.length + 1, l.getAllRegionLocations().size());
      }
      for (byte[] splitRow : splitRows) {
        Put put = new Put(splitRow);
        put.addColumn(FAMILY, QUALIFIER, VALUE);
        table.put(put);

        byte[] nextRow = Bytes.copy(splitRow);
        nextRow[nextRow.length - 1]++;

        put = new Put(nextRow);
        put.addColumn(FAMILY, QUALIFIER, VALUE);
        table.put(put);
      }

      // scan forward
      try (ResultScanner scanner = table.getScanner(new Scan())) {
        int count = 0;
        for (Result r : scanner) {
          assertTrue(!r.isEmpty());
          count++;
        }
        assertEquals(12, count);
      }

      reverseScanTest(table, false);
      reverseScanTest(table, true);
    }
  }

  private void reverseScanTest(Table table, boolean small) throws IOException {
    // scan backward
    Scan scan = new Scan();
    scan.setReversed(true);
    try (ResultScanner scanner = table.getScanner(scan)) {
      int count = 0;
      byte[] lastRow = null;
      for (Result r : scanner) {
        assertTrue(!r.isEmpty());
        count++;
        byte[] thisRow = r.getRow();
        if (lastRow != null) {
          assertTrue("Error scan order, last row= " + Bytes.toString(lastRow)
                          + ",this row=" + Bytes.toString(thisRow),
                  Bytes.compareTo(thisRow, lastRow) < 0);
        }
        lastRow = thisRow;
      }
      assertEquals(12, count);
    }

    scan = new Scan();
    scan.setSmall(small);
    scan.setReversed(true);
    scan.setStartRow(Bytes.toBytes("002"));
    try (ResultScanner scanner = table.getScanner(scan)) {
      int count = 0;
      byte[] lastRow = null;
      for (Result r : scanner) {
        assertTrue(!r.isEmpty());
        count++;
        byte[] thisRow = r.getRow();
        if (lastRow != null) {
          assertTrue("Error scan order, last row= " + Bytes.toString(lastRow)
                          + ",this row=" + Bytes.toString(thisRow),
                  Bytes.compareTo(thisRow, lastRow) < 0);
        }
        lastRow = thisRow;
      }
      assertEquals(3, count); // 000 001 002
    }

    scan = new Scan();
    scan.setSmall(small);
    scan.setReversed(true);
    scan.setStartRow(Bytes.toBytes("002"));
    scan.setStopRow(Bytes.toBytes("000"));
    try (ResultScanner scanner = table.getScanner(scan)) {
      int count = 0;
      byte[] lastRow = null;
      for (Result r : scanner) {
        assertTrue(!r.isEmpty());
        count++;
        byte[] thisRow = r.getRow();
        if (lastRow != null) {
          assertTrue("Error scan order, last row= " + Bytes.toString(lastRow)
                          + ",this row=" + Bytes.toString(thisRow),
                  Bytes.compareTo(thisRow, lastRow) < 0);
        }
        lastRow = thisRow;
      }
      assertEquals(2, count); // 001 002
    }

    scan = new Scan();
    scan.setSmall(small);
    scan.setReversed(true);
    scan.setStartRow(Bytes.toBytes("001"));
    try (ResultScanner scanner = table.getScanner(scan)) {
      int count = 0;
      byte[] lastRow = null;
      for (Result r : scanner) {
        assertTrue(!r.isEmpty());
        count++;
        byte[] thisRow = r.getRow();
        if (lastRow != null) {
          assertTrue("Error scan order, last row= " + Bytes.toString(lastRow)
                          + ",this row=" + Bytes.toString(thisRow),
                  Bytes.compareTo(thisRow, lastRow) < 0);
        }
        lastRow = thisRow;
      }
      assertEquals(2, count); // 000 001
    }

    scan = new Scan();
    scan.setSmall(small);
    scan.setReversed(true);
    scan.setStartRow(Bytes.toBytes("000"));
    try (ResultScanner scanner = table.getScanner(scan)) {
      int count = 0;
      byte[] lastRow = null;
      for (Result r : scanner) {
        assertTrue(!r.isEmpty());
        count++;
        byte[] thisRow = r.getRow();
        if (lastRow != null) {
          assertTrue("Error scan order, last row= " + Bytes.toString(lastRow)
                          + ",this row=" + Bytes.toString(thisRow),
                  Bytes.compareTo(thisRow, lastRow) < 0);
        }
        lastRow = thisRow;
      }
      assertEquals(1, count); // 000
    }

    scan = new Scan();
    scan.setSmall(small);
    scan.setReversed(true);
    scan.setStartRow(Bytes.toBytes("006"));
    scan.setStopRow(Bytes.toBytes("002"));
    try (ResultScanner scanner = table.getScanner(scan)) {
      int count = 0;
      byte[] lastRow = null;
      for (Result r : scanner) {
        assertTrue(!r.isEmpty());
        count++;
        byte[] thisRow = r.getRow();
        if (lastRow != null) {
          assertTrue("Error scan order, last row= " + Bytes.toString(lastRow)
                          + ",this row=" + Bytes.toString(thisRow),
                  Bytes.compareTo(thisRow, lastRow) < 0);
        }
        lastRow = thisRow;
      }
      assertEquals(4, count); // 003 004 005 006
    }
  }

  @Test
  public void testFilterAllRecords() throws IOException {
    Scan scan = new Scan();
    scan.setBatch(1);
    scan.setCaching(1);
    // Filter out any records
    scan.setFilter(new FilterList(new FirstKeyOnlyFilter(), new InclusiveStopFilter(new byte[0])));
    try (Table table = TEST_UTIL.getConnection().getTable(TableName.META_TABLE_NAME)) {
      try (ResultScanner s = table.getScanner(scan)) {
        assertNull(s.next());
      }
    }
  }

  @Test
  public void testCellSizeLimit() throws IOException {
    final TableName tableName = TableName.valueOf("testCellSizeLimit");
    HTableDescriptor htd = new HTableDescriptor(tableName);
    htd.setConfiguration(HRegion.HBASE_MAX_CELL_SIZE_KEY, Integer.toString(10 * 1024)); // 10K
    HColumnDescriptor fam = new HColumnDescriptor(FAMILY);
    htd.addFamily(fam);
    try (Admin admin = TEST_UTIL.getAdmin()) {
      admin.createTable(htd);
    }
    // Will succeed
    try (Table t = TEST_UTIL.getConnection().getTable(tableName)) {
      t.put(new Put(ROW).addColumn(FAMILY, QUALIFIER, Bytes.toBytes(0L)));
      t.increment(new Increment(ROW).addColumn(FAMILY, QUALIFIER, 1L));
    }
    // Will succeed
    try (Table t = TEST_UTIL.getConnection().getTable(tableName)) {
      t.put(new Put(ROW).addColumn(FAMILY, QUALIFIER, new byte[9*1024]));
    }
    // Will fail
    try (Table t = TEST_UTIL.getConnection().getTable(tableName)) {
      try {
        t.put(new Put(ROW).addColumn(FAMILY, QUALIFIER, new byte[10 * 1024]));
        fail("Oversize cell failed to trigger exception");
      } catch (IOException e) {
        // expected
      }
      try {
        t.append(new Append(ROW).addColumn(FAMILY, QUALIFIER, new byte[2 * 1024]));
        fail("Oversize cell failed to trigger exception");
      } catch (IOException e) {
        // expected
      }
    }
  }

  @Test
  public void testDeleteSpecifiedVersionOfSpecifiedColumn() throws Exception {
    try (Admin admin = TEST_UTIL.getAdmin()) {
      final TableName tableName = name.getTableName();

      byte[][] VALUES = makeN(VALUE, 5);
      long[] ts = {1000, 2000, 3000, 4000, 5000};

      try (Table ht = TEST_UTIL.createTable(tableName, FAMILY, 5)) {

        Put put = new Put(ROW);
        // Put version 1000,2000,3000,4000 of column FAMILY:QUALIFIER
        for (int t = 0; t < 4; t++) {
          put.addColumn(FAMILY, QUALIFIER, ts[t], VALUES[t]);
        }
        ht.put(put);

        Delete delete = new Delete(ROW);
        // Delete version 3000 of column FAMILY:QUALIFIER
        delete.addColumn(FAMILY, QUALIFIER, ts[2]);
        ht.delete(delete);

        Get get = new Get(ROW);
        get.addColumn(FAMILY, QUALIFIER);
        get.readVersions(Integer.MAX_VALUE);
        Result result = ht.get(get);
        // verify version 1000,2000,4000 remains for column FAMILY:QUALIFIER
        assertNResult(result, ROW, FAMILY, QUALIFIER, new long[]{ts[0], ts[1], ts[3]}, new byte[][]{
                VALUES[0], VALUES[1], VALUES[3]}, 0, 2);

        delete = new Delete(ROW);
        // Delete a version 5000 of column FAMILY:QUALIFIER which didn't exist
        delete.addColumn(FAMILY, QUALIFIER, ts[4]);
        ht.delete(delete);

        get = new Get(ROW);
        get.addColumn(FAMILY, QUALIFIER);
        get.readVersions(Integer.MAX_VALUE);
        result = ht.get(get);
        // verify version 1000,2000,4000 remains for column FAMILY:QUALIFIER
        assertNResult(result, ROW, FAMILY, QUALIFIER, new long[]{ts[0], ts[1], ts[3]}, new byte[][]{
                VALUES[0], VALUES[1], VALUES[3]}, 0, 2);
      }
    }
  }

  @Test
  public void testDeleteLatestVersionOfSpecifiedColumn() throws Exception {
    try (Admin admin = TEST_UTIL.getAdmin()) {
      final TableName tableName = name.getTableName();

      byte[][] VALUES = makeN(VALUE, 5);
      long[] ts = {1000, 2000, 3000, 4000, 5000};

      try (Table ht = TEST_UTIL.createTable(tableName, FAMILY, 5)) {

        Put put = new Put(ROW);
        // Put version 1000,2000,3000,4000 of column FAMILY:QUALIFIER
        for (int t = 0; t < 4; t++) {
          put.addColumn(FAMILY, QUALIFIER, ts[t], VALUES[t]);
        }
        ht.put(put);

        Delete delete = new Delete(ROW);
        // Delete latest version of column FAMILY:QUALIFIER
        delete.addColumn(FAMILY, QUALIFIER);
        ht.delete(delete);

        Get get = new Get(ROW);
        get.addColumn(FAMILY, QUALIFIER);
        get.readVersions(Integer.MAX_VALUE);
        Result result = ht.get(get);
        // verify version 1000,2000,3000 remains for column FAMILY:QUALIFIER
        assertNResult(result, ROW, FAMILY, QUALIFIER, new long[]{ts[0], ts[1], ts[2]}, new byte[][]{
                VALUES[0], VALUES[1], VALUES[2]}, 0, 2);

        delete = new Delete(ROW);
        // Delete two latest version of column FAMILY:QUALIFIER
        delete.addColumn(FAMILY, QUALIFIER);
        delete.addColumn(FAMILY, QUALIFIER);
        ht.delete(delete);

        get = new Get(ROW);
        get.addColumn(FAMILY, QUALIFIER);
        get.readVersions(Integer.MAX_VALUE);
        result = ht.get(get);
        // verify version 1000 remains for column FAMILY:QUALIFIER
        assertNResult(result, ROW, FAMILY, QUALIFIER, new long[]{ts[0]}, new byte[][]{VALUES[0]},
                0, 0);

        put = new Put(ROW);
        // Put a version 5000 of column FAMILY:QUALIFIER
        put.addColumn(FAMILY, QUALIFIER, ts[4], VALUES[4]);
        ht.put(put);

        get = new Get(ROW);
        get.addColumn(FAMILY, QUALIFIER);
        get.readVersions(Integer.MAX_VALUE);
        result = ht.get(get);
        // verify version 1000,5000 remains for column FAMILY:QUALIFIER
        assertNResult(result, ROW, FAMILY, QUALIFIER, new long[]{ts[0], ts[4]}, new byte[][]{
                VALUES[0], VALUES[4]}, 0, 1);
      }
    }
  }

  /**
   * Test for HBASE-17125
   */
  @Test
  public void testReadWithFilter() throws Exception {
    try (Admin admin = TEST_UTIL.getAdmin()) {
      final TableName tableName = name.getTableName();
      try (Table table = TEST_UTIL.createTable(tableName, FAMILY, 3)) {

        byte[] VALUEA = Bytes.toBytes("value-a");
        byte[] VALUEB = Bytes.toBytes("value-b");
        long[] ts = {1000, 2000, 3000, 4000};

        Put put = new Put(ROW);
        // Put version 1000,2000,3000,4000 of column FAMILY:QUALIFIER
        for (int t = 0; t <= 3; t++) {
          if (t <= 1) {
            put.addColumn(FAMILY, QUALIFIER, ts[t], VALUEA);
          } else {
            put.addColumn(FAMILY, QUALIFIER, ts[t], VALUEB);
          }
        }
        table.put(put);

        Scan scan =
                new Scan().setFilter(new ValueFilter(CompareOperator.EQUAL,
                        new SubstringComparator("value-a")))
                        .setMaxVersions(3);
        ResultScanner scanner = table.getScanner(scan);
        Result result = scanner.next();
        // ts[0] has gone from user view. Only read ts[2] which value is less or equal to 3
        assertNResult(result, ROW, FAMILY, QUALIFIER, new long[]{ts[1]}, new byte[][]{VALUEA}, 0,
                0);

        Get get =
                new Get(ROW)
                        .setFilter(new ValueFilter(CompareOperator.EQUAL,
                                new SubstringComparator("value-a")))
                        .readVersions(3);
        result = table.get(get);
        // ts[0] has gone from user view. Only read ts[2] which value is less or equal to 3
        assertNResult(result, ROW, FAMILY, QUALIFIER, new long[]{ts[1]}, new byte[][]{VALUEA}, 0,
                0);

        // Test with max versions 1, it should still read ts[1]
        scan =
                new Scan().setFilter(new ValueFilter(CompareOperator.EQUAL,
                        new SubstringComparator("value-a")))
                        .setMaxVersions(1);
        scanner = table.getScanner(scan);
        result = scanner.next();
        // ts[0] has gone from user view. Only read ts[2] which value is less or equal to 3
        assertNResult(result, ROW, FAMILY, QUALIFIER, new long[]{ts[1]}, new byte[][]{VALUEA}, 0,
                0);

        // Test with max versions 1, it should still read ts[1]
        get =
                new Get(ROW)
                        .setFilter(new ValueFilter(CompareOperator.EQUAL,
                                new SubstringComparator("value-a")))
                        .readVersions(1);
        result = table.get(get);
        // ts[0] has gone from user view. Only read ts[2] which value is less or equal to 3
        assertNResult(result, ROW, FAMILY, QUALIFIER, new long[]{ts[1]}, new byte[][]{VALUEA}, 0,
                0);

        // Test with max versions 5, it should still read ts[1]
        scan =
                new Scan().setFilter(new ValueFilter(CompareOperator.EQUAL,
                        new SubstringComparator("value-a")))
                        .setMaxVersions(5);
        scanner = table.getScanner(scan);
        result = scanner.next();
        // ts[0] has gone from user view. Only read ts[2] which value is less or equal to 3
        assertNResult(result, ROW, FAMILY, QUALIFIER, new long[]{ts[1]}, new byte[][]{VALUEA}, 0,
                0);

        // Test with max versions 5, it should still read ts[1]
        get =
                new Get(ROW)
                        .setFilter(new ValueFilter(CompareOperator.EQUAL,
                                new SubstringComparator("value-a")))
                        .readVersions(5);
        result = table.get(get);
        // ts[0] has gone from user view. Only read ts[2] which value is less or equal to 3
        assertNResult(result, ROW, FAMILY, QUALIFIER, new long[]{ts[1]}, new byte[][]{VALUEA}, 0,
                0);
      }
    }
  }

  @Test
  public void testCellUtilTypeMethods() throws IOException {
    final TableName tableName = name.getTableName();
    try (Table table = TEST_UTIL.createTable(tableName, FAMILY)) {

      final byte[] row = Bytes.toBytes("p");
      Put p = new Put(row);
      p.addColumn(FAMILY, QUALIFIER, VALUE);
      table.put(p);

      try (ResultScanner scanner = table.getScanner(new Scan())) {
        Result result = scanner.next();
        assertNotNull(result);
        CellScanner cs = result.cellScanner();
        assertTrue(cs.advance());
        Cell c = cs.current();
        assertTrue(CellUtil.isPut(c));
        assertFalse(CellUtil.isDelete(c));
        assertFalse(cs.advance());
        assertNull(scanner.next());
      }

      Delete d = new Delete(row);
      d.addColumn(FAMILY, QUALIFIER);
      table.delete(d);

      Scan scan = new Scan();
      scan.setRaw(true);
      try (ResultScanner scanner = table.getScanner(scan)) {
        Result result = scanner.next();
        assertNotNull(result);
        CellScanner cs = result.cellScanner();
        assertTrue(cs.advance());

        // First cell should be the delete (masking the Put)
        Cell c = cs.current();
        assertTrue("Cell should be a Delete: " + c, CellUtil.isDelete(c));
        assertFalse("Cell should not be a Put: " + c, CellUtil.isPut(c));

        // Second cell should be the original Put
        assertTrue(cs.advance());
        c = cs.current();
        assertFalse("Cell should not be a Delete: " + c, CellUtil.isDelete(c));
        assertTrue("Cell should be a Put: " + c, CellUtil.isPut(c));

        // No more cells in this row
        assertFalse(cs.advance());

        // No more results in this scan
        assertNull(scanner.next());
      }
    }
  }

  @Test(expected = DoNotRetryIOException.class)
  public void testCreateTableWithZeroRegionReplicas() throws Exception {
    TableName tableName = name.getTableName();
    TableDescriptor desc = TableDescriptorBuilder.newBuilder(tableName)
        .setColumnFamily(ColumnFamilyDescriptorBuilder.of(Bytes.toBytes("cf")))
        .setRegionReplication(0)
        .build();

    TEST_UTIL.getAdmin().createTable(desc);
  }

  @Test(expected = DoNotRetryIOException.class)
  public void testModifyTableWithZeroRegionReplicas() throws Exception {
    TableName tableName = name.getTableName();
    TableDescriptor desc = TableDescriptorBuilder.newBuilder(tableName)
        .setColumnFamily(ColumnFamilyDescriptorBuilder.of(Bytes.toBytes("cf")))
        .build();

    TEST_UTIL.getAdmin().createTable(desc);
    TableDescriptor newDesc = TableDescriptorBuilder.newBuilder(desc)
        .setRegionReplication(0)
        .build();

    TEST_UTIL.getAdmin().modifyTable(newDesc);
  }

  @Test(timeout = 60000)
  public void testModifyTableWithMemstoreData() throws Exception {
    TableName tableName = name.getTableName();
    createTableAndValidateTableSchemaModification(tableName, true);
  }

  @Test(timeout = 60000)
  public void testDeleteCFWithMemstoreData() throws Exception {
    TableName tableName = name.getTableName();
    createTableAndValidateTableSchemaModification(tableName, false);
  }

  /**
   * Create table and validate online schema modification
   * @param tableName Table name
   * @param modifyTable Modify table if true otherwise delete column family
   * @throws IOException in case of failures
   */
  private void createTableAndValidateTableSchemaModification(TableName tableName,
      boolean modifyTable) throws Exception {
    Admin admin = TEST_UTIL.getAdmin();
    // Create table with two Cfs
    byte[] cf1 = Bytes.toBytes("cf1");
    byte[] cf2 = Bytes.toBytes("cf2");
    TableDescriptor tableDesc = TableDescriptorBuilder.newBuilder(tableName)
        .setColumnFamily(ColumnFamilyDescriptorBuilder.of(cf1))
        .setColumnFamily(ColumnFamilyDescriptorBuilder.of(cf2)).build();
    admin.createTable(tableDesc);

    Table t = TEST_UTIL.getConnection().getTable(tableName);
    // Insert few records and flush the table
    t.put(new Put(ROW).addColumn(cf1, QUALIFIER, Bytes.toBytes("val1")));
    t.put(new Put(ROW).addColumn(cf2, QUALIFIER, Bytes.toBytes("val2")));
    admin.flush(tableName);
    Path tableDir = FSUtils.getTableDir(TEST_UTIL.getDefaultRootDirPath(), tableName);
    List<Path> regionDirs = FSUtils.getRegionDirs(TEST_UTIL.getTestFileSystem(), tableDir);
    assertTrue(regionDirs.size() == 1);
    List<Path> familyDirs = FSUtils.getFamilyDirs(TEST_UTIL.getTestFileSystem(), regionDirs.get(0));
    assertTrue(familyDirs.size() == 2);

    // Insert record but dont flush the table
    t.put(new Put(ROW).addColumn(cf1, QUALIFIER, Bytes.toBytes("val2")));
    t.put(new Put(ROW).addColumn(cf2, QUALIFIER, Bytes.toBytes("val2")));

    if (modifyTable) {
      tableDesc = TableDescriptorBuilder.newBuilder(tableDesc).removeColumnFamily(cf2).build();
      admin.modifyTable(tableDesc);
    } else {
      admin.deleteColumnFamily(tableName, cf2);
    }
    // After table modification or delete family there should be only one CF in FS
    familyDirs = FSUtils.getFamilyDirs(TEST_UTIL.getTestFileSystem(), regionDirs.get(0));
    assertTrue("CF dir count should be 1, but was " + familyDirs.size(), familyDirs.size() == 1);
  }
=======
>>>>>>> b9e74e0b
}<|MERGE_RESOLUTION|>--- conflicted
+++ resolved
@@ -1911,4550 +1911,4 @@
       }
     }
   }
-<<<<<<< HEAD
-
-  /**
-   * Test batch operations with combination of valid and invalid args
-   */
-  @Test
-  public void testBatchOperationsWithErrors() throws Exception {
-    final TableName tableName = name.getTableName();
-    try (Table foo = TEST_UTIL.createTable(tableName, new byte[][] { FAMILY }, 10)) {
-
-      int NUM_OPS = 100;
-
-      // 1.1 Put with no column families (local validation, runtime exception)
-      List<Put> puts = new ArrayList<Put>(NUM_OPS);
-      for (int i = 0; i != NUM_OPS; i++) {
-        Put put = new Put(Bytes.toBytes(i));
-        puts.add(put);
-      }
-
-      try {
-        foo.put(puts);
-        fail();
-      } catch (IllegalArgumentException e) {
-        // expected
-        assertEquals(NUM_OPS, puts.size());
-      }
-
-      // 1.2 Put with invalid column family
-      puts.clear();
-      for (int i = 0; i < NUM_OPS; i++) {
-        Put put = new Put(Bytes.toBytes(i));
-        put.addColumn((i % 2) == 0 ? FAMILY : INVALID_FAMILY, FAMILY, Bytes.toBytes(i));
-        puts.add(put);
-      }
-
-      try {
-        foo.put(puts);
-        fail();
-      } catch (RetriesExhaustedException e) {
-        // expected
-        assertThat(e.getCause(), instanceOf(NoSuchColumnFamilyException.class));
-      }
-
-      // 2.1 Get non-existent rows
-      List<Get> gets = new ArrayList<>(NUM_OPS);
-      for (int i = 0; i < NUM_OPS; i++) {
-        Get get = new Get(Bytes.toBytes(i));
-        gets.add(get);
-      }
-      Result[] getsResult = foo.get(gets);
-      assertNotNull(getsResult);
-      assertEquals(NUM_OPS, getsResult.length);
-      for (int i = 0; i < NUM_OPS; i++) {
-        Result getResult = getsResult[i];
-        if (i % 2 == 0) {
-          assertFalse(getResult.isEmpty());
-        } else {
-          assertTrue(getResult.isEmpty());
-        }
-      }
-
-      // 2.2 Get with invalid column family
-      gets.clear();
-      for (int i = 0; i < NUM_OPS; i++) {
-        Get get = new Get(Bytes.toBytes(i));
-        get.addColumn((i % 2) == 0 ? FAMILY : INVALID_FAMILY, FAMILY);
-        gets.add(get);
-      }
-      try {
-        foo.get(gets);
-        fail();
-      } catch (RetriesExhaustedException e) {
-        // expected
-        assertThat(e.getCause(), instanceOf(NoSuchColumnFamilyException.class));
-      }
-
-      // 3.1 Delete with invalid column family
-      List<Delete> deletes = new ArrayList<>(NUM_OPS);
-      for (int i = 0; i < NUM_OPS; i++) {
-        Delete delete = new Delete(Bytes.toBytes(i));
-        delete.addColumn((i % 2) == 0 ? FAMILY : INVALID_FAMILY, FAMILY);
-        deletes.add(delete);
-      }
-      try {
-        foo.delete(deletes);
-        fail();
-      } catch (RetriesExhaustedException e) {
-        // expected
-        assertThat(e.getCause(), instanceOf(NoSuchColumnFamilyException.class));
-      }
-
-      // all valid rows should have been deleted
-      gets.clear();
-      for (int i = 0; i < NUM_OPS; i++) {
-        Get get = new Get(Bytes.toBytes(i));
-        gets.add(get);
-      }
-      getsResult = foo.get(gets);
-      assertNotNull(getsResult);
-      assertEquals(NUM_OPS, getsResult.length);
-      for (Result getResult : getsResult) {
-        assertTrue(getResult.isEmpty());
-      }
-
-      // 3.2 Delete non-existent rows
-      deletes.clear();
-      for (int i = 0; i < NUM_OPS; i++) {
-        Delete delete = new Delete(Bytes.toBytes(i));
-        deletes.add(delete);
-      }
-      foo.delete(deletes);
-    }
-  }
-
-  //
-  // JIRA Testers
-  //
-
-  /**
-   * HBASE-867
-   *    If millions of columns in a column family, hbase scanner won't come up
-   *
-   *    Test will create numRows rows, each with numColsPerRow columns
-   *    (1 version each), and attempt to scan them all.
-   *
-   *    To test at scale, up numColsPerRow to the millions
-   *    (have not gotten that to work running as junit though)
-   */
-  @Test
-  public void testJiraTest867() throws Exception {
-    int numRows = 10;
-    int numColsPerRow = 2000;
-
-    final TableName tableName = name.getTableName();
-
-    byte [][] ROWS = makeN(ROW, numRows);
-    byte [][] QUALIFIERS = makeN(QUALIFIER, numColsPerRow);
-
-    try (Table ht = TEST_UTIL.createTable(tableName, FAMILY)) {
-
-      // Insert rows
-
-      for (int i = 0; i < numRows; i++) {
-        Put put = new Put(ROWS[i]);
-        put.setDurability(Durability.SKIP_WAL);
-        for (int j = 0; j < numColsPerRow; j++) {
-          put.addColumn(FAMILY, QUALIFIERS[j], QUALIFIERS[j]);
-        }
-        assertTrue("Put expected to contain " + numColsPerRow + " columns but " +
-                "only contains " + put.size(), put.size() == numColsPerRow);
-        ht.put(put);
-      }
-
-      // Get a row
-      Get get = new Get(ROWS[numRows - 1]);
-      Result result = ht.get(get);
-      assertNumKeys(result, numColsPerRow);
-      Cell[] keys = result.rawCells();
-      for (int i = 0; i < result.size(); i++) {
-        assertKey(keys[i], ROWS[numRows - 1], FAMILY, QUALIFIERS[i], QUALIFIERS[i]);
-      }
-
-      // Scan the rows
-      Scan scan = new Scan();
-      try (ResultScanner scanner = ht.getScanner(scan)) {
-        int rowCount = 0;
-        while ((result = scanner.next()) != null) {
-          assertNumKeys(result, numColsPerRow);
-          Cell[] kvs = result.rawCells();
-          for (int i = 0; i < numColsPerRow; i++) {
-            assertKey(kvs[i], ROWS[rowCount], FAMILY, QUALIFIERS[i], QUALIFIERS[i]);
-          }
-          rowCount++;
-        }
-        assertTrue("Expected to scan " + numRows + " rows but actually scanned "
-                + rowCount + " rows", rowCount == numRows);
-      }
-
-      // flush and try again
-
-      TEST_UTIL.flush();
-
-      // Get a row
-      get = new Get(ROWS[numRows - 1]);
-      result = ht.get(get);
-      assertNumKeys(result, numColsPerRow);
-      keys = result.rawCells();
-      for (int i = 0; i < result.size(); i++) {
-        assertKey(keys[i], ROWS[numRows - 1], FAMILY, QUALIFIERS[i], QUALIFIERS[i]);
-      }
-
-      // Scan the rows
-      scan = new Scan();
-      try (ResultScanner scanner = ht.getScanner(scan)) {
-        int rowCount = 0;
-        while ((result = scanner.next()) != null) {
-          assertNumKeys(result, numColsPerRow);
-          Cell[] kvs = result.rawCells();
-          for (int i = 0; i < numColsPerRow; i++) {
-            assertKey(kvs[i], ROWS[rowCount], FAMILY, QUALIFIERS[i], QUALIFIERS[i]);
-          }
-          rowCount++;
-        }
-        assertTrue("Expected to scan " + numRows + " rows but actually scanned "
-                + rowCount + " rows", rowCount == numRows);
-      }
-    }
-  }
-
-  /**
-   * HBASE-861
-   *    get with timestamp will return a value if there is a version with an
-   *    earlier timestamp
-   */
-  @Test
-  public void testJiraTest861() throws Exception {
-    final TableName tableName = name.getTableName();
-    byte [][] VALUES = makeNAscii(VALUE, 7);
-    long [] STAMPS = makeStamps(7);
-
-    try (Table ht = TEST_UTIL.createTable(tableName, FAMILY, 10)) {
-
-      // Insert three versions
-
-      Put put = new Put(ROW);
-      put.addColumn(FAMILY, QUALIFIER, STAMPS[3], VALUES[3]);
-      put.addColumn(FAMILY, QUALIFIER, STAMPS[2], VALUES[2]);
-      put.addColumn(FAMILY, QUALIFIER, STAMPS[4], VALUES[4]);
-      ht.put(put);
-
-      // Get the middle value
-      getVersionAndVerify(ht, ROW, FAMILY, QUALIFIER, STAMPS[2], VALUES[2]);
-
-      // Try to get one version before (expect fail)
-      getVersionAndVerifyMissing(ht, ROW, FAMILY, QUALIFIER, STAMPS[1]);
-
-      // Try to get one version after (expect fail)
-      getVersionAndVerifyMissing(ht, ROW, FAMILY, QUALIFIER, STAMPS[5]);
-
-      // Try same from storefile
-      TEST_UTIL.flush();
-      getVersionAndVerify(ht, ROW, FAMILY, QUALIFIER, STAMPS[2], VALUES[2]);
-      getVersionAndVerifyMissing(ht, ROW, FAMILY, QUALIFIER, STAMPS[1]);
-      getVersionAndVerifyMissing(ht, ROW, FAMILY, QUALIFIER, STAMPS[5]);
-
-      // Insert two more versions surrounding others, into memstore
-      put = new Put(ROW);
-      put.addColumn(FAMILY, QUALIFIER, STAMPS[0], VALUES[0]);
-      put.addColumn(FAMILY, QUALIFIER, STAMPS[6], VALUES[6]);
-      ht.put(put);
-
-      // Check we can get everything we should and can't get what we shouldn't
-      getVersionAndVerify(ht, ROW, FAMILY, QUALIFIER, STAMPS[0], VALUES[0]);
-      getVersionAndVerifyMissing(ht, ROW, FAMILY, QUALIFIER, STAMPS[1]);
-      getVersionAndVerify(ht, ROW, FAMILY, QUALIFIER, STAMPS[2], VALUES[2]);
-      getVersionAndVerify(ht, ROW, FAMILY, QUALIFIER, STAMPS[3], VALUES[3]);
-      getVersionAndVerify(ht, ROW, FAMILY, QUALIFIER, STAMPS[4], VALUES[4]);
-      getVersionAndVerifyMissing(ht, ROW, FAMILY, QUALIFIER, STAMPS[5]);
-      getVersionAndVerify(ht, ROW, FAMILY, QUALIFIER, STAMPS[6], VALUES[6]);
-
-      // Try same from two storefiles
-      TEST_UTIL.flush();
-      getVersionAndVerify(ht, ROW, FAMILY, QUALIFIER, STAMPS[0], VALUES[0]);
-      getVersionAndVerifyMissing(ht, ROW, FAMILY, QUALIFIER, STAMPS[1]);
-      getVersionAndVerify(ht, ROW, FAMILY, QUALIFIER, STAMPS[2], VALUES[2]);
-      getVersionAndVerify(ht, ROW, FAMILY, QUALIFIER, STAMPS[3], VALUES[3]);
-      getVersionAndVerify(ht, ROW, FAMILY, QUALIFIER, STAMPS[4], VALUES[4]);
-      getVersionAndVerifyMissing(ht, ROW, FAMILY, QUALIFIER, STAMPS[5]);
-      getVersionAndVerify(ht, ROW, FAMILY, QUALIFIER, STAMPS[6], VALUES[6]);
-    }
-  }
-
-  /**
-   * HBASE-33
-   *    Add a HTable get/obtainScanner method that retrieves all versions of a
-   *    particular column and row between two timestamps
-   */
-  @Test
-  public void testJiraTest33() throws Exception {
-    final TableName tableName = name.getTableName();
-    byte [][] VALUES = makeNAscii(VALUE, 7);
-    long [] STAMPS = makeStamps(7);
-
-    try (Table ht = TEST_UTIL.createTable(tableName, FAMILY, 10)) {
-
-      // Insert lots versions
-
-      Put put = new Put(ROW);
-      put.addColumn(FAMILY, QUALIFIER, STAMPS[0], VALUES[0]);
-      put.addColumn(FAMILY, QUALIFIER, STAMPS[1], VALUES[1]);
-      put.addColumn(FAMILY, QUALIFIER, STAMPS[2], VALUES[2]);
-      put.addColumn(FAMILY, QUALIFIER, STAMPS[3], VALUES[3]);
-      put.addColumn(FAMILY, QUALIFIER, STAMPS[4], VALUES[4]);
-      put.addColumn(FAMILY, QUALIFIER, STAMPS[5], VALUES[5]);
-      ht.put(put);
-
-      getVersionRangeAndVerify(ht, ROW, FAMILY, QUALIFIER, STAMPS, VALUES, 0, 5);
-      getVersionRangeAndVerify(ht, ROW, FAMILY, QUALIFIER, STAMPS, VALUES, 0, 2);
-      getVersionRangeAndVerify(ht, ROW, FAMILY, QUALIFIER, STAMPS, VALUES, 4, 5);
-      getVersionRangeAndVerify(ht, ROW, FAMILY, QUALIFIER, STAMPS, VALUES, 2, 3);
-
-      scanVersionRangeAndVerify(ht, ROW, FAMILY, QUALIFIER, STAMPS, VALUES, 0, 5);
-      scanVersionRangeAndVerify(ht, ROW, FAMILY, QUALIFIER, STAMPS, VALUES, 0, 2);
-      scanVersionRangeAndVerify(ht, ROW, FAMILY, QUALIFIER, STAMPS, VALUES, 4, 5);
-      scanVersionRangeAndVerify(ht, ROW, FAMILY, QUALIFIER, STAMPS, VALUES, 2, 3);
-
-      // Try same from storefile
-      TEST_UTIL.flush();
-
-      getVersionRangeAndVerify(ht, ROW, FAMILY, QUALIFIER, STAMPS, VALUES, 0, 5);
-      getVersionRangeAndVerify(ht, ROW, FAMILY, QUALIFIER, STAMPS, VALUES, 0, 2);
-      getVersionRangeAndVerify(ht, ROW, FAMILY, QUALIFIER, STAMPS, VALUES, 4, 5);
-      getVersionRangeAndVerify(ht, ROW, FAMILY, QUALIFIER, STAMPS, VALUES, 2, 3);
-
-      scanVersionRangeAndVerify(ht, ROW, FAMILY, QUALIFIER, STAMPS, VALUES, 0, 5);
-      scanVersionRangeAndVerify(ht, ROW, FAMILY, QUALIFIER, STAMPS, VALUES, 0, 2);
-      scanVersionRangeAndVerify(ht, ROW, FAMILY, QUALIFIER, STAMPS, VALUES, 4, 5);
-      scanVersionRangeAndVerify(ht, ROW, FAMILY, QUALIFIER, STAMPS, VALUES, 2, 3);
-    }
-  }
-
-  /**
-   * HBASE-1014
-   *    commit(BatchUpdate) method should return timestamp
-   */
-  @Test
-  public void testJiraTest1014() throws Exception {
-    final TableName tableName = name.getTableName();
-
-    try (Table ht = TEST_UTIL.createTable(tableName, FAMILY, 10)) {
-
-      long manualStamp = 12345;
-
-      // Insert lots versions
-
-      Put put = new Put(ROW);
-      put.addColumn(FAMILY, QUALIFIER, manualStamp, VALUE);
-      ht.put(put);
-
-      getVersionAndVerify(ht, ROW, FAMILY, QUALIFIER, manualStamp, VALUE);
-      getVersionAndVerifyMissing(ht, ROW, FAMILY, QUALIFIER, manualStamp - 1);
-      getVersionAndVerifyMissing(ht, ROW, FAMILY, QUALIFIER, manualStamp + 1);
-    }
-  }
-
-  /**
-   * HBASE-1182
-   *    Scan for columns > some timestamp
-   */
-  @Test
-  public void testJiraTest1182() throws Exception {
-    final TableName tableName = name.getTableName();
-    byte [][] VALUES = makeNAscii(VALUE, 7);
-    long [] STAMPS = makeStamps(7);
-
-    try (Table ht = TEST_UTIL.createTable(tableName, FAMILY, 10)) {
-
-      // Insert lots versions
-
-      Put put = new Put(ROW);
-      put.addColumn(FAMILY, QUALIFIER, STAMPS[0], VALUES[0]);
-      put.addColumn(FAMILY, QUALIFIER, STAMPS[1], VALUES[1]);
-      put.addColumn(FAMILY, QUALIFIER, STAMPS[2], VALUES[2]);
-      put.addColumn(FAMILY, QUALIFIER, STAMPS[3], VALUES[3]);
-      put.addColumn(FAMILY, QUALIFIER, STAMPS[4], VALUES[4]);
-      put.addColumn(FAMILY, QUALIFIER, STAMPS[5], VALUES[5]);
-      ht.put(put);
-
-      getVersionRangeAndVerifyGreaterThan(ht, ROW, FAMILY, QUALIFIER, STAMPS, VALUES, 0, 5);
-      getVersionRangeAndVerifyGreaterThan(ht, ROW, FAMILY, QUALIFIER, STAMPS, VALUES, 2, 5);
-      getVersionRangeAndVerifyGreaterThan(ht, ROW, FAMILY, QUALIFIER, STAMPS, VALUES, 4, 5);
-
-      scanVersionRangeAndVerifyGreaterThan(ht, ROW, FAMILY, QUALIFIER, STAMPS, VALUES, 0, 5);
-      scanVersionRangeAndVerifyGreaterThan(ht, ROW, FAMILY, QUALIFIER, STAMPS, VALUES, 2, 5);
-      scanVersionRangeAndVerifyGreaterThan(ht, ROW, FAMILY, QUALIFIER, STAMPS, VALUES, 4, 5);
-
-      // Try same from storefile
-      TEST_UTIL.flush();
-
-      getVersionRangeAndVerifyGreaterThan(ht, ROW, FAMILY, QUALIFIER, STAMPS, VALUES, 0, 5);
-      getVersionRangeAndVerifyGreaterThan(ht, ROW, FAMILY, QUALIFIER, STAMPS, VALUES, 2, 5);
-      getVersionRangeAndVerifyGreaterThan(ht, ROW, FAMILY, QUALIFIER, STAMPS, VALUES, 4, 5);
-
-      scanVersionRangeAndVerifyGreaterThan(ht, ROW, FAMILY, QUALIFIER, STAMPS, VALUES, 0, 5);
-      scanVersionRangeAndVerifyGreaterThan(ht, ROW, FAMILY, QUALIFIER, STAMPS, VALUES, 2, 5);
-      scanVersionRangeAndVerifyGreaterThan(ht, ROW, FAMILY, QUALIFIER, STAMPS, VALUES, 4, 5);
-    }
-  }
-
-  /**
-   * HBASE-52
-   *    Add a means of scanning over all versions
-   */
-  @Test
-  public void testJiraTest52() throws Exception {
-    final TableName tableName = name.getTableName();
-    byte [][] VALUES = makeNAscii(VALUE, 7);
-    long [] STAMPS = makeStamps(7);
-
-    try (Table ht = TEST_UTIL.createTable(tableName, FAMILY, 10)) {
-
-      // Insert lots versions
-
-      Put put = new Put(ROW);
-      put.addColumn(FAMILY, QUALIFIER, STAMPS[0], VALUES[0]);
-      put.addColumn(FAMILY, QUALIFIER, STAMPS[1], VALUES[1]);
-      put.addColumn(FAMILY, QUALIFIER, STAMPS[2], VALUES[2]);
-      put.addColumn(FAMILY, QUALIFIER, STAMPS[3], VALUES[3]);
-      put.addColumn(FAMILY, QUALIFIER, STAMPS[4], VALUES[4]);
-      put.addColumn(FAMILY, QUALIFIER, STAMPS[5], VALUES[5]);
-      ht.put(put);
-
-      getAllVersionsAndVerify(ht, ROW, FAMILY, QUALIFIER, STAMPS, VALUES, 0, 5);
-
-      scanAllVersionsAndVerify(ht, ROW, FAMILY, QUALIFIER, STAMPS, VALUES, 0, 5);
-
-      // Try same from storefile
-      TEST_UTIL.flush();
-
-      getAllVersionsAndVerify(ht, ROW, FAMILY, QUALIFIER, STAMPS, VALUES, 0, 5);
-
-      scanAllVersionsAndVerify(ht, ROW, FAMILY, QUALIFIER, STAMPS, VALUES, 0, 5);
-    }
-  }
-
-  //
-  // Bulk Testers
-  //
-
-  private void getVersionRangeAndVerifyGreaterThan(Table ht, byte [] row,
-      byte [] family, byte [] qualifier, long [] stamps, byte [][] values,
-      int start, int end) throws IOException {
-    Get get = new Get(row);
-    get.addColumn(family, qualifier);
-    get.readVersions(Integer.MAX_VALUE);
-    get.setTimeRange(stamps[start+1], Long.MAX_VALUE);
-    Result result = ht.get(get);
-    assertNResult(result, row, family, qualifier, stamps, values, start+1, end);
-  }
-
-  private void getVersionRangeAndVerify(Table ht, byte [] row, byte [] family,
-      byte [] qualifier, long [] stamps, byte [][] values, int start, int end) throws IOException {
-    Get get = new Get(row);
-    get.addColumn(family, qualifier);
-    get.readVersions(Integer.MAX_VALUE);
-    get.setTimeRange(stamps[start], stamps[end]+1);
-    Result result = ht.get(get);
-    assertNResult(result, row, family, qualifier, stamps, values, start, end);
-  }
-
-  private void getAllVersionsAndVerify(Table ht, byte [] row, byte [] family,
-      byte [] qualifier, long [] stamps, byte [][] values, int start, int end) throws IOException {
-    Get get = new Get(row);
-    get.addColumn(family, qualifier);
-    get.readVersions(Integer.MAX_VALUE);
-    Result result = ht.get(get);
-    assertNResult(result, row, family, qualifier, stamps, values, start, end);
-  }
-
-  private void scanVersionRangeAndVerifyGreaterThan(Table ht, byte [] row,
-      byte [] family, byte [] qualifier, long [] stamps, byte [][] values,
-      int start, int end) throws IOException {
-    Scan scan = new Scan(row);
-    scan.addColumn(family, qualifier);
-    scan.setMaxVersions(Integer.MAX_VALUE);
-    scan.setTimeRange(stamps[start+1], Long.MAX_VALUE);
-    Result result = getSingleScanResult(ht, scan);
-    assertNResult(result, row, family, qualifier, stamps, values, start+1, end);
-  }
-
-  private void scanVersionRangeAndVerify(Table ht, byte [] row, byte [] family,
-      byte [] qualifier, long [] stamps, byte [][] values, int start, int end) throws IOException {
-    Scan scan = new Scan(row);
-    scan.addColumn(family, qualifier);
-    scan.setMaxVersions(Integer.MAX_VALUE);
-    scan.setTimeRange(stamps[start], stamps[end]+1);
-    Result result = getSingleScanResult(ht, scan);
-    assertNResult(result, row, family, qualifier, stamps, values, start, end);
-  }
-
-  private void scanAllVersionsAndVerify(Table ht, byte [] row, byte [] family,
-      byte [] qualifier, long [] stamps, byte [][] values, int start, int end) throws IOException {
-    Scan scan = new Scan(row);
-    scan.addColumn(family, qualifier);
-    scan.setMaxVersions(Integer.MAX_VALUE);
-    Result result = getSingleScanResult(ht, scan);
-    assertNResult(result, row, family, qualifier, stamps, values, start, end);
-  }
-
-  private void getVersionAndVerify(Table ht, byte [] row, byte [] family,
-      byte [] qualifier, long stamp, byte [] value) throws Exception {
-    Get get = new Get(row);
-    get.addColumn(family, qualifier);
-    get.setTimestamp(stamp);
-    get.readVersions(Integer.MAX_VALUE);
-    Result result = ht.get(get);
-    assertSingleResult(result, row, family, qualifier, stamp, value);
-  }
-
-  private void getVersionAndVerifyMissing(Table ht, byte [] row, byte [] family,
-      byte [] qualifier, long stamp) throws Exception {
-    Get get = new Get(row);
-    get.addColumn(family, qualifier);
-    get.setTimestamp(stamp);
-    get.readVersions(Integer.MAX_VALUE);
-    Result result = ht.get(get);
-    assertEmptyResult(result);
-  }
-
-  private void scanVersionAndVerify(Table ht, byte [] row, byte [] family,
-      byte [] qualifier, long stamp, byte [] value) throws Exception {
-    Scan scan = new Scan(row);
-    scan.addColumn(family, qualifier);
-    scan.setTimestamp(stamp);
-    scan.setMaxVersions(Integer.MAX_VALUE);
-    Result result = getSingleScanResult(ht, scan);
-    assertSingleResult(result, row, family, qualifier, stamp, value);
-  }
-
-  private void scanVersionAndVerifyMissing(Table ht, byte [] row,
-      byte [] family, byte [] qualifier, long stamp) throws Exception {
-    Scan scan = new Scan(row);
-    scan.addColumn(family, qualifier);
-    scan.setTimestamp(stamp);
-    scan.setMaxVersions(Integer.MAX_VALUE);
-    Result result = getSingleScanResult(ht, scan);
-    assertNullResult(result);
-  }
-
-  private void getTestNull(Table ht, byte [] row, byte [] family, byte [] value) throws Exception {
-    Get get = new Get(row);
-    get.addColumn(family, null);
-    Result result = ht.get(get);
-    assertSingleResult(result, row, family, null, value);
-
-    get = new Get(row);
-    get.addColumn(family, HConstants.EMPTY_BYTE_ARRAY);
-    result = ht.get(get);
-    assertSingleResult(result, row, family, HConstants.EMPTY_BYTE_ARRAY, value);
-
-    get = new Get(row);
-    get.addFamily(family);
-    result = ht.get(get);
-    assertSingleResult(result, row, family, HConstants.EMPTY_BYTE_ARRAY, value);
-
-    get = new Get(row);
-    result = ht.get(get);
-    assertSingleResult(result, row, family, HConstants.EMPTY_BYTE_ARRAY, value);
-
-  }
-
-  private void getTestNull(Table ht, byte[] row, byte[] family, long value) throws Exception {
-    Get get = new Get(row);
-    get.addColumn(family, null);
-    Result result = ht.get(get);
-    assertSingleResult(result, row, family, null, value);
-
-    get = new Get(row);
-    get.addColumn(family, HConstants.EMPTY_BYTE_ARRAY);
-    result = ht.get(get);
-    assertSingleResult(result, row, family, HConstants.EMPTY_BYTE_ARRAY, value);
-
-    get = new Get(row);
-    get.addFamily(family);
-    result = ht.get(get);
-    assertSingleResult(result, row, family, HConstants.EMPTY_BYTE_ARRAY, value);
-
-    get = new Get(row);
-    result = ht.get(get);
-    assertSingleResult(result, row, family, HConstants.EMPTY_BYTE_ARRAY, value);
-  }
-
-  private void scanTestNull(Table ht, byte[] row, byte[] family, byte[] value)
-      throws Exception {
-    scanTestNull(ht, row, family, value, false);
-  }
-
-  private void scanTestNull(Table ht, byte[] row, byte[] family, byte[] value,
-      boolean isReversedScan) throws Exception {
-
-    Scan scan = new Scan();
-    scan.setReversed(isReversedScan);
-    scan.addColumn(family, null);
-    Result result = getSingleScanResult(ht, scan);
-    assertSingleResult(result, row, family, HConstants.EMPTY_BYTE_ARRAY, value);
-
-    scan = new Scan();
-    scan.setReversed(isReversedScan);
-    scan.addColumn(family, HConstants.EMPTY_BYTE_ARRAY);
-    result = getSingleScanResult(ht, scan);
-    assertSingleResult(result, row, family, HConstants.EMPTY_BYTE_ARRAY, value);
-
-    scan = new Scan();
-    scan.setReversed(isReversedScan);
-    scan.addFamily(family);
-    result = getSingleScanResult(ht, scan);
-    assertSingleResult(result, row, family, HConstants.EMPTY_BYTE_ARRAY, value);
-
-    scan = new Scan();
-    scan.setReversed(isReversedScan);
-    result = getSingleScanResult(ht, scan);
-    assertSingleResult(result, row, family, HConstants.EMPTY_BYTE_ARRAY, value);
-
-  }
-
-  private void singleRowGetTest(Table ht, byte [][] ROWS, byte [][] FAMILIES,
-      byte [][] QUALIFIERS, byte [][] VALUES) throws Exception {
-    // Single column from memstore
-    Get get = new Get(ROWS[0]);
-    get.addColumn(FAMILIES[4], QUALIFIERS[0]);
-    Result result = ht.get(get);
-    assertSingleResult(result, ROWS[0], FAMILIES[4], QUALIFIERS[0], VALUES[0]);
-
-    // Single column from storefile
-    get = new Get(ROWS[0]);
-    get.addColumn(FAMILIES[2], QUALIFIERS[2]);
-    result = ht.get(get);
-    assertSingleResult(result, ROWS[0], FAMILIES[2], QUALIFIERS[2], VALUES[2]);
-
-    // Single column from storefile, family match
-    get = new Get(ROWS[0]);
-    get.addFamily(FAMILIES[7]);
-    result = ht.get(get);
-    assertSingleResult(result, ROWS[0], FAMILIES[7], QUALIFIERS[7], VALUES[7]);
-
-    // Two columns, one from memstore one from storefile, same family,
-    // wildcard match
-    get = new Get(ROWS[0]);
-    get.addFamily(FAMILIES[4]);
-    result = ht.get(get);
-    assertDoubleResult(result, ROWS[0], FAMILIES[4], QUALIFIERS[0], VALUES[0],
-        FAMILIES[4], QUALIFIERS[4], VALUES[4]);
-
-    // Two columns, one from memstore one from storefile, same family,
-    // explicit match
-    get = new Get(ROWS[0]);
-    get.addColumn(FAMILIES[4], QUALIFIERS[0]);
-    get.addColumn(FAMILIES[4], QUALIFIERS[4]);
-    result = ht.get(get);
-    assertDoubleResult(result, ROWS[0], FAMILIES[4], QUALIFIERS[0], VALUES[0],
-        FAMILIES[4], QUALIFIERS[4], VALUES[4]);
-
-    // Three column, one from memstore two from storefile, different families,
-    // wildcard match
-    get = new Get(ROWS[0]);
-    get.addFamily(FAMILIES[4]);
-    get.addFamily(FAMILIES[7]);
-    result = ht.get(get);
-    assertNResult(result, ROWS[0], FAMILIES, QUALIFIERS, VALUES,
-        new int [][] { {4, 0, 0}, {4, 4, 4}, {7, 7, 7} });
-
-    // Multiple columns from everywhere storefile, many family, wildcard
-    get = new Get(ROWS[0]);
-    get.addFamily(FAMILIES[2]);
-    get.addFamily(FAMILIES[4]);
-    get.addFamily(FAMILIES[6]);
-    get.addFamily(FAMILIES[7]);
-    result = ht.get(get);
-    assertNResult(result, ROWS[0], FAMILIES, QUALIFIERS, VALUES,
-        new int [][] {
-          {2, 2, 2}, {2, 4, 4}, {4, 0, 0}, {4, 4, 4}, {6, 6, 6}, {6, 7, 7}, {7, 7, 7}
-        });
-
-    // Multiple columns from everywhere storefile, many family, wildcard
-    get = new Get(ROWS[0]);
-    get.addColumn(FAMILIES[2], QUALIFIERS[2]);
-    get.addColumn(FAMILIES[2], QUALIFIERS[4]);
-    get.addColumn(FAMILIES[4], QUALIFIERS[0]);
-    get.addColumn(FAMILIES[4], QUALIFIERS[4]);
-    get.addColumn(FAMILIES[6], QUALIFIERS[6]);
-    get.addColumn(FAMILIES[6], QUALIFIERS[7]);
-    get.addColumn(FAMILIES[7], QUALIFIERS[7]);
-    get.addColumn(FAMILIES[7], QUALIFIERS[8]);
-    result = ht.get(get);
-    assertNResult(result, ROWS[0], FAMILIES, QUALIFIERS, VALUES,
-        new int [][] {
-          {2, 2, 2}, {2, 4, 4}, {4, 0, 0}, {4, 4, 4}, {6, 6, 6}, {6, 7, 7}, {7, 7, 7}
-        });
-
-    // Everything
-    get = new Get(ROWS[0]);
-    result = ht.get(get);
-    assertNResult(result, ROWS[0], FAMILIES, QUALIFIERS, VALUES,
-        new int [][] {
-          {2, 2, 2}, {2, 4, 4}, {4, 0, 0}, {4, 4, 4}, {6, 6, 6}, {6, 7, 7}, {7, 7, 7}, {9, 0, 0}
-        });
-
-    // Get around inserted columns
-
-    get = new Get(ROWS[1]);
-    result = ht.get(get);
-    assertEmptyResult(result);
-
-    get = new Get(ROWS[0]);
-    get.addColumn(FAMILIES[4], QUALIFIERS[3]);
-    get.addColumn(FAMILIES[2], QUALIFIERS[3]);
-    result = ht.get(get);
-    assertEmptyResult(result);
-
-  }
-
-  private void singleRowScanTest(Table ht, byte [][] ROWS, byte [][] FAMILIES,
-      byte [][] QUALIFIERS, byte [][] VALUES) throws Exception {
-    // Single column from memstore
-    Scan scan = new Scan();
-    scan.addColumn(FAMILIES[4], QUALIFIERS[0]);
-    Result result = getSingleScanResult(ht, scan);
-    assertSingleResult(result, ROWS[0], FAMILIES[4], QUALIFIERS[0], VALUES[0]);
-
-    // Single column from storefile
-    scan = new Scan();
-    scan.addColumn(FAMILIES[2], QUALIFIERS[2]);
-    result = getSingleScanResult(ht, scan);
-    assertSingleResult(result, ROWS[0], FAMILIES[2], QUALIFIERS[2], VALUES[2]);
-
-    // Single column from storefile, family match
-    scan = new Scan();
-    scan.addFamily(FAMILIES[7]);
-    result = getSingleScanResult(ht, scan);
-    assertSingleResult(result, ROWS[0], FAMILIES[7], QUALIFIERS[7], VALUES[7]);
-
-    // Two columns, one from memstore one from storefile, same family,
-    // wildcard match
-    scan = new Scan();
-    scan.addFamily(FAMILIES[4]);
-    result = getSingleScanResult(ht, scan);
-    assertDoubleResult(result, ROWS[0], FAMILIES[4], QUALIFIERS[0], VALUES[0],
-        FAMILIES[4], QUALIFIERS[4], VALUES[4]);
-
-    // Two columns, one from memstore one from storefile, same family,
-    // explicit match
-    scan = new Scan();
-    scan.addColumn(FAMILIES[4], QUALIFIERS[0]);
-    scan.addColumn(FAMILIES[4], QUALIFIERS[4]);
-    result = getSingleScanResult(ht, scan);
-    assertDoubleResult(result, ROWS[0], FAMILIES[4], QUALIFIERS[0], VALUES[0],
-        FAMILIES[4], QUALIFIERS[4], VALUES[4]);
-
-    // Three column, one from memstore two from storefile, different families,
-    // wildcard match
-    scan = new Scan();
-    scan.addFamily(FAMILIES[4]);
-    scan.addFamily(FAMILIES[7]);
-    result = getSingleScanResult(ht, scan);
-    assertNResult(result, ROWS[0], FAMILIES, QUALIFIERS, VALUES,
-        new int [][] { {4, 0, 0}, {4, 4, 4}, {7, 7, 7} });
-
-    // Multiple columns from everywhere storefile, many family, wildcard
-    scan = new Scan();
-    scan.addFamily(FAMILIES[2]);
-    scan.addFamily(FAMILIES[4]);
-    scan.addFamily(FAMILIES[6]);
-    scan.addFamily(FAMILIES[7]);
-    result = getSingleScanResult(ht, scan);
-    assertNResult(result, ROWS[0], FAMILIES, QUALIFIERS, VALUES,
-        new int [][] {
-          {2, 2, 2}, {2, 4, 4}, {4, 0, 0}, {4, 4, 4}, {6, 6, 6}, {6, 7, 7}, {7, 7, 7}
-        });
-
-    // Multiple columns from everywhere storefile, many family, wildcard
-    scan = new Scan();
-    scan.addColumn(FAMILIES[2], QUALIFIERS[2]);
-    scan.addColumn(FAMILIES[2], QUALIFIERS[4]);
-    scan.addColumn(FAMILIES[4], QUALIFIERS[0]);
-    scan.addColumn(FAMILIES[4], QUALIFIERS[4]);
-    scan.addColumn(FAMILIES[6], QUALIFIERS[6]);
-    scan.addColumn(FAMILIES[6], QUALIFIERS[7]);
-    scan.addColumn(FAMILIES[7], QUALIFIERS[7]);
-    scan.addColumn(FAMILIES[7], QUALIFIERS[8]);
-    result = getSingleScanResult(ht, scan);
-    assertNResult(result, ROWS[0], FAMILIES, QUALIFIERS, VALUES,
-        new int [][] {
-          {2, 2, 2}, {2, 4, 4}, {4, 0, 0}, {4, 4, 4}, {6, 6, 6}, {6, 7, 7}, {7, 7, 7}
-        });
-
-    // Everything
-    scan = new Scan();
-    result = getSingleScanResult(ht, scan);
-    assertNResult(result, ROWS[0], FAMILIES, QUALIFIERS, VALUES,
-        new int [][] {
-          {2, 2, 2}, {2, 4, 4}, {4, 0, 0}, {4, 4, 4}, {6, 6, 6}, {6, 7, 7}, {7, 7, 7}, {9, 0, 0}
-        });
-
-    // Scan around inserted columns
-
-    scan = new Scan(ROWS[1]);
-    result = getSingleScanResult(ht, scan);
-    assertNullResult(result);
-
-    scan = new Scan();
-    scan.addColumn(FAMILIES[4], QUALIFIERS[3]);
-    scan.addColumn(FAMILIES[2], QUALIFIERS[3]);
-    result = getSingleScanResult(ht, scan);
-    assertNullResult(result);
-  }
-
-  /**
-   * Verify a single column using gets.
-   * Expects family and qualifier arrays to be valid for at least
-   * the range:  idx-2 < idx < idx+2
-   */
-  private void getVerifySingleColumn(Table ht, byte [][] ROWS, int ROWIDX, byte [][] FAMILIES,
-      int FAMILYIDX, byte [][] QUALIFIERS, int QUALIFIERIDX, byte [][] VALUES, int VALUEIDX)
-      throws Exception {
-    Get get = new Get(ROWS[ROWIDX]);
-    Result result = ht.get(get);
-    assertSingleResult(result, ROWS[ROWIDX], FAMILIES[FAMILYIDX],
-        QUALIFIERS[QUALIFIERIDX], VALUES[VALUEIDX]);
-
-    get = new Get(ROWS[ROWIDX]);
-    get.addFamily(FAMILIES[FAMILYIDX]);
-    result = ht.get(get);
-    assertSingleResult(result, ROWS[ROWIDX], FAMILIES[FAMILYIDX],
-        QUALIFIERS[QUALIFIERIDX], VALUES[VALUEIDX]);
-
-    get = new Get(ROWS[ROWIDX]);
-    get.addFamily(FAMILIES[FAMILYIDX-2]);
-    get.addFamily(FAMILIES[FAMILYIDX]);
-    get.addFamily(FAMILIES[FAMILYIDX+2]);
-    result = ht.get(get);
-    assertSingleResult(result, ROWS[ROWIDX], FAMILIES[FAMILYIDX],
-        QUALIFIERS[QUALIFIERIDX], VALUES[VALUEIDX]);
-
-    get = new Get(ROWS[ROWIDX]);
-    get.addColumn(FAMILIES[FAMILYIDX], QUALIFIERS[0]);
-    result = ht.get(get);
-    assertSingleResult(result, ROWS[ROWIDX], FAMILIES[FAMILYIDX],
-        QUALIFIERS[QUALIFIERIDX], VALUES[VALUEIDX]);
-
-    get = new Get(ROWS[ROWIDX]);
-    get.addColumn(FAMILIES[FAMILYIDX], QUALIFIERS[1]);
-    get.addFamily(FAMILIES[FAMILYIDX]);
-    result = ht.get(get);
-    assertSingleResult(result, ROWS[ROWIDX], FAMILIES[FAMILYIDX],
-        QUALIFIERS[QUALIFIERIDX], VALUES[VALUEIDX]);
-
-    get = new Get(ROWS[ROWIDX]);
-    get.addFamily(FAMILIES[FAMILYIDX]);
-    get.addColumn(FAMILIES[FAMILYIDX+1], QUALIFIERS[1]);
-    get.addColumn(FAMILIES[FAMILYIDX-2], QUALIFIERS[1]);
-    get.addFamily(FAMILIES[FAMILYIDX-1]);
-    get.addFamily(FAMILIES[FAMILYIDX+2]);
-    result = ht.get(get);
-    assertSingleResult(result, ROWS[ROWIDX], FAMILIES[FAMILYIDX],
-        QUALIFIERS[QUALIFIERIDX], VALUES[VALUEIDX]);
-
-  }
-
-
-  /**
-   * Verify a single column using scanners.
-   * Expects family and qualifier arrays to be valid for at least
-   * the range:  idx-2 to idx+2
-   * Expects row array to be valid for at least idx to idx+2
-   */
-  private void scanVerifySingleColumn(Table ht, byte [][] ROWS, int ROWIDX, byte [][] FAMILIES,
-      int FAMILYIDX, byte [][] QUALIFIERS, int QUALIFIERIDX, byte [][] VALUES, int VALUEIDX)
-      throws Exception {
-    Scan scan = new Scan();
-    Result result = getSingleScanResult(ht, scan);
-    assertSingleResult(result, ROWS[ROWIDX], FAMILIES[FAMILYIDX],
-        QUALIFIERS[QUALIFIERIDX], VALUES[VALUEIDX]);
-
-    scan = new Scan(ROWS[ROWIDX]);
-    result = getSingleScanResult(ht, scan);
-    assertSingleResult(result, ROWS[ROWIDX], FAMILIES[FAMILYIDX],
-        QUALIFIERS[QUALIFIERIDX], VALUES[VALUEIDX]);
-
-    scan = new Scan(ROWS[ROWIDX], ROWS[ROWIDX+1]);
-    result = getSingleScanResult(ht, scan);
-    assertSingleResult(result, ROWS[ROWIDX], FAMILIES[FAMILYIDX],
-        QUALIFIERS[QUALIFIERIDX], VALUES[VALUEIDX]);
-
-    scan = new Scan(HConstants.EMPTY_START_ROW, ROWS[ROWIDX+1]);
-    result = getSingleScanResult(ht, scan);
-    assertSingleResult(result, ROWS[ROWIDX], FAMILIES[FAMILYIDX],
-        QUALIFIERS[QUALIFIERIDX], VALUES[VALUEIDX]);
-
-    scan = new Scan();
-    scan.addFamily(FAMILIES[FAMILYIDX]);
-    result = getSingleScanResult(ht, scan);
-    assertSingleResult(result, ROWS[ROWIDX], FAMILIES[FAMILYIDX],
-        QUALIFIERS[QUALIFIERIDX], VALUES[VALUEIDX]);
-
-    scan = new Scan();
-    scan.addColumn(FAMILIES[FAMILYIDX], QUALIFIERS[QUALIFIERIDX]);
-    result = getSingleScanResult(ht, scan);
-    assertSingleResult(result, ROWS[ROWIDX], FAMILIES[FAMILYIDX],
-        QUALIFIERS[QUALIFIERIDX], VALUES[VALUEIDX]);
-
-    scan = new Scan();
-    scan.addColumn(FAMILIES[FAMILYIDX], QUALIFIERS[QUALIFIERIDX+1]);
-    scan.addFamily(FAMILIES[FAMILYIDX]);
-    result = getSingleScanResult(ht, scan);
-    assertSingleResult(result, ROWS[ROWIDX], FAMILIES[FAMILYIDX],
-        QUALIFIERS[QUALIFIERIDX], VALUES[VALUEIDX]);
-
-    scan = new Scan();
-    scan.addColumn(FAMILIES[FAMILYIDX-1], QUALIFIERS[QUALIFIERIDX+1]);
-    scan.addColumn(FAMILIES[FAMILYIDX], QUALIFIERS[QUALIFIERIDX]);
-    scan.addFamily(FAMILIES[FAMILYIDX+1]);
-    result = getSingleScanResult(ht, scan);
-    assertSingleResult(result, ROWS[ROWIDX], FAMILIES[FAMILYIDX],
-        QUALIFIERS[QUALIFIERIDX], VALUES[VALUEIDX]);
-
-  }
-
-  /**
-   * Verify we do not read any values by accident around a single column
-   * Same requirements as getVerifySingleColumn
-   */
-  private void getVerifySingleEmpty(Table ht, byte [][] ROWS, int ROWIDX, byte [][] FAMILIES,
-      int FAMILYIDX, byte [][] QUALIFIERS, int QUALIFIERIDX) throws Exception {
-    Get get = new Get(ROWS[ROWIDX]);
-    get.addFamily(FAMILIES[4]);
-    get.addColumn(FAMILIES[4], QUALIFIERS[1]);
-    Result result = ht.get(get);
-    assertEmptyResult(result);
-
-    get = new Get(ROWS[ROWIDX]);
-    get.addFamily(FAMILIES[4]);
-    get.addColumn(FAMILIES[4], QUALIFIERS[2]);
-    result = ht.get(get);
-    assertEmptyResult(result);
-
-    get = new Get(ROWS[ROWIDX]);
-    get.addFamily(FAMILIES[3]);
-    get.addColumn(FAMILIES[4], QUALIFIERS[2]);
-    get.addFamily(FAMILIES[5]);
-    result = ht.get(get);
-    assertEmptyResult(result);
-
-    get = new Get(ROWS[ROWIDX+1]);
-    result = ht.get(get);
-    assertEmptyResult(result);
-
-  }
-
-  private void scanVerifySingleEmpty(Table ht, byte [][] ROWS, int ROWIDX, byte [][] FAMILIES,
-      int FAMILYIDX, byte [][] QUALIFIERS, int QUALIFIERIDX) throws Exception {
-    Scan scan = new Scan(ROWS[ROWIDX+1]);
-    Result result = getSingleScanResult(ht, scan);
-    assertNullResult(result);
-
-    scan = new Scan(ROWS[ROWIDX+1],ROWS[ROWIDX+2]);
-    result = getSingleScanResult(ht, scan);
-    assertNullResult(result);
-
-    scan = new Scan(HConstants.EMPTY_START_ROW, ROWS[ROWIDX]);
-    result = getSingleScanResult(ht, scan);
-    assertNullResult(result);
-
-    scan = new Scan();
-    scan.addColumn(FAMILIES[FAMILYIDX], QUALIFIERS[QUALIFIERIDX+1]);
-    scan.addFamily(FAMILIES[FAMILYIDX-1]);
-    result = getSingleScanResult(ht, scan);
-    assertNullResult(result);
-
-  }
-
-  //
-  // Verifiers
-  //
-
-  private void assertKey(Cell key, byte [] row, byte [] family, byte [] qualifier, byte [] value) {
-    assertTrue("Expected row [" + Bytes.toString(row) + "] " +
-        "Got row [" + Bytes.toString(CellUtil.cloneRow(key)) +"]",
-        equals(row, CellUtil.cloneRow(key)));
-    assertTrue("Expected family [" + Bytes.toString(family) + "] " +
-        "Got family [" + Bytes.toString(CellUtil.cloneFamily(key)) + "]",
-        equals(family, CellUtil.cloneFamily(key)));
-    assertTrue("Expected qualifier [" + Bytes.toString(qualifier) + "] " +
-        "Got qualifier [" + Bytes.toString(CellUtil.cloneQualifier(key)) + "]",
-        equals(qualifier, CellUtil.cloneQualifier(key)));
-    assertTrue("Expected value [" + Bytes.toString(value) + "] " +
-        "Got value [" + Bytes.toString(CellUtil.cloneValue(key)) + "]",
-        equals(value, CellUtil.cloneValue(key)));
-  }
-
-  static void assertIncrementKey(Cell key, byte [] row, byte [] family,
-      byte [] qualifier, long value) {
-    assertTrue("Expected row [" + Bytes.toString(row) + "] " +
-        "Got row [" + Bytes.toString(CellUtil.cloneRow(key)) +"]",
-        equals(row, CellUtil.cloneRow(key)));
-    assertTrue("Expected family [" + Bytes.toString(family) + "] " +
-        "Got family [" + Bytes.toString(CellUtil.cloneFamily(key)) + "]",
-        equals(family, CellUtil.cloneFamily(key)));
-    assertTrue("Expected qualifier [" + Bytes.toString(qualifier) + "] " +
-        "Got qualifier [" + Bytes.toString(CellUtil.cloneQualifier(key)) + "]",
-        equals(qualifier, CellUtil.cloneQualifier(key)));
-    assertTrue("Expected value [" + value + "] " +
-        "Got value [" + Bytes.toLong(CellUtil.cloneValue(key)) + "]",
-        Bytes.toLong(CellUtil.cloneValue(key)) == value);
-  }
-
-  private void assertNumKeys(Result result, int n) throws Exception {
-    assertTrue("Expected " + n + " keys but got " + result.size(),
-        result.size() == n);
-  }
-
-  private void assertNResult(Result result, byte [] row,
-      byte [][] families, byte [][] qualifiers, byte [][] values, int [][] idxs) {
-    assertTrue("Expected row [" + Bytes.toString(row) + "] " +
-        "Got row [" + Bytes.toString(result.getRow()) +"]",
-        equals(row, result.getRow()));
-    assertTrue("Expected " + idxs.length + " keys but result contains "
-        + result.size(), result.size() == idxs.length);
-
-    Cell [] keys = result.rawCells();
-
-    for(int i=0;i<keys.length;i++) {
-      byte [] family = families[idxs[i][0]];
-      byte [] qualifier = qualifiers[idxs[i][1]];
-      byte [] value = values[idxs[i][2]];
-      Cell key = keys[i];
-
-      byte[] famb = CellUtil.cloneFamily(key);
-      byte[] qualb = CellUtil.cloneQualifier(key);
-      byte[] valb = CellUtil.cloneValue(key);
-      assertTrue("(" + i + ") Expected family [" + Bytes.toString(family)
-          + "] " + "Got family [" + Bytes.toString(famb) + "]",
-          equals(family, famb));
-      assertTrue("(" + i + ") Expected qualifier [" + Bytes.toString(qualifier)
-          + "] " + "Got qualifier [" + Bytes.toString(qualb) + "]",
-          equals(qualifier, qualb));
-      assertTrue("(" + i + ") Expected value [" + Bytes.toString(value) + "] "
-          + "Got value [" + Bytes.toString(valb) + "]",
-          equals(value, valb));
-    }
-  }
-
-  private void assertNResult(Result result, byte [] row,
-      byte [] family, byte [] qualifier, long [] stamps, byte [][] values,
-      int start, int end) {
-    assertTrue("Expected row [" + Bytes.toString(row) + "] " +
-        "Got row [" + Bytes.toString(result.getRow()) +"]",
-        equals(row, result.getRow()));
-    int expectedResults = end - start + 1;
-    assertEquals(expectedResults, result.size());
-
-    Cell[] keys = result.rawCells();
-
-    for (int i=0; i<keys.length; i++) {
-      byte [] value = values[end-i];
-      long ts = stamps[end-i];
-      Cell key = keys[i];
-
-      assertTrue("(" + i + ") Expected family [" + Bytes.toString(family)
-          + "] " + "Got family [" + Bytes.toString(CellUtil.cloneFamily(key)) + "]",
-          CellUtil.matchingFamily(key, family));
-      assertTrue("(" + i + ") Expected qualifier [" + Bytes.toString(qualifier)
-          + "] " + "Got qualifier [" + Bytes.toString(CellUtil.cloneQualifier(key))+ "]",
-          CellUtil.matchingQualifier(key, qualifier));
-      assertTrue("Expected ts [" + ts + "] " +
-          "Got ts [" + key.getTimestamp() + "]", ts == key.getTimestamp());
-      assertTrue("(" + i + ") Expected value [" + Bytes.toString(value) + "] "
-          + "Got value [" + Bytes.toString(CellUtil.cloneValue(key)) + "]",
-          CellUtil.matchingValue(key,  value));
-    }
-  }
-
-  /**
-   * Validate that result contains two specified keys, exactly.
-   * It is assumed key A sorts before key B.
-   */
-  private void assertDoubleResult(Result result, byte [] row,
-      byte [] familyA, byte [] qualifierA, byte [] valueA,
-      byte [] familyB, byte [] qualifierB, byte [] valueB) {
-    assertTrue("Expected row [" + Bytes.toString(row) + "] " +
-        "Got row [" + Bytes.toString(result.getRow()) +"]",
-        equals(row, result.getRow()));
-    assertTrue("Expected two keys but result contains " + result.size(),
-        result.size() == 2);
-    Cell [] kv = result.rawCells();
-    Cell kvA = kv[0];
-    assertTrue("(A) Expected family [" + Bytes.toString(familyA) + "] " +
-        "Got family [" + Bytes.toString(CellUtil.cloneFamily(kvA)) + "]",
-        equals(familyA, CellUtil.cloneFamily(kvA)));
-    assertTrue("(A) Expected qualifier [" + Bytes.toString(qualifierA) + "] " +
-        "Got qualifier [" + Bytes.toString(CellUtil.cloneQualifier(kvA)) + "]",
-        equals(qualifierA, CellUtil.cloneQualifier(kvA)));
-    assertTrue("(A) Expected value [" + Bytes.toString(valueA) + "] " +
-        "Got value [" + Bytes.toString(CellUtil.cloneValue(kvA)) + "]",
-        equals(valueA, CellUtil.cloneValue(kvA)));
-    Cell kvB = kv[1];
-    assertTrue("(B) Expected family [" + Bytes.toString(familyB) + "] " +
-        "Got family [" + Bytes.toString(CellUtil.cloneFamily(kvB)) + "]",
-        equals(familyB, CellUtil.cloneFamily(kvB)));
-    assertTrue("(B) Expected qualifier [" + Bytes.toString(qualifierB) + "] " +
-        "Got qualifier [" + Bytes.toString(CellUtil.cloneQualifier(kvB)) + "]",
-        equals(qualifierB, CellUtil.cloneQualifier(kvB)));
-    assertTrue("(B) Expected value [" + Bytes.toString(valueB) + "] " +
-        "Got value [" + Bytes.toString(CellUtil.cloneValue(kvB)) + "]",
-        equals(valueB, CellUtil.cloneValue(kvB)));
-  }
-
-  private void assertSingleResult(Result result, byte [] row, byte [] family,
-      byte [] qualifier, byte [] value) {
-    assertTrue("Expected row [" + Bytes.toString(row) + "] " +
-        "Got row [" + Bytes.toString(result.getRow()) +"]",
-        equals(row, result.getRow()));
-    assertTrue("Expected a single key but result contains " + result.size(),
-        result.size() == 1);
-    Cell kv = result.rawCells()[0];
-    assertTrue("Expected family [" + Bytes.toString(family) + "] " +
-        "Got family [" + Bytes.toString(CellUtil.cloneFamily(kv)) + "]",
-        equals(family, CellUtil.cloneFamily(kv)));
-    assertTrue("Expected qualifier [" + Bytes.toString(qualifier) + "] " +
-        "Got qualifier [" + Bytes.toString(CellUtil.cloneQualifier(kv)) + "]",
-        equals(qualifier, CellUtil.cloneQualifier(kv)));
-    assertTrue("Expected value [" + Bytes.toString(value) + "] " +
-        "Got value [" + Bytes.toString(CellUtil.cloneValue(kv)) + "]",
-        equals(value, CellUtil.cloneValue(kv)));
-  }
-
-  private void assertSingleResult(Result result, byte[] row, byte[] family, byte[] qualifier,
-      long value) throws Exception {
-    assertTrue(
-      "Expected row [" + Bytes.toString(row) + "] " + "Got row [" + Bytes.toString(result.getRow())
-          + "]", equals(row, result.getRow()));
-    assertTrue("Expected a single key but result contains " + result.size(), result.size() == 1);
-    Cell kv = result.rawCells()[0];
-    assertTrue(
-      "Expected family [" + Bytes.toString(family) + "] " + "Got family ["
-          + Bytes.toString(CellUtil.cloneFamily(kv)) + "]",
-      equals(family, CellUtil.cloneFamily(kv)));
-    assertTrue("Expected qualifier [" + Bytes.toString(qualifier) + "] " + "Got qualifier ["
-        + Bytes.toString(CellUtil.cloneQualifier(kv)) + "]",
-      equals(qualifier, CellUtil.cloneQualifier(kv)));
-    assertTrue(
-      "Expected value [" + value + "] " + "Got value [" + Bytes.toLong(CellUtil.cloneValue(kv))
-          + "]", value == Bytes.toLong(CellUtil.cloneValue(kv)));
-  }
-
-  private void assertSingleResult(Result result, byte [] row, byte [] family,
-      byte [] qualifier, long ts, byte [] value) {
-    assertTrue("Expected row [" + Bytes.toString(row) + "] " +
-        "Got row [" + Bytes.toString(result.getRow()) +"]",
-        equals(row, result.getRow()));
-    assertTrue("Expected a single key but result contains " + result.size(),
-        result.size() == 1);
-    Cell kv = result.rawCells()[0];
-    assertTrue("Expected family [" + Bytes.toString(family) + "] " +
-        "Got family [" + Bytes.toString(CellUtil.cloneFamily(kv)) + "]",
-        equals(family, CellUtil.cloneFamily(kv)));
-    assertTrue("Expected qualifier [" + Bytes.toString(qualifier) + "] " +
-        "Got qualifier [" + Bytes.toString(CellUtil.cloneQualifier(kv)) + "]",
-        equals(qualifier, CellUtil.cloneQualifier(kv)));
-    assertTrue("Expected ts [" + ts + "] " +
-        "Got ts [" + kv.getTimestamp() + "]", ts == kv.getTimestamp());
-    assertTrue("Expected value [" + Bytes.toString(value) + "] " +
-        "Got value [" + Bytes.toString(CellUtil.cloneValue(kv)) + "]",
-        equals(value, CellUtil.cloneValue(kv)));
-  }
-
-  private void assertEmptyResult(Result result) throws Exception {
-    assertTrue("expected an empty result but result contains " +
-        result.size() + " keys", result.isEmpty());
-  }
-
-  private void assertNullResult(Result result) throws Exception {
-    assertTrue("expected null result but received a non-null result",
-        result == null);
-  }
-
-  //
-  // Helpers
-  //
-
-  private Result getSingleScanResult(Table ht, Scan scan) throws IOException {
-    ResultScanner scanner = ht.getScanner(scan);
-    Result result = scanner.next();
-    scanner.close();
-    return result;
-  }
-
-  private byte [][] makeNAscii(byte [] base, int n) {
-    if(n > 256) {
-      return makeNBig(base, n);
-    }
-    byte [][] ret = new byte[n][];
-    for(int i=0;i<n;i++) {
-      byte [] tail = Bytes.toBytes(Integer.toString(i));
-      ret[i] = Bytes.add(base, tail);
-    }
-    return ret;
-  }
-
-  private byte [][] makeN(byte [] base, int n) {
-    if (n > 256) {
-      return makeNBig(base, n);
-    }
-    byte [][] ret = new byte[n][];
-    for(int i=0;i<n;i++) {
-      ret[i] = Bytes.add(base, new byte[]{(byte)i});
-    }
-    return ret;
-  }
-
-  private byte [][] makeNBig(byte [] base, int n) {
-    byte [][] ret = new byte[n][];
-    for(int i=0;i<n;i++) {
-      int byteA = (i % 256);
-      int byteB = (i >> 8);
-      ret[i] = Bytes.add(base, new byte[]{(byte)byteB,(byte)byteA});
-    }
-    return ret;
-  }
-
-  private long [] makeStamps(int n) {
-    long [] stamps = new long[n];
-    for (int i = 0; i < n; i++) {
-      stamps[i] = i+1L;
-    }
-    return stamps;
-  }
-
-  static boolean equals(byte [] left, byte [] right) {
-    if (left == null && right == null) return true;
-    if (left == null && right.length == 0) return true;
-    if (right == null && left.length == 0) return true;
-    return Bytes.equals(left, right);
-  }
-
-  @Test
-  public void testDuplicateVersions() throws Exception {
-    final TableName tableName = name.getTableName();
-
-    long [] STAMPS = makeStamps(20);
-    byte [][] VALUES = makeNAscii(VALUE, 20);
-
-    try (Table ht = TEST_UTIL.createTable(tableName, FAMILY, 10)) {
-
-      // Insert 4 versions of same column
-      Put put = new Put(ROW);
-      put.addColumn(FAMILY, QUALIFIER, STAMPS[1], VALUES[1]);
-      put.addColumn(FAMILY, QUALIFIER, STAMPS[2], VALUES[2]);
-      put.addColumn(FAMILY, QUALIFIER, STAMPS[4], VALUES[4]);
-      put.addColumn(FAMILY, QUALIFIER, STAMPS[5], VALUES[5]);
-      ht.put(put);
-
-      // Verify we can get each one properly
-      getVersionAndVerify(ht, ROW, FAMILY, QUALIFIER, STAMPS[1], VALUES[1]);
-      getVersionAndVerify(ht, ROW, FAMILY, QUALIFIER, STAMPS[2], VALUES[2]);
-      getVersionAndVerify(ht, ROW, FAMILY, QUALIFIER, STAMPS[4], VALUES[4]);
-      getVersionAndVerify(ht, ROW, FAMILY, QUALIFIER, STAMPS[5], VALUES[5]);
-      scanVersionAndVerify(ht, ROW, FAMILY, QUALIFIER, STAMPS[1], VALUES[1]);
-      scanVersionAndVerify(ht, ROW, FAMILY, QUALIFIER, STAMPS[2], VALUES[2]);
-      scanVersionAndVerify(ht, ROW, FAMILY, QUALIFIER, STAMPS[4], VALUES[4]);
-      scanVersionAndVerify(ht, ROW, FAMILY, QUALIFIER, STAMPS[5], VALUES[5]);
-
-      // Verify we don't accidentally get others
-      getVersionAndVerifyMissing(ht, ROW, FAMILY, QUALIFIER, STAMPS[0]);
-      getVersionAndVerifyMissing(ht, ROW, FAMILY, QUALIFIER, STAMPS[3]);
-      getVersionAndVerifyMissing(ht, ROW, FAMILY, QUALIFIER, STAMPS[6]);
-      scanVersionAndVerifyMissing(ht, ROW, FAMILY, QUALIFIER, STAMPS[0]);
-      scanVersionAndVerifyMissing(ht, ROW, FAMILY, QUALIFIER, STAMPS[3]);
-      scanVersionAndVerifyMissing(ht, ROW, FAMILY, QUALIFIER, STAMPS[6]);
-
-      // Ensure maxVersions in query is respected
-      Get get = new Get(ROW);
-      get.addColumn(FAMILY, QUALIFIER);
-      get.readVersions(2);
-      Result result = ht.get(get);
-      assertNResult(result, ROW, FAMILY, QUALIFIER,
-          new long [] {STAMPS[4], STAMPS[5]},
-          new byte[][] {VALUES[4], VALUES[5]},
-          0, 1);
-
-      Scan scan = new Scan(ROW);
-      scan.addColumn(FAMILY, QUALIFIER);
-      scan.setMaxVersions(2);
-      result = getSingleScanResult(ht, scan);
-      assertNResult(result, ROW, FAMILY, QUALIFIER,
-              new long[]{STAMPS[4], STAMPS[5]},
-              new byte[][]{VALUES[4], VALUES[5]},
-              0, 1);
-
-      // Flush and redo
-
-      TEST_UTIL.flush();
-
-      // Verify we can get each one properly
-      getVersionAndVerify(ht, ROW, FAMILY, QUALIFIER, STAMPS[1], VALUES[1]);
-      getVersionAndVerify(ht, ROW, FAMILY, QUALIFIER, STAMPS[2], VALUES[2]);
-      getVersionAndVerify(ht, ROW, FAMILY, QUALIFIER, STAMPS[4], VALUES[4]);
-      getVersionAndVerify(ht, ROW, FAMILY, QUALIFIER, STAMPS[5], VALUES[5]);
-      scanVersionAndVerify(ht, ROW, FAMILY, QUALIFIER, STAMPS[1], VALUES[1]);
-      scanVersionAndVerify(ht, ROW, FAMILY, QUALIFIER, STAMPS[2], VALUES[2]);
-      scanVersionAndVerify(ht, ROW, FAMILY, QUALIFIER, STAMPS[4], VALUES[4]);
-      scanVersionAndVerify(ht, ROW, FAMILY, QUALIFIER, STAMPS[5], VALUES[5]);
-
-      // Verify we don't accidentally get others
-      getVersionAndVerifyMissing(ht, ROW, FAMILY, QUALIFIER, STAMPS[0]);
-      getVersionAndVerifyMissing(ht, ROW, FAMILY, QUALIFIER, STAMPS[3]);
-      getVersionAndVerifyMissing(ht, ROW, FAMILY, QUALIFIER, STAMPS[6]);
-      scanVersionAndVerifyMissing(ht, ROW, FAMILY, QUALIFIER, STAMPS[0]);
-      scanVersionAndVerifyMissing(ht, ROW, FAMILY, QUALIFIER, STAMPS[3]);
-      scanVersionAndVerifyMissing(ht, ROW, FAMILY, QUALIFIER, STAMPS[6]);
-
-      // Ensure maxVersions in query is respected
-      get = new Get(ROW);
-      get.addColumn(FAMILY, QUALIFIER);
-      get.readVersions(2);
-      result = ht.get(get);
-      assertNResult(result, ROW, FAMILY, QUALIFIER,
-          new long [] {STAMPS[4], STAMPS[5]},
-          new byte[][] {VALUES[4], VALUES[5]},
-          0, 1);
-
-      scan = new Scan(ROW);
-      scan.addColumn(FAMILY, QUALIFIER);
-      scan.setMaxVersions(2);
-      result = getSingleScanResult(ht, scan);
-      assertNResult(result, ROW, FAMILY, QUALIFIER,
-              new long[]{STAMPS[4], STAMPS[5]},
-              new byte[][]{VALUES[4], VALUES[5]},
-              0, 1);
-
-
-      // Add some memstore and retest
-
-      // Insert 4 more versions of same column and a dupe
-      put = new Put(ROW);
-      put.addColumn(FAMILY, QUALIFIER, STAMPS[3], VALUES[3]);
-      put.addColumn(FAMILY, QUALIFIER, STAMPS[4], VALUES[14]);
-      put.addColumn(FAMILY, QUALIFIER, STAMPS[6], VALUES[6]);
-      put.addColumn(FAMILY, QUALIFIER, STAMPS[7], VALUES[7]);
-      put.addColumn(FAMILY, QUALIFIER, STAMPS[8], VALUES[8]);
-      ht.put(put);
-
-      // Ensure maxVersions in query is respected
-      get = new Get(ROW);
-      get.addColumn(FAMILY, QUALIFIER);
-      get.readVersions(7);
-      result = ht.get(get);
-      assertNResult(result, ROW, FAMILY, QUALIFIER,
-          new long [] {STAMPS[2], STAMPS[3], STAMPS[4], STAMPS[5], STAMPS[6], STAMPS[7], STAMPS[8]},
-          new byte[][] {VALUES[2], VALUES[3], VALUES[14], VALUES[5], VALUES[6], VALUES[7],
-                  VALUES[8]},
-          0, 6);
-
-      scan = new Scan(ROW);
-      scan.addColumn(FAMILY, QUALIFIER);
-      scan.setMaxVersions(7);
-      result = getSingleScanResult(ht, scan);
-      assertNResult(result, ROW, FAMILY, QUALIFIER,
-        new long[]{STAMPS[2], STAMPS[3], STAMPS[4], STAMPS[5], STAMPS[6], STAMPS[7], STAMPS[8]},
-        new byte[][]{VALUES[2], VALUES[3], VALUES[14], VALUES[5], VALUES[6], VALUES[7], VALUES[8]},
-        0, 6);
-
-      get = new Get(ROW);
-      get.readVersions(7);
-      result = ht.get(get);
-      assertNResult(result, ROW, FAMILY, QUALIFIER,
-          new long [] {STAMPS[2], STAMPS[3], STAMPS[4], STAMPS[5], STAMPS[6], STAMPS[7], STAMPS[8]},
-          new byte[][] {VALUES[2], VALUES[3], VALUES[14], VALUES[5], VALUES[6], VALUES[7],
-                  VALUES[8]},
-          0, 6);
-
-      scan = new Scan(ROW);
-      scan.setMaxVersions(7);
-      result = getSingleScanResult(ht, scan);
-      assertNResult(result, ROW, FAMILY, QUALIFIER,
-        new long[]{STAMPS[2], STAMPS[3], STAMPS[4], STAMPS[5], STAMPS[6], STAMPS[7], STAMPS[8]},
-        new byte[][]{VALUES[2], VALUES[3], VALUES[14], VALUES[5], VALUES[6], VALUES[7], VALUES[8]},
-        0, 6);
-
-      // Verify we can get each one properly
-      getVersionAndVerify(ht, ROW, FAMILY, QUALIFIER, STAMPS[1], VALUES[1]);
-      getVersionAndVerify(ht, ROW, FAMILY, QUALIFIER, STAMPS[2], VALUES[2]);
-      getVersionAndVerify(ht, ROW, FAMILY, QUALIFIER, STAMPS[4], VALUES[14]);
-      getVersionAndVerify(ht, ROW, FAMILY, QUALIFIER, STAMPS[7], VALUES[7]);
-      scanVersionAndVerify(ht, ROW, FAMILY, QUALIFIER, STAMPS[1], VALUES[1]);
-      scanVersionAndVerify(ht, ROW, FAMILY, QUALIFIER, STAMPS[2], VALUES[2]);
-      scanVersionAndVerify(ht, ROW, FAMILY, QUALIFIER, STAMPS[4], VALUES[14]);
-      scanVersionAndVerify(ht, ROW, FAMILY, QUALIFIER, STAMPS[7], VALUES[7]);
-
-      // Verify we don't accidentally get others
-      getVersionAndVerifyMissing(ht, ROW, FAMILY, QUALIFIER, STAMPS[0]);
-      getVersionAndVerifyMissing(ht, ROW, FAMILY, QUALIFIER, STAMPS[9]);
-      scanVersionAndVerifyMissing(ht, ROW, FAMILY, QUALIFIER, STAMPS[0]);
-      scanVersionAndVerifyMissing(ht, ROW, FAMILY, QUALIFIER, STAMPS[9]);
-
-      // Ensure maxVersions of table is respected
-
-      TEST_UTIL.flush();
-
-      // Insert 4 more versions of same column and a dupe
-      put = new Put(ROW);
-      put.addColumn(FAMILY, QUALIFIER, STAMPS[9], VALUES[9]);
-      put.addColumn(FAMILY, QUALIFIER, STAMPS[11], VALUES[11]);
-      put.addColumn(FAMILY, QUALIFIER, STAMPS[13], VALUES[13]);
-      put.addColumn(FAMILY, QUALIFIER, STAMPS[15], VALUES[15]);
-      ht.put(put);
-
-      get = new Get(ROW);
-      get.addColumn(FAMILY, QUALIFIER);
-      get.readVersions(Integer.MAX_VALUE);
-      result = ht.get(get);
-      assertNResult(result, ROW, FAMILY, QUALIFIER,
-          new long [] {STAMPS[3], STAMPS[4], STAMPS[5], STAMPS[6], STAMPS[7], STAMPS[8], STAMPS[9],
-                  STAMPS[11], STAMPS[13], STAMPS[15]},
-          new byte[][] {VALUES[3], VALUES[14], VALUES[5], VALUES[6], VALUES[7], VALUES[8],
-                  VALUES[9], VALUES[11], VALUES[13], VALUES[15]},
-          0, 9);
-
-      scan = new Scan(ROW);
-      scan.addColumn(FAMILY, QUALIFIER);
-      scan.setMaxVersions(Integer.MAX_VALUE);
-      result = getSingleScanResult(ht, scan);
-      assertNResult(result, ROW, FAMILY, QUALIFIER,
-          new long[]{STAMPS[3], STAMPS[4], STAMPS[5], STAMPS[6], STAMPS[7], STAMPS[8], STAMPS[9],
-                  STAMPS[11], STAMPS[13], STAMPS[15]},
-          new byte[][]{VALUES[3], VALUES[14], VALUES[5], VALUES[6], VALUES[7], VALUES[8], VALUES[9],
-                  VALUES[11], VALUES[13], VALUES[15]},0, 9);
-
-      // Delete a version in the memstore and a version in a storefile
-      Delete delete = new Delete(ROW);
-      delete.addColumn(FAMILY, QUALIFIER, STAMPS[11]);
-      delete.addColumn(FAMILY, QUALIFIER, STAMPS[7]);
-      ht.delete(delete);
-
-      // Test that it's gone
-      get = new Get(ROW);
-      get.addColumn(FAMILY, QUALIFIER);
-      get.readVersions(Integer.MAX_VALUE);
-      result = ht.get(get);
-      assertNResult(result, ROW, FAMILY, QUALIFIER,
-          new long [] {STAMPS[1], STAMPS[2], STAMPS[3], STAMPS[4], STAMPS[5], STAMPS[6], STAMPS[8],
-                  STAMPS[9], STAMPS[13], STAMPS[15]},
-          new byte[][] {VALUES[1], VALUES[2], VALUES[3], VALUES[14], VALUES[5], VALUES[6],
-                  VALUES[8], VALUES[9], VALUES[13], VALUES[15]},
-          0, 9);
-
-      scan = new Scan(ROW);
-      scan.addColumn(FAMILY, QUALIFIER);
-      scan.setMaxVersions(Integer.MAX_VALUE);
-      result = getSingleScanResult(ht, scan);
-      assertNResult(result, ROW, FAMILY, QUALIFIER,
-          new long[]{STAMPS[1], STAMPS[2], STAMPS[3], STAMPS[4], STAMPS[5], STAMPS[6], STAMPS[8],
-                  STAMPS[9], STAMPS[13], STAMPS[15]},
-          new byte[][]{VALUES[1], VALUES[2], VALUES[3], VALUES[14], VALUES[5], VALUES[6], VALUES[8],
-                  VALUES[9], VALUES[13], VALUES[15]},0,9);
-    }
-  }
-
-  @Test
-  public void testUpdates() throws Exception {
-    final TableName tableName = name.getTableName();
-    try (Table hTable = TEST_UTIL.createTable(tableName, FAMILY, 10)) {
-
-      // Write a column with values at timestamp 1, 2 and 3
-      byte[] row = Bytes.toBytes("row1");
-      byte[] qualifier = Bytes.toBytes("myCol");
-      Put put = new Put(row);
-      put.addColumn(FAMILY, qualifier, 1L, Bytes.toBytes("AAA"));
-      hTable.put(put);
-
-      put = new Put(row);
-      put.addColumn(FAMILY, qualifier, 2L, Bytes.toBytes("BBB"));
-      hTable.put(put);
-
-      put = new Put(row);
-      put.addColumn(FAMILY, qualifier, 3L, Bytes.toBytes("EEE"));
-      hTable.put(put);
-
-      Get get = new Get(row);
-      get.addColumn(FAMILY, qualifier);
-      get.readAllVersions();
-
-      // Check that the column indeed has the right values at timestamps 1 and
-      // 2
-      Result result = hTable.get(get);
-      NavigableMap<Long, byte[]> navigableMap =
-              result.getMap().get(FAMILY).get(qualifier);
-      assertEquals("AAA", Bytes.toString(navigableMap.get(1L)));
-      assertEquals("BBB", Bytes.toString(navigableMap.get(2L)));
-
-      // Update the value at timestamp 1
-      put = new Put(row);
-      put.addColumn(FAMILY, qualifier, 1L, Bytes.toBytes("CCC"));
-      hTable.put(put);
-
-      // Update the value at timestamp 2
-      put = new Put(row);
-      put.addColumn(FAMILY, qualifier, 2L, Bytes.toBytes("DDD"));
-      hTable.put(put);
-
-      // Check that the values at timestamp 2 and 1 got updated
-      result = hTable.get(get);
-      navigableMap = result.getMap().get(FAMILY).get(qualifier);
-      assertEquals("CCC", Bytes.toString(navigableMap.get(1L)));
-      assertEquals("DDD", Bytes.toString(navigableMap.get(2L)));
-    }
-  }
-
-  @Test
-  public void testUpdatesWithMajorCompaction() throws Exception {
-    final TableName tableName = name.getTableName();
-    try (Table hTable = TEST_UTIL.createTable(tableName, FAMILY, 10);
-        Admin admin = TEST_UTIL.getAdmin()) {
-
-      // Write a column with values at timestamp 1, 2 and 3
-      byte[] row = Bytes.toBytes("row2");
-      byte[] qualifier = Bytes.toBytes("myCol");
-      Put put = new Put(row);
-      put.addColumn(FAMILY, qualifier, 1L, Bytes.toBytes("AAA"));
-      hTable.put(put);
-
-      put = new Put(row);
-      put.addColumn(FAMILY, qualifier, 2L, Bytes.toBytes("BBB"));
-      hTable.put(put);
-
-      put = new Put(row);
-      put.addColumn(FAMILY, qualifier, 3L, Bytes.toBytes("EEE"));
-      hTable.put(put);
-
-      Get get = new Get(row);
-      get.addColumn(FAMILY, qualifier);
-      get.readAllVersions();
-
-      // Check that the column indeed has the right values at timestamps 1 and
-      // 2
-      Result result = hTable.get(get);
-      NavigableMap<Long, byte[]> navigableMap =
-              result.getMap().get(FAMILY).get(qualifier);
-      assertEquals("AAA", Bytes.toString(navigableMap.get(1L)));
-      assertEquals("BBB", Bytes.toString(navigableMap.get(2L)));
-
-      // Trigger a major compaction
-      admin.flush(tableName);
-      admin.majorCompact(tableName);
-      Thread.sleep(6000);
-
-      // Update the value at timestamp 1
-      put = new Put(row);
-      put.addColumn(FAMILY, qualifier, 1L, Bytes.toBytes("CCC"));
-      hTable.put(put);
-
-      // Update the value at timestamp 2
-      put = new Put(row);
-      put.addColumn(FAMILY, qualifier, 2L, Bytes.toBytes("DDD"));
-      hTable.put(put);
-
-      // Trigger a major compaction
-      admin.flush(tableName);
-      admin.majorCompact(tableName);
-      Thread.sleep(6000);
-
-      // Check that the values at timestamp 2 and 1 got updated
-      result = hTable.get(get);
-      navigableMap = result.getMap().get(FAMILY).get(qualifier);
-      assertEquals("CCC", Bytes.toString(navigableMap.get(1L)));
-      assertEquals("DDD", Bytes.toString(navigableMap.get(2L)));
-    }
-  }
-
-  @Test
-  public void testMajorCompactionBetweenTwoUpdates() throws Exception {
-    final TableName tableName = name.getTableName();
-    try (Table hTable = TEST_UTIL.createTable(tableName, FAMILY, 10);
-        Admin admin = TEST_UTIL.getAdmin()) {
-
-      // Write a column with values at timestamp 1, 2 and 3
-      byte[] row = Bytes.toBytes("row3");
-      byte[] qualifier = Bytes.toBytes("myCol");
-      Put put = new Put(row);
-      put.addColumn(FAMILY, qualifier, 1L, Bytes.toBytes("AAA"));
-      hTable.put(put);
-
-      put = new Put(row);
-      put.addColumn(FAMILY, qualifier, 2L, Bytes.toBytes("BBB"));
-      hTable.put(put);
-
-      put = new Put(row);
-      put.addColumn(FAMILY, qualifier, 3L, Bytes.toBytes("EEE"));
-      hTable.put(put);
-
-      Get get = new Get(row);
-      get.addColumn(FAMILY, qualifier);
-      get.readAllVersions();
-
-      // Check that the column indeed has the right values at timestamps 1 and
-      // 2
-      Result result = hTable.get(get);
-      NavigableMap<Long, byte[]> navigableMap =
-              result.getMap().get(FAMILY).get(qualifier);
-      assertEquals("AAA", Bytes.toString(navigableMap.get(1L)));
-      assertEquals("BBB", Bytes.toString(navigableMap.get(2L)));
-
-      // Trigger a major compaction
-      admin.flush(tableName);
-      admin.majorCompact(tableName);
-      Thread.sleep(6000);
-
-      // Update the value at timestamp 1
-      put = new Put(row);
-      put.addColumn(FAMILY, qualifier, 1L, Bytes.toBytes("CCC"));
-      hTable.put(put);
-
-      // Trigger a major compaction
-      admin.flush(tableName);
-      admin.majorCompact(tableName);
-      Thread.sleep(6000);
-
-      // Update the value at timestamp 2
-      put = new Put(row);
-      put.addColumn(FAMILY, qualifier, 2L, Bytes.toBytes("DDD"));
-      hTable.put(put);
-
-      // Trigger a major compaction
-      admin.flush(tableName);
-      admin.majorCompact(tableName);
-      Thread.sleep(6000);
-
-      // Check that the values at timestamp 2 and 1 got updated
-      result = hTable.get(get);
-      navigableMap = result.getMap().get(FAMILY).get(qualifier);
-
-      assertEquals("CCC", Bytes.toString(navigableMap.get(1L)));
-      assertEquals("DDD", Bytes.toString(navigableMap.get(2L)));
-    }
-  }
-
-  @Test
-  public void testGet_EmptyTable() throws IOException {
-    try (Table table = TEST_UTIL.createTable(name.getTableName(), FAMILY)) {
-      Get get = new Get(ROW);
-      get.addFamily(FAMILY);
-      Result r = table.get(get);
-      assertTrue(r.isEmpty());
-    }
-  }
-
-  @Test
-  public void testGet_NullQualifier() throws IOException {
-    try (Table table = TEST_UTIL.createTable(name.getTableName(), FAMILY)) {
-      Put put = new Put(ROW);
-      put.addColumn(FAMILY, QUALIFIER, VALUE);
-      table.put(put);
-
-      put = new Put(ROW);
-      put.addColumn(FAMILY, null, VALUE);
-      table.put(put);
-      LOG.info("Row put");
-
-      Get get = new Get(ROW);
-      get.addColumn(FAMILY, null);
-      Result r = table.get(get);
-      assertEquals(1, r.size());
-
-      get = new Get(ROW);
-      get.addFamily(FAMILY);
-      r = table.get(get);
-      assertEquals(2, r.size());
-    }
-  }
-
-  @Test
-  public void testGet_NonExistentRow() throws IOException {
-    try (Table table = TEST_UTIL.createTable(name.getTableName(), FAMILY)) {
-      Put put = new Put(ROW);
-      put.addColumn(FAMILY, QUALIFIER, VALUE);
-      table.put(put);
-      LOG.info("Row put");
-
-      Get get = new Get(ROW);
-      get.addFamily(FAMILY);
-      Result r = table.get(get);
-      assertFalse(r.isEmpty());
-      System.out.println("Row retrieved successfully");
-
-      byte[] missingrow = Bytes.toBytes("missingrow");
-      get = new Get(missingrow);
-      get.addFamily(FAMILY);
-      r = table.get(get);
-      assertTrue(r.isEmpty());
-      LOG.info("Row missing as it should be");
-    }
-  }
-
-  @Test
-  public void testPut() throws IOException {
-    final byte [] CONTENTS_FAMILY = Bytes.toBytes("contents");
-    final byte [] SMALL_FAMILY = Bytes.toBytes("smallfam");
-    final byte [] row1 = Bytes.toBytes("row1");
-    final byte [] row2 = Bytes.toBytes("row2");
-    final byte [] value = Bytes.toBytes("abcd");
-    try (Table table = TEST_UTIL.createTable(name.getTableName(),
-        new byte[][] { CONTENTS_FAMILY, SMALL_FAMILY })) {
-      Put put = new Put(row1);
-      put.addColumn(CONTENTS_FAMILY, null, value);
-      table.put(put);
-
-      put = new Put(row2);
-      put.addColumn(CONTENTS_FAMILY, null, value);
-
-      assertEquals(1, put.size());
-      assertEquals(1, put.getFamilyCellMap().get(CONTENTS_FAMILY).size());
-
-      // KeyValue v1 expectation.  Cast for now until we go all Cell all the time. TODO
-      KeyValue kv = (KeyValue) put.getFamilyCellMap().get(CONTENTS_FAMILY).get(0);
-
-      assertTrue(Bytes.equals(CellUtil.cloneFamily(kv), CONTENTS_FAMILY));
-      // will it return null or an empty byte array?
-      assertTrue(Bytes.equals(CellUtil.cloneQualifier(kv), new byte[0]));
-
-      assertTrue(Bytes.equals(CellUtil.cloneValue(kv), value));
-
-      table.put(put);
-
-      Scan scan = new Scan();
-      scan.addColumn(CONTENTS_FAMILY, null);
-      try (ResultScanner scanner = table.getScanner(scan)) {
-        for (Result r : scanner) {
-          for (Cell key : r.rawCells()) {
-            System.out.println(Bytes.toString(r.getRow()) + ": " + key.toString());
-          }
-        }
-      }
-    }
-  }
-
-  @Test
-  public void testPutNoCF() throws IOException {
-    final byte[] BAD_FAM = Bytes.toBytes("BAD_CF");
-    final byte[] VAL = Bytes.toBytes(100);
-    try (Table table = TEST_UTIL.createTable(name.getTableName(), FAMILY)) {
-      boolean caughtNSCFE = false;
-
-      try {
-        Put p = new Put(ROW);
-        p.addColumn(BAD_FAM, QUALIFIER, VAL);
-        table.put(p);
-      } catch (Exception e) {
-        caughtNSCFE = e instanceof NoSuchColumnFamilyException;
-      }
-      assertTrue("Should throw NoSuchColumnFamilyException", caughtNSCFE);
-    }
-  }
-
-  @Test
-  public void testRowsPut() throws IOException {
-    final byte[] CONTENTS_FAMILY = Bytes.toBytes("contents");
-    final byte[] SMALL_FAMILY = Bytes.toBytes("smallfam");
-    final int NB_BATCH_ROWS = 10;
-    final byte[] value = Bytes.toBytes("abcd");
-    try (Table table = TEST_UTIL.createTable(name.getTableName(),
-      new byte[][] {CONTENTS_FAMILY, SMALL_FAMILY })) {
-      ArrayList<Put> rowsUpdate = new ArrayList<Put>();
-      for (int i = 0; i < NB_BATCH_ROWS; i++) {
-        byte[] row = Bytes.toBytes("row" + i);
-        Put put = new Put(row);
-        put.setDurability(Durability.SKIP_WAL);
-        put.addColumn(CONTENTS_FAMILY, null, value);
-        rowsUpdate.add(put);
-      }
-      table.put(rowsUpdate);
-      Scan scan = new Scan();
-      scan.addFamily(CONTENTS_FAMILY);
-      try (ResultScanner scanner = table.getScanner(scan)) {
-        int nbRows = 0;
-        for (@SuppressWarnings("unused")
-                Result row : scanner) {
-          nbRows++;
-        }
-        assertEquals(NB_BATCH_ROWS, nbRows);
-      }
-    }
-  }
-
-  @Test
-  public void testRowsPutBufferedManyManyFlushes() throws IOException {
-    final byte[] CONTENTS_FAMILY = Bytes.toBytes("contents");
-    final byte[] SMALL_FAMILY = Bytes.toBytes("smallfam");
-    final byte[] value = Bytes.toBytes("abcd");
-    final int NB_BATCH_ROWS = 10;
-    try (Table table = TEST_UTIL.createTable(name.getTableName(),
-        new byte[][] { CONTENTS_FAMILY, SMALL_FAMILY })) {
-      ArrayList<Put> rowsUpdate = new ArrayList<Put>();
-      for (int i = 0; i < NB_BATCH_ROWS * 10; i++) {
-        byte[] row = Bytes.toBytes("row" + i);
-        Put put = new Put(row);
-        put.setDurability(Durability.SKIP_WAL);
-        put.addColumn(CONTENTS_FAMILY, null, value);
-        rowsUpdate.add(put);
-      }
-      table.put(rowsUpdate);
-
-      Scan scan = new Scan();
-      scan.addFamily(CONTENTS_FAMILY);
-      try (ResultScanner scanner = table.getScanner(scan)) {
-        int nbRows = 0;
-        for (@SuppressWarnings("unused")
-                Result row : scanner) {
-          nbRows++;
-        }
-        assertEquals(NB_BATCH_ROWS * 10, nbRows);
-      }
-    }
-  }
-
-  @Test
-  public void testAddKeyValue() throws IOException {
-    final byte[] CONTENTS_FAMILY = Bytes.toBytes("contents");
-    final byte[] value = Bytes.toBytes("abcd");
-    final byte[] row1 = Bytes.toBytes("row1");
-    final byte[] row2 = Bytes.toBytes("row2");
-    byte[] qualifier = Bytes.toBytes("qf1");
-    Put put = new Put(row1);
-
-    // Adding KeyValue with the same row
-    KeyValue kv = new KeyValue(row1, CONTENTS_FAMILY, qualifier, value);
-    boolean ok = true;
-    try {
-      put.add(kv);
-    } catch (IOException e) {
-      ok = false;
-    }
-    assertEquals(true, ok);
-
-    // Adding KeyValue with the different row
-    kv = new KeyValue(row2, CONTENTS_FAMILY, qualifier, value);
-    ok = false;
-    try {
-      put.add(kv);
-    } catch (IOException e) {
-      ok = true;
-    }
-    assertEquals(true, ok);
-  }
-
-  /**
-   * test for HBASE-737
-   */
-  @Test
-  public void testHBase737 () throws IOException {
-    final byte [] FAM1 = Bytes.toBytes("fam1");
-    final byte [] FAM2 = Bytes.toBytes("fam2");
-    // Open table
-    try (Table table = TEST_UTIL.createTable(name.getTableName(),
-      new byte [][] {FAM1, FAM2})) {
-      // Insert some values
-      Put put = new Put(ROW);
-      put.addColumn(FAM1, Bytes.toBytes("letters"), Bytes.toBytes("abcdefg"));
-      table.put(put);
-      try {
-        Thread.sleep(1000);
-      } catch (InterruptedException i) {
-        //ignore
-      }
-
-      put = new Put(ROW);
-      put.addColumn(FAM1, Bytes.toBytes("numbers"), Bytes.toBytes("123456"));
-      table.put(put);
-
-      try {
-        Thread.sleep(1000);
-      } catch (InterruptedException i) {
-        //ignore
-      }
-
-      put = new Put(ROW);
-      put.addColumn(FAM2, Bytes.toBytes("letters"), Bytes.toBytes("hijklmnop"));
-      table.put(put);
-
-      long[] times = new long[3];
-
-      // First scan the memstore
-
-      Scan scan = new Scan();
-      scan.addFamily(FAM1);
-      scan.addFamily(FAM2);
-      try (ResultScanner s = table.getScanner(scan)) {
-        int index = 0;
-        Result r = null;
-        while ((r = s.next()) != null) {
-          for (Cell key : r.rawCells()) {
-            times[index++] = key.getTimestamp();
-          }
-        }
-      }
-      for (int i = 0; i < times.length - 1; i++) {
-        for (int j = i + 1; j < times.length; j++) {
-          assertTrue(times[j] > times[i]);
-        }
-      }
-
-      // Flush data to disk and try again
-      TEST_UTIL.flush();
-
-      // Reset times
-      for (int i = 0; i < times.length; i++) {
-        times[i] = 0;
-      }
-
-      try {
-        Thread.sleep(1000);
-      } catch (InterruptedException i) {
-        //ignore
-      }
-      scan = new Scan();
-      scan.addFamily(FAM1);
-      scan.addFamily(FAM2);
-      try (ResultScanner s = table.getScanner(scan)) {
-        int index = 0;
-        Result r = null;
-        while ((r = s.next()) != null) {
-          for (Cell key : r.rawCells()) {
-            times[index++] = key.getTimestamp();
-          }
-        }
-        for (int i = 0; i < times.length - 1; i++) {
-          for (int j = i + 1; j < times.length; j++) {
-            assertTrue(times[j] > times[i]);
-          }
-        }
-      }
-    }
-  }
-
-  @Test
-  public void testListTables() throws IOException, InterruptedException {
-    final String testTableName = name.getTableName().toString();
-    final TableName tableName1 = TableName.valueOf(testTableName + "1");
-    final TableName tableName2 = TableName.valueOf(testTableName + "2");
-    final TableName tableName3 = TableName.valueOf(testTableName + "3");
-    TableName [] tables = new TableName[] { tableName1, tableName2, tableName3 };
-    for (int i = 0; i < tables.length; i++) {
-      TEST_UTIL.createTable(tables[i], FAMILY);
-    }
-    try (Admin admin = TEST_UTIL.getAdmin()) {
-      List<TableDescriptor> ts = admin.listTableDescriptors();
-      HashSet<TableDescriptor> result = new HashSet<>(ts);
-      int size = result.size();
-      assertTrue(size >= tables.length);
-      for (int i = 0; i < tables.length && i < size; i++) {
-        boolean found = false;
-        for (int j = 0; j < ts.size(); j++) {
-          if (ts.get(j).getTableName().equals(tables[i])) {
-            found = true;
-            break;
-          }
-        }
-        assertTrue("Not found: " + tables[i], found);
-      }
-    }
-  }
-
-  /**
-   * simple test that just executes parts of the client
-   * API that accept a pre-created Connection instance
-   */
-  @Test
-  public void testUnmanagedHConnection() throws IOException {
-    final TableName tableName = name.getTableName();
-    TEST_UTIL.createTable(tableName, HConstants.CATALOG_FAMILY);
-    try (Connection conn = ConnectionFactory.createConnection(TEST_UTIL.getConfiguration());
-        Table t = conn.getTable(tableName);
-        Admin admin = conn.getAdmin()) {
-      assertTrue(admin.tableExists(tableName));
-      assertTrue(t.get(new Get(ROW)).isEmpty());
-    }
-  }
-
-  /**
-   * test of that unmanaged HConnections are able to reconnect
-   * properly (see HBASE-5058)
-   */
-  @Test
-  public void testUnmanagedHConnectionReconnect() throws Exception {
-    Configuration conf = TEST_UTIL.getConfiguration();
-    Class registryImpl = conf.getClass(
-        HConstants.CLIENT_CONNECTION_REGISTRY_IMPL_CONF_KEY, ZKConnectionRegistry.class);
-    // This test does not make sense for MasterRegistry since it stops the only master in the
-    // cluster and starts a new master without populating the underlying config for the connection.
-    Assume.assumeFalse(registryImpl.equals(MasterRegistry.class));
-    final TableName tableName = name.getTableName();
-    TEST_UTIL.createTable(tableName, HConstants.CATALOG_FAMILY);
-    try (Connection conn = ConnectionFactory.createConnection(TEST_UTIL.getConfiguration())) {
-      try (Table t = conn.getTable(tableName); Admin admin = conn.getAdmin()) {
-        assertTrue(admin.tableExists(tableName));
-        assertTrue(t.get(new Get(ROW)).isEmpty());
-      }
-
-      // stop the master
-      MiniHBaseCluster cluster = TEST_UTIL.getHBaseCluster();
-      cluster.stopMaster(0, false);
-      cluster.waitOnMaster(0);
-
-      // start up a new master
-      cluster.startMaster();
-      assertTrue(cluster.waitForActiveAndReadyMaster());
-
-      // test that the same unmanaged connection works with a new
-      // Admin and can connect to the new master;
-      boolean tablesOnMaster = LoadBalancer.isTablesOnMaster(TEST_UTIL.getConfiguration());
-      try (Admin admin = conn.getAdmin()) {
-        assertTrue(admin.tableExists(tableName));
-        assertTrue(admin.getClusterMetrics(EnumSet.of(Option.LIVE_SERVERS)).getLiveServerMetrics()
-          .size() == SLAVES + (tablesOnMaster ? 1 : 0));
-      }
-    }
-  }
-
-  @Test
-  public void testMiscHTableStuff() throws IOException {
-    final String testTableName = name.getTableName().toString();
-    final TableName tableAname = TableName.valueOf(testTableName + "A");
-    final TableName tableBname = TableName.valueOf(testTableName + "B");
-    final byte[] attrName = Bytes.toBytes("TESTATTR");
-    final byte[] attrValue = Bytes.toBytes("somevalue");
-    byte[] value = Bytes.toBytes("value");
-
-    try (Table a = TEST_UTIL.createTable(tableAname, HConstants.CATALOG_FAMILY);
-        Table b = TEST_UTIL.createTable(tableBname, HConstants.CATALOG_FAMILY)) {
-      Put put = new Put(ROW);
-      put.addColumn(HConstants.CATALOG_FAMILY, null, value);
-      a.put(put);
-
-      // open a new connection to A and a connection to b
-      try (Table newA = TEST_UTIL.getConnection().getTable(tableAname)) {
-
-        // copy data from A to B
-        Scan scan = new Scan();
-        scan.addFamily(HConstants.CATALOG_FAMILY);
-        try (ResultScanner s = newA.getScanner(scan)) {
-          for (Result r : s) {
-            put = new Put(r.getRow());
-            put.setDurability(Durability.SKIP_WAL);
-            for (Cell kv : r.rawCells()) {
-              put.add(kv);
-            }
-            b.put(put);
-          }
-        }
-      }
-
-      // Opening a new connection to A will cause the tables to be reloaded
-      try (Table anotherA = TEST_UTIL.getConnection().getTable(tableAname)) {
-        Get get = new Get(ROW);
-        get.addFamily(HConstants.CATALOG_FAMILY);
-        anotherA.get(get);
-      }
-
-      // We can still access A through newA because it has the table information
-      // cached. And if it needs to recalibrate, that will cause the information
-      // to be reloaded.
-
-      // Test user metadata
-      Admin admin = TEST_UTIL.getAdmin();
-      // make a modifiable descriptor
-      HTableDescriptor desc = new HTableDescriptor(a.getDescriptor());
-      // offline the table
-      admin.disableTable(tableAname);
-      // add a user attribute to HTD
-      desc.setValue(attrName, attrValue);
-      // add a user attribute to HCD
-      for (HColumnDescriptor c : desc.getFamilies()) {
-        c.setValue(attrName, attrValue);
-      }
-      // update metadata for all regions of this table
-      admin.modifyTable(desc);
-      // enable the table
-      admin.enableTable(tableAname);
-
-      // Test that attribute changes were applied
-      desc = new HTableDescriptor(a.getDescriptor());
-      assertEquals("wrong table descriptor returned", desc.getTableName(), tableAname);
-      // check HTD attribute
-      value = desc.getValue(attrName);
-      assertFalse("missing HTD attribute value", value == null);
-      assertFalse("HTD attribute value is incorrect", Bytes.compareTo(value, attrValue) != 0);
-      // check HCD attribute
-      for (HColumnDescriptor c : desc.getFamilies()) {
-        value = c.getValue(attrName);
-        assertFalse("missing HCD attribute value", value == null);
-        assertFalse("HCD attribute value is incorrect", Bytes.compareTo(value, attrValue) != 0);
-      }
-    }
-  }
-
-  @Test
-  public void testGetClosestRowBefore() throws IOException, InterruptedException {
-    final TableName tableName = name.getTableName();
-    final byte[] firstRow = Bytes.toBytes("row111");
-    final byte[] secondRow = Bytes.toBytes("row222");
-    final byte[] thirdRow = Bytes.toBytes("row333");
-    final byte[] forthRow = Bytes.toBytes("row444");
-    final byte[] beforeFirstRow = Bytes.toBytes("row");
-    final byte[] beforeSecondRow = Bytes.toBytes("row22");
-    final byte[] beforeThirdRow = Bytes.toBytes("row33");
-    final byte[] beforeForthRow = Bytes.toBytes("row44");
-
-    try (Table table =
-        TEST_UTIL.createTable(tableName,
-          new byte[][] { HConstants.CATALOG_FAMILY, Bytes.toBytes("info2") }, 1, 1024);
-      RegionLocator locator = TEST_UTIL.getConnection().getRegionLocator(tableName)) {
-
-      // set block size to 64 to making 2 kvs into one block, bypassing the walkForwardInSingleRow
-      // in Store.rowAtOrBeforeFromStoreFile
-      String regionName = locator.getAllRegionLocations().get(0).getRegion().getEncodedName();
-      HRegion region = TEST_UTIL.getRSForFirstRegionInTable(tableName).getRegion(regionName);
-      Put put1 = new Put(firstRow);
-      Put put2 = new Put(secondRow);
-      Put put3 = new Put(thirdRow);
-      Put put4 = new Put(forthRow);
-      byte[] one = new byte[] { 1 };
-      byte[] two = new byte[] { 2 };
-      byte[] three = new byte[] { 3 };
-      byte[] four = new byte[] { 4 };
-
-      put1.addColumn(HConstants.CATALOG_FAMILY, null, one);
-      put2.addColumn(HConstants.CATALOG_FAMILY, null, two);
-      put3.addColumn(HConstants.CATALOG_FAMILY, null, three);
-      put4.addColumn(HConstants.CATALOG_FAMILY, null, four);
-      table.put(put1);
-      table.put(put2);
-      table.put(put3);
-      table.put(put4);
-      region.flush(true);
-
-      Result result;
-
-      // Test before first that null is returned
-      result = getReverseScanResult(table, beforeFirstRow,
-        HConstants.CATALOG_FAMILY);
-      assertNull(result);
-
-      // Test at first that first is returned
-      result = getReverseScanResult(table, firstRow, HConstants.CATALOG_FAMILY);
-      assertTrue(result.containsColumn(HConstants.CATALOG_FAMILY, null));
-      assertTrue(Bytes.equals(result.getRow(), firstRow));
-      assertTrue(Bytes.equals(result.getValue(HConstants.CATALOG_FAMILY, null), one));
-
-      // Test in between first and second that first is returned
-      result = getReverseScanResult(table, beforeSecondRow, HConstants.CATALOG_FAMILY);
-      assertTrue(result.containsColumn(HConstants.CATALOG_FAMILY, null));
-      assertTrue(Bytes.equals(result.getRow(), firstRow));
-      assertTrue(Bytes.equals(result.getValue(HConstants.CATALOG_FAMILY, null), one));
-
-      // Test at second make sure second is returned
-      result = getReverseScanResult(table, secondRow, HConstants.CATALOG_FAMILY);
-      assertTrue(result.containsColumn(HConstants.CATALOG_FAMILY, null));
-      assertTrue(Bytes.equals(result.getRow(), secondRow));
-      assertTrue(Bytes.equals(result.getValue(HConstants.CATALOG_FAMILY, null), two));
-
-      // Test in second and third, make sure second is returned
-      result = getReverseScanResult(table, beforeThirdRow, HConstants.CATALOG_FAMILY);
-      assertTrue(result.containsColumn(HConstants.CATALOG_FAMILY, null));
-      assertTrue(Bytes.equals(result.getRow(), secondRow));
-      assertTrue(Bytes.equals(result.getValue(HConstants.CATALOG_FAMILY, null), two));
-
-      // Test at third make sure third is returned
-      result = getReverseScanResult(table, thirdRow, HConstants.CATALOG_FAMILY);
-      assertTrue(result.containsColumn(HConstants.CATALOG_FAMILY, null));
-      assertTrue(Bytes.equals(result.getRow(), thirdRow));
-      assertTrue(Bytes.equals(result.getValue(HConstants.CATALOG_FAMILY, null), three));
-
-      // Test in third and forth, make sure third is returned
-      result = getReverseScanResult(table, beforeForthRow, HConstants.CATALOG_FAMILY);
-      assertTrue(result.containsColumn(HConstants.CATALOG_FAMILY, null));
-      assertTrue(Bytes.equals(result.getRow(), thirdRow));
-      assertTrue(Bytes.equals(result.getValue(HConstants.CATALOG_FAMILY, null), three));
-
-      // Test at forth make sure forth is returned
-      result = getReverseScanResult(table, forthRow, HConstants.CATALOG_FAMILY);
-      assertTrue(result.containsColumn(HConstants.CATALOG_FAMILY, null));
-      assertTrue(Bytes.equals(result.getRow(), forthRow));
-      assertTrue(Bytes.equals(result.getValue(HConstants.CATALOG_FAMILY, null), four));
-
-      // Test after forth make sure forth is returned
-      result = getReverseScanResult(table, Bytes.add(forthRow, one), HConstants.CATALOG_FAMILY);
-      assertTrue(result.containsColumn(HConstants.CATALOG_FAMILY, null));
-      assertTrue(Bytes.equals(result.getRow(), forthRow));
-      assertTrue(Bytes.equals(result.getValue(HConstants.CATALOG_FAMILY, null), four));
-    }
-  }
-
-  private Result getReverseScanResult(Table table, byte[] row, byte[] fam) throws IOException {
-    Scan scan = new Scan(row);
-    scan.setSmall(true);
-    scan.setReversed(true);
-    scan.setCaching(1);
-    scan.addFamily(fam);
-    try (ResultScanner scanner = table.getScanner(scan)) {
-      return scanner.next();
-    }
-  }
-
-  /**
-   * For HBASE-2156
-   */
-  @Test
-  public void testScanVariableReuse() throws Exception {
-    Scan scan = new Scan();
-    scan.addFamily(FAMILY);
-    scan.addColumn(FAMILY, ROW);
-
-    assertTrue(scan.getFamilyMap().get(FAMILY).size() == 1);
-
-    scan = new Scan();
-    scan.addFamily(FAMILY);
-
-    assertTrue(scan.getFamilyMap().get(FAMILY) == null);
-    assertTrue(scan.getFamilyMap().containsKey(FAMILY));
-  }
-
-  @Test
-  public void testMultiRowMutation() throws Exception {
-    LOG.info("Starting testMultiRowMutation");
-    final TableName tableName = name.getTableName();
-    final byte [] ROW1 = Bytes.toBytes("testRow1");
-
-    try (Table t = TEST_UTIL.createTable(tableName, FAMILY)) {
-      Put p = new Put(ROW);
-      p.addColumn(FAMILY, QUALIFIER, VALUE);
-      MutationProto m1 = ProtobufUtil.toMutation(MutationType.PUT, p);
-
-      p = new Put(ROW1);
-      p.addColumn(FAMILY, QUALIFIER, VALUE);
-      MutationProto m2 = ProtobufUtil.toMutation(MutationType.PUT, p);
-
-      MutateRowsRequest.Builder mrmBuilder = MutateRowsRequest.newBuilder();
-      mrmBuilder.addMutationRequest(m1);
-      mrmBuilder.addMutationRequest(m2);
-      MutateRowsRequest mrm = mrmBuilder.build();
-      CoprocessorRpcChannel channel = t.coprocessorService(ROW);
-      MultiRowMutationService.BlockingInterface service =
-              MultiRowMutationService.newBlockingStub(channel);
-      service.mutateRows(null, mrm);
-      Get g = new Get(ROW);
-      Result r = t.get(g);
-      assertEquals(0, Bytes.compareTo(VALUE, r.getValue(FAMILY, QUALIFIER)));
-      g = new Get(ROW1);
-      r = t.get(g);
-      assertEquals(0, Bytes.compareTo(VALUE, r.getValue(FAMILY, QUALIFIER)));
-    }
-  }
-
-  @Test
-  public void testRowMutation() throws Exception {
-    LOG.info("Starting testRowMutation");
-    final TableName tableName = name.getTableName();
-    try (Table t = TEST_UTIL.createTable(tableName, FAMILY)) {
-      byte[][] QUALIFIERS = new byte[][] { Bytes.toBytes("a"), Bytes.toBytes("b") };
-      RowMutations arm = new RowMutations(ROW);
-      Put p = new Put(ROW);
-      p.addColumn(FAMILY, QUALIFIERS[0], VALUE);
-      arm.add(p);
-      t.mutateRow(arm);
-
-      Get g = new Get(ROW);
-      Result r = t.get(g);
-      assertEquals(0, Bytes.compareTo(VALUE, r.getValue(FAMILY, QUALIFIERS[0])));
-
-      arm = new RowMutations(ROW);
-      p = new Put(ROW);
-      p.addColumn(FAMILY, QUALIFIERS[1], VALUE);
-      arm.add(p);
-      Delete d = new Delete(ROW);
-      d.addColumns(FAMILY, QUALIFIERS[0]);
-      arm.add(d);
-      // TODO: Trying mutateRow again. The batch was failing with a one try only.
-      t.mutateRow(arm);
-      r = t.get(g);
-      assertEquals(0, Bytes.compareTo(VALUE, r.getValue(FAMILY, QUALIFIERS[1])));
-      assertNull(r.getValue(FAMILY, QUALIFIERS[0]));
-
-      // Test that we get a region level exception
-      try {
-        arm = new RowMutations(ROW);
-        p = new Put(ROW);
-        p.addColumn(new byte[] { 'b', 'o', 'g', 'u', 's' }, QUALIFIERS[0], VALUE);
-        arm.add(p);
-        t.mutateRow(arm);
-        fail("Expected NoSuchColumnFamilyException");
-      } catch (NoSuchColumnFamilyException e) {
-        return;
-      } catch (RetriesExhaustedWithDetailsException e) {
-        for (Throwable rootCause : e.getCauses()) {
-          if (rootCause instanceof NoSuchColumnFamilyException) {
-            return;
-          }
-        }
-        throw e;
-      }
-    }
-  }
-
-  @Test
-  public void testBatchAppendWithReturnResultFalse() throws Exception {
-    LOG.info("Starting testBatchAppendWithReturnResultFalse");
-    final TableName tableName = name.getTableName();
-    try (Table table = TEST_UTIL.createTable(tableName, FAMILY)) {
-      Append append1 = new Append(Bytes.toBytes("row1"));
-      append1.setReturnResults(false);
-      append1.addColumn(FAMILY, Bytes.toBytes("f1"), Bytes.toBytes("value1"));
-      Append append2 = new Append(Bytes.toBytes("row1"));
-      append2.setReturnResults(false);
-      append2.addColumn(FAMILY, Bytes.toBytes("f1"), Bytes.toBytes("value2"));
-      List<Append> appends = new ArrayList<>();
-      appends.add(append1);
-      appends.add(append2);
-      Object[] results = new Object[2];
-      table.batch(appends, results);
-      assertTrue(results.length == 2);
-      for (Object r : results) {
-        Result result = (Result) r;
-        assertTrue(result.isEmpty());
-      }
-    }
-  }
-
-  @Test
-  public void testAppend() throws Exception {
-    LOG.info("Starting testAppend");
-    final TableName tableName = name.getTableName();
-    try (Table t = TEST_UTIL.createTable(tableName, FAMILY)) {
-      byte[] v1 = Bytes.toBytes("42");
-      byte[] v2 = Bytes.toBytes("23");
-      byte[][] QUALIFIERS = new byte[][]{
-              Bytes.toBytes("b"), Bytes.toBytes("a"), Bytes.toBytes("c")
-      };
-      Append a = new Append(ROW);
-      a.addColumn(FAMILY, QUALIFIERS[0], v1);
-      a.addColumn(FAMILY, QUALIFIERS[1], v2);
-      a.setReturnResults(false);
-      assertEmptyResult(t.append(a));
-
-      a = new Append(ROW);
-      a.addColumn(FAMILY, QUALIFIERS[0], v2);
-      a.addColumn(FAMILY, QUALIFIERS[1], v1);
-      a.addColumn(FAMILY, QUALIFIERS[2], v2);
-      Result r = t.append(a);
-      assertEquals(0, Bytes.compareTo(Bytes.add(v1, v2), r.getValue(FAMILY, QUALIFIERS[0])));
-      assertEquals(0, Bytes.compareTo(Bytes.add(v2, v1), r.getValue(FAMILY, QUALIFIERS[1])));
-      // QUALIFIERS[2] previously not exist, verify both value and timestamp are correct
-      assertEquals(0, Bytes.compareTo(v2, r.getValue(FAMILY, QUALIFIERS[2])));
-      assertEquals(r.getColumnLatestCell(FAMILY, QUALIFIERS[0]).getTimestamp(),
-              r.getColumnLatestCell(FAMILY, QUALIFIERS[2]).getTimestamp());
-    }
-  }
-  private List<Result> doAppend(final boolean walUsed) throws IOException {
-    LOG.info("Starting testAppend, walUsed is " + walUsed);
-    final TableName TABLENAME =
-            TableName.valueOf(walUsed ? "testAppendWithWAL" : "testAppendWithoutWAL");
-    try (Table t = TEST_UTIL.createTable(TABLENAME, FAMILY)) {
-      final byte[] row1 = Bytes.toBytes("c");
-      final byte[] row2 = Bytes.toBytes("b");
-      final byte[] row3 = Bytes.toBytes("a");
-      final byte[] qual = Bytes.toBytes("qual");
-      Put put_0 = new Put(row2);
-      put_0.addColumn(FAMILY, qual, Bytes.toBytes("put"));
-      Put put_1 = new Put(row3);
-      put_1.addColumn(FAMILY, qual, Bytes.toBytes("put"));
-      Append append_0 = new Append(row1);
-      append_0.addColumn(FAMILY, qual, Bytes.toBytes("i"));
-      Append append_1 = new Append(row1);
-      append_1.addColumn(FAMILY, qual, Bytes.toBytes("k"));
-      Append append_2 = new Append(row1);
-      append_2.addColumn(FAMILY, qual, Bytes.toBytes("e"));
-      if (!walUsed) {
-        append_2.setDurability(Durability.SKIP_WAL);
-      }
-      Append append_3 = new Append(row1);
-      append_3.addColumn(FAMILY, qual, Bytes.toBytes("a"));
-      Scan s = new Scan();
-      s.setCaching(1);
-      t.append(append_0);
-      t.put(put_0);
-      t.put(put_1);
-      List<Result> results = new LinkedList<>();
-      try (ResultScanner scanner = t.getScanner(s)) {
-        t.append(append_1);
-        t.append(append_2);
-        t.append(append_3);
-        for (Result r : scanner) {
-          results.add(r);
-        }
-      }
-      TEST_UTIL.deleteTable(TABLENAME);
-      return results;
-    }
-  }
-
-  @Test
-  public void testAppendWithoutWAL() throws Exception {
-    List<Result> resultsWithWal = doAppend(true);
-    List<Result> resultsWithoutWal = doAppend(false);
-    assertEquals(resultsWithWal.size(), resultsWithoutWal.size());
-    for (int i = 0; i != resultsWithWal.size(); ++i) {
-      Result resultWithWal = resultsWithWal.get(i);
-      Result resultWithoutWal = resultsWithoutWal.get(i);
-      assertEquals(resultWithWal.rawCells().length, resultWithoutWal.rawCells().length);
-      for (int j = 0; j != resultWithWal.rawCells().length; ++j) {
-        Cell cellWithWal = resultWithWal.rawCells()[j];
-        Cell cellWithoutWal = resultWithoutWal.rawCells()[j];
-        assertArrayEquals(CellUtil.cloneRow(cellWithWal), CellUtil.cloneRow(cellWithoutWal));
-        assertArrayEquals(CellUtil.cloneFamily(cellWithWal), CellUtil.cloneFamily(cellWithoutWal));
-        assertArrayEquals(CellUtil.cloneQualifier(cellWithWal),
-          CellUtil.cloneQualifier(cellWithoutWal));
-        assertArrayEquals(CellUtil.cloneValue(cellWithWal), CellUtil.cloneValue(cellWithoutWal));
-      }
-    }
-  }
-
-  @Test
-  public void testClientPoolRoundRobin() throws IOException {
-    final TableName tableName = name.getTableName();
-
-    int poolSize = 3;
-    int numVersions = poolSize * 2;
-    Configuration conf = TEST_UTIL.getConfiguration();
-    conf.set(HConstants.HBASE_CLIENT_IPC_POOL_TYPE, "round-robin");
-    conf.setInt(HConstants.HBASE_CLIENT_IPC_POOL_SIZE, poolSize);
-
-    try (Table table =
-                 TEST_UTIL.createTable(tableName, new byte[][] { FAMILY }, Integer.MAX_VALUE)) {
-
-      final long ts = EnvironmentEdgeManager.currentTime();
-      Get get = new Get(ROW);
-      get.addColumn(FAMILY, QUALIFIER);
-      get.readAllVersions();
-
-      for (int versions = 1; versions <= numVersions; versions++) {
-        Put put = new Put(ROW);
-        put.addColumn(FAMILY, QUALIFIER, ts + versions, VALUE);
-        table.put(put);
-
-        Result result = table.get(get);
-        NavigableMap<Long, byte[]> navigableMap = result.getMap().get(FAMILY)
-                .get(QUALIFIER);
-
-        assertEquals("The number of versions of '" + Bytes.toString(FAMILY) + ":"
-                + Bytes.toString(QUALIFIER) + " did not match", versions, navigableMap.size());
-        for (Map.Entry<Long, byte[]> entry : navigableMap.entrySet()) {
-          assertTrue("The value at time " + entry.getKey()
-                          + " did not match what was put",
-                  Bytes.equals(VALUE, entry.getValue()));
-        }
-      }
-    }
-  }
-
-  @Ignore ("Flakey: HBASE-8989") @Test
-  public void testClientPoolThreadLocal() throws IOException {
-    final TableName tableName = name.getTableName();
-
-    int poolSize = Integer.MAX_VALUE;
-    int numVersions = 3;
-    Configuration conf = TEST_UTIL.getConfiguration();
-    conf.set(HConstants.HBASE_CLIENT_IPC_POOL_TYPE, "thread-local");
-    conf.setInt(HConstants.HBASE_CLIENT_IPC_POOL_SIZE, poolSize);
-
-    try (final Table table = TEST_UTIL.createTable(tableName, new byte[][] { FAMILY },  3)) {
-
-      final long ts = EnvironmentEdgeManager.currentTime();
-      final Get get = new Get(ROW);
-      get.addColumn(FAMILY, QUALIFIER);
-      get.readAllVersions();
-
-      for (int versions = 1; versions <= numVersions; versions++) {
-        Put put = new Put(ROW);
-        put.addColumn(FAMILY, QUALIFIER, ts + versions, VALUE);
-        table.put(put);
-
-        Result result = table.get(get);
-        NavigableMap<Long, byte[]> navigableMap = result.getMap().get(FAMILY)
-                .get(QUALIFIER);
-
-        assertEquals("The number of versions of '" + Bytes.toString(FAMILY) + ":"
-                + Bytes.toString(QUALIFIER) + " did not match", versions, navigableMap.size());
-        for (Map.Entry<Long, byte[]> entry : navigableMap.entrySet()) {
-          assertTrue("The value at time " + entry.getKey()
-                          + " did not match what was put",
-                  Bytes.equals(VALUE, entry.getValue()));
-        }
-      }
-
-      final Object waitLock = new Object();
-      ExecutorService executorService = Executors.newFixedThreadPool(numVersions);
-      final AtomicReference<AssertionError> error = new AtomicReference<>(null);
-      for (int versions = numVersions; versions < numVersions * 2; versions++) {
-        final int versionsCopy = versions;
-        executorService.submit(new Callable<Void>() {
-          @Override
-          public Void call() {
-            try {
-              Put put = new Put(ROW);
-              put.addColumn(FAMILY, QUALIFIER, ts + versionsCopy, VALUE);
-              table.put(put);
-
-              Result result = table.get(get);
-              NavigableMap<Long, byte[]> navigableMap = result.getMap()
-                      .get(FAMILY).get(QUALIFIER);
-
-              assertEquals("The number of versions of '" + Bytes.toString(FAMILY) + ":"
-                      + Bytes.toString(QUALIFIER) + " did not match " + versionsCopy, versionsCopy,
-                      navigableMap.size());
-              for (Map.Entry<Long, byte[]> entry : navigableMap.entrySet()) {
-                assertTrue("The value at time " + entry.getKey()
-                                + " did not match what was put",
-                        Bytes.equals(VALUE, entry.getValue()));
-              }
-              synchronized (waitLock) {
-                waitLock.wait();
-              }
-            } catch (Exception e) {
-            } catch (AssertionError e) {
-              // the error happens in a thread, it won't fail the test,
-              // need to pass it to the caller for proper handling.
-              error.set(e);
-              LOG.error(e.toString(), e);
-            }
-
-            return null;
-          }
-        });
-      }
-      synchronized (waitLock) {
-        waitLock.notifyAll();
-      }
-      executorService.shutdownNow();
-      assertNull(error.get());
-    }
-  }
-
-  @Test
-  public void testCheckAndPut() throws IOException {
-    final byte [] anotherrow = Bytes.toBytes("anotherrow");
-    final byte [] value2 = Bytes.toBytes("abcd");
-
-    try (Table table = TEST_UTIL.createTable(name.getTableName(), FAMILY)) {
-      Put put1 = new Put(ROW);
-      put1.addColumn(FAMILY, QUALIFIER, VALUE);
-
-      // row doesn't exist, so using non-null value should be considered "not match".
-      boolean ok = table.checkAndMutate(ROW, FAMILY).qualifier(QUALIFIER)
-              .ifEquals(VALUE).thenPut(put1);
-      assertFalse(ok);
-
-      // row doesn't exist, so using "ifNotExists" should be considered "match".
-      ok = table.checkAndMutate(ROW, FAMILY).qualifier(QUALIFIER).ifNotExists().thenPut(put1);
-      assertTrue(ok);
-
-      // row now exists, so using "ifNotExists" should be considered "not match".
-      ok = table.checkAndMutate(ROW, FAMILY).qualifier(QUALIFIER).ifNotExists().thenPut(put1);
-      assertFalse(ok);
-
-      Put put2 = new Put(ROW);
-      put2.addColumn(FAMILY, QUALIFIER, value2);
-
-      // row now exists, use the matching value to check
-      ok = table.checkAndMutate(ROW, FAMILY).qualifier(QUALIFIER).ifEquals(VALUE).thenPut(put2);
-      assertTrue(ok);
-
-      Put put3 = new Put(anotherrow);
-      put3.addColumn(FAMILY, QUALIFIER, VALUE);
-
-      // try to do CheckAndPut on different rows
-      try {
-        table.checkAndMutate(ROW, FAMILY).qualifier(QUALIFIER).ifEquals(value2).thenPut(put3);
-        fail("trying to check and modify different rows should have failed.");
-      } catch (Exception e) {
-      }
-    }
-  }
-
-  @Test
-  public void testCheckAndMutateWithTimeRange() throws IOException {
-    try (Table table = TEST_UTIL.createTable(name.getTableName(), FAMILY)) {
-      final long ts = System.currentTimeMillis() / 2;
-      Put put = new Put(ROW);
-      put.addColumn(FAMILY, QUALIFIER, ts, VALUE);
-
-      boolean ok = table.checkAndMutate(ROW, FAMILY).qualifier(QUALIFIER)
-              .ifNotExists()
-              .thenPut(put);
-      assertTrue(ok);
-
-      ok = table.checkAndMutate(ROW, FAMILY).qualifier(QUALIFIER)
-              .timeRange(TimeRange.at(ts + 10000))
-              .ifEquals(VALUE)
-              .thenPut(put);
-      assertFalse(ok);
-
-      ok = table.checkAndMutate(ROW, FAMILY).qualifier(QUALIFIER)
-              .timeRange(TimeRange.from(ts + 10000))
-              .ifEquals(VALUE)
-              .thenPut(put);
-      assertFalse(ok);
-
-      ok = table.checkAndMutate(ROW, FAMILY).qualifier(QUALIFIER)
-              .timeRange(TimeRange.between(ts + 10000, ts + 20000))
-              .ifEquals(VALUE)
-              .thenPut(put);
-      assertFalse(ok);
-
-      ok = table.checkAndMutate(ROW, FAMILY).qualifier(QUALIFIER)
-              .timeRange(TimeRange.until(ts))
-              .ifEquals(VALUE)
-              .thenPut(put);
-      assertFalse(ok);
-
-      ok = table.checkAndMutate(ROW, FAMILY).qualifier(QUALIFIER)
-              .timeRange(TimeRange.at(ts))
-              .ifEquals(VALUE)
-              .thenPut(put);
-      assertTrue(ok);
-
-      ok = table.checkAndMutate(ROW, FAMILY).qualifier(QUALIFIER)
-              .timeRange(TimeRange.from(ts))
-              .ifEquals(VALUE)
-              .thenPut(put);
-      assertTrue(ok);
-
-      ok = table.checkAndMutate(ROW, FAMILY).qualifier(QUALIFIER)
-              .timeRange(TimeRange.between(ts, ts + 20000))
-              .ifEquals(VALUE)
-              .thenPut(put);
-      assertTrue(ok);
-
-      ok = table.checkAndMutate(ROW, FAMILY).qualifier(QUALIFIER)
-              .timeRange(TimeRange.until(ts + 10000))
-              .ifEquals(VALUE)
-              .thenPut(put);
-      assertTrue(ok);
-
-      RowMutations rm = new RowMutations(ROW)
-              .add((Mutation) put);
-      ok = table.checkAndMutate(ROW, FAMILY).qualifier(QUALIFIER)
-              .timeRange(TimeRange.at(ts + 10000))
-              .ifEquals(VALUE)
-              .thenMutate(rm);
-      assertFalse(ok);
-
-      ok = table.checkAndMutate(ROW, FAMILY).qualifier(QUALIFIER)
-              .timeRange(TimeRange.at(ts))
-              .ifEquals(VALUE)
-              .thenMutate(rm);
-      assertTrue(ok);
-
-      Delete delete = new Delete(ROW)
-              .addColumn(FAMILY, QUALIFIER);
-
-      ok = table.checkAndMutate(ROW, FAMILY).qualifier(QUALIFIER)
-              .timeRange(TimeRange.at(ts + 10000))
-              .ifEquals(VALUE)
-              .thenDelete(delete);
-      assertFalse(ok);
-
-      ok = table.checkAndMutate(ROW, FAMILY).qualifier(QUALIFIER)
-              .timeRange(TimeRange.at(ts))
-              .ifEquals(VALUE)
-              .thenDelete(delete);
-      assertTrue(ok);
-    }
-  }
-
-  @Test
-  public void testCheckAndPutWithCompareOp() throws IOException {
-    final byte [] value1 = Bytes.toBytes("aaaa");
-    final byte [] value2 = Bytes.toBytes("bbbb");
-    final byte [] value3 = Bytes.toBytes("cccc");
-    final byte [] value4 = Bytes.toBytes("dddd");
-
-    try (Table table = TEST_UTIL.createTable(name.getTableName(), FAMILY)) {
-
-      Put put2 = new Put(ROW);
-      put2.addColumn(FAMILY, QUALIFIER, value2);
-
-      Put put3 = new Put(ROW);
-      put3.addColumn(FAMILY, QUALIFIER, value3);
-
-      // row doesn't exist, so using "ifNotExists" should be considered "match".
-      boolean ok =
-              table.checkAndMutate(ROW, FAMILY).qualifier(QUALIFIER).ifNotExists().thenPut(put2);
-      assertTrue(ok);
-
-      // cell = "bbbb", using "aaaa" to compare only LESS/LESS_OR_EQUAL/NOT_EQUAL
-      // turns out "match"
-      ok = table.checkAndMutate(ROW, FAMILY).qualifier(QUALIFIER)
-              .ifMatches(CompareOperator.GREATER, value1).thenPut(put2);
-      assertFalse(ok);
-      ok = table.checkAndMutate(ROW, FAMILY).qualifier(QUALIFIER)
-              .ifMatches(CompareOperator.EQUAL, value1).thenPut(put2);
-      assertFalse(ok);
-      ok = table.checkAndMutate(ROW, FAMILY).qualifier(QUALIFIER)
-              .ifMatches(CompareOperator.GREATER_OR_EQUAL, value1).thenPut(put2);
-      assertFalse(ok);
-      ok = table.checkAndMutate(ROW, FAMILY).qualifier(QUALIFIER)
-              .ifMatches(CompareOperator.LESS, value1).thenPut(put2);
-      assertTrue(ok);
-      ok = table.checkAndMutate(ROW, FAMILY).qualifier(QUALIFIER)
-              .ifMatches(CompareOperator.LESS_OR_EQUAL, value1).thenPut(put2);
-      assertTrue(ok);
-      ok = table.checkAndMutate(ROW, FAMILY).qualifier(QUALIFIER)
-              .ifMatches(CompareOperator.NOT_EQUAL, value1).thenPut(put3);
-      assertTrue(ok);
-
-      // cell = "cccc", using "dddd" to compare only LARGER/LARGER_OR_EQUAL/NOT_EQUAL
-      // turns out "match"
-      ok = table.checkAndMutate(ROW, FAMILY).qualifier(QUALIFIER)
-              .ifMatches(CompareOperator.LESS, value4).thenPut(put3);
-      assertFalse(ok);
-      ok = table.checkAndMutate(ROW, FAMILY).qualifier(QUALIFIER)
-              .ifMatches(CompareOperator.LESS_OR_EQUAL, value4).thenPut(put3);
-      assertFalse(ok);
-      ok = table.checkAndMutate(ROW, FAMILY).qualifier(QUALIFIER)
-              .ifMatches(CompareOperator.EQUAL, value4).thenPut(put3);
-      assertFalse(ok);
-      ok = table.checkAndMutate(ROW, FAMILY).qualifier(QUALIFIER)
-              .ifMatches(CompareOperator.GREATER, value4).thenPut(put3);
-      assertTrue(ok);
-      ok = table.checkAndMutate(ROW, FAMILY).qualifier(QUALIFIER)
-              .ifMatches(CompareOperator.GREATER_OR_EQUAL, value4).thenPut(put3);
-      assertTrue(ok);
-      ok = table.checkAndMutate(ROW, FAMILY).qualifier(QUALIFIER)
-              .ifMatches(CompareOperator.NOT_EQUAL, value4).thenPut(put2);
-      assertTrue(ok);
-
-      // cell = "bbbb", using "bbbb" to compare only GREATER_OR_EQUAL/LESS_OR_EQUAL/EQUAL
-      // turns out "match"
-      ok = table.checkAndMutate(ROW, FAMILY).qualifier(QUALIFIER)
-              .ifMatches(CompareOperator.GREATER, value2).thenPut(put2);
-      assertFalse(ok);
-      ok = table.checkAndMutate(ROW, FAMILY).qualifier(QUALIFIER)
-              .ifMatches(CompareOperator.NOT_EQUAL, value2).thenPut(put2);
-      assertFalse(ok);
-      ok = table.checkAndMutate(ROW, FAMILY).qualifier(QUALIFIER)
-              .ifMatches(CompareOperator.LESS, value2).thenPut(put2);
-      assertFalse(ok);
-      ok = table.checkAndMutate(ROW, FAMILY).qualifier(QUALIFIER)
-              .ifMatches(CompareOperator.GREATER_OR_EQUAL, value2).thenPut(put2);
-      assertTrue(ok);
-      ok = table.checkAndMutate(ROW, FAMILY).qualifier(QUALIFIER)
-              .ifMatches(CompareOperator.LESS_OR_EQUAL, value2).thenPut(put2);
-      assertTrue(ok);
-      ok = table.checkAndMutate(ROW, FAMILY).qualifier(QUALIFIER)
-              .ifMatches(CompareOperator.EQUAL, value2).thenPut(put3);
-      assertTrue(ok);
-    }
-  }
-
-  @Test
-  public void testCheckAndDelete() throws IOException {
-    final byte [] value1 = Bytes.toBytes("aaaa");
-
-    try (Table table = TEST_UTIL.createTable(name.getTableName(),
-        FAMILY)) {
-
-      Put put = new Put(ROW);
-      put.addColumn(FAMILY, QUALIFIER, value1);
-      table.put(put);
-
-      Delete delete = new Delete(ROW);
-      delete.addColumns(FAMILY, QUALIFIER);
-
-      boolean ok = table.checkAndMutate(ROW, FAMILY).qualifier(QUALIFIER)
-              .ifEquals(value1).thenDelete(delete);
-      assertTrue(ok);
-    }
-  }
-
-  @Test
-  public void testCheckAndDeleteWithCompareOp() throws IOException {
-    final byte [] value1 = Bytes.toBytes("aaaa");
-    final byte [] value2 = Bytes.toBytes("bbbb");
-    final byte [] value3 = Bytes.toBytes("cccc");
-    final byte [] value4 = Bytes.toBytes("dddd");
-
-    try (Table table = TEST_UTIL.createTable(name.getTableName(),
-        FAMILY)) {
-
-      Put put2 = new Put(ROW);
-      put2.addColumn(FAMILY, QUALIFIER, value2);
-      table.put(put2);
-
-      Put put3 = new Put(ROW);
-      put3.addColumn(FAMILY, QUALIFIER, value3);
-
-      Delete delete = new Delete(ROW);
-      delete.addColumns(FAMILY, QUALIFIER);
-
-      // cell = "bbbb", using "aaaa" to compare only LESS/LESS_OR_EQUAL/NOT_EQUAL
-      // turns out "match"
-      boolean ok = table.checkAndMutate(ROW, FAMILY).qualifier(QUALIFIER)
-              .ifMatches(CompareOperator.GREATER, value1).thenDelete(delete);
-      assertFalse(ok);
-      ok = table.checkAndMutate(ROW, FAMILY).qualifier(QUALIFIER)
-              .ifMatches(CompareOperator.EQUAL, value1).thenDelete(delete);
-      assertFalse(ok);
-      ok = table.checkAndMutate(ROW, FAMILY).qualifier(QUALIFIER)
-              .ifMatches(CompareOperator.GREATER_OR_EQUAL, value1).thenDelete(delete);
-      assertFalse(ok);
-      ok = table.checkAndMutate(ROW, FAMILY).qualifier(QUALIFIER)
-              .ifMatches(CompareOperator.LESS, value1).thenDelete(delete);
-      assertTrue(ok);
-      table.put(put2);
-      ok = table.checkAndMutate(ROW, FAMILY).qualifier(QUALIFIER)
-              .ifMatches(CompareOperator.LESS_OR_EQUAL, value1).thenDelete(delete);
-      assertTrue(ok);
-      table.put(put2);
-      ok = table.checkAndMutate(ROW, FAMILY).qualifier(QUALIFIER)
-              .ifMatches(CompareOperator.NOT_EQUAL, value1).thenDelete(delete);
-      assertTrue(ok);
-
-      // cell = "cccc", using "dddd" to compare only LARGER/LARGER_OR_EQUAL/NOT_EQUAL
-      // turns out "match"
-      table.put(put3);
-      ok = table.checkAndMutate(ROW, FAMILY).qualifier(QUALIFIER)
-              .ifMatches(CompareOperator.LESS, value4).thenDelete(delete);
-      assertFalse(ok);
-      ok = table.checkAndMutate(ROW, FAMILY).qualifier(QUALIFIER)
-              .ifMatches(CompareOperator.LESS_OR_EQUAL, value4).thenDelete(delete);
-      assertFalse(ok);
-      ok = table.checkAndMutate(ROW, FAMILY).qualifier(QUALIFIER)
-              .ifMatches(CompareOperator.EQUAL, value4).thenDelete(delete);
-      assertFalse(ok);
-      ok = table.checkAndMutate(ROW, FAMILY).qualifier(QUALIFIER)
-              .ifMatches(CompareOperator.GREATER, value4).thenDelete(delete);
-      assertTrue(ok);
-      table.put(put3);
-      ok = table.checkAndMutate(ROW, FAMILY).qualifier(QUALIFIER)
-              .ifMatches(CompareOperator.GREATER_OR_EQUAL, value4).thenDelete(delete);
-      assertTrue(ok);
-      table.put(put3);
-      ok = table.checkAndMutate(ROW, FAMILY).qualifier(QUALIFIER)
-              .ifMatches(CompareOperator.NOT_EQUAL, value4).thenDelete(delete);
-      assertTrue(ok);
-
-      // cell = "bbbb", using "bbbb" to compare only GREATER_OR_EQUAL/LESS_OR_EQUAL/EQUAL
-      // turns out "match"
-      table.put(put2);
-      ok = table.checkAndMutate(ROW, FAMILY).qualifier(QUALIFIER)
-              .ifMatches(CompareOperator.GREATER, value2).thenDelete(delete);
-      assertFalse(ok);
-      ok = table.checkAndMutate(ROW, FAMILY).qualifier(QUALIFIER)
-              .ifMatches(CompareOperator.NOT_EQUAL, value2).thenDelete(delete);
-      assertFalse(ok);
-      ok = table.checkAndMutate(ROW, FAMILY).qualifier(QUALIFIER)
-              .ifMatches(CompareOperator.LESS, value2).thenDelete(delete);
-      assertFalse(ok);
-      ok = table.checkAndMutate(ROW, FAMILY).qualifier(QUALIFIER)
-              .ifMatches(CompareOperator.GREATER_OR_EQUAL, value2).thenDelete(delete);
-      assertTrue(ok);
-      table.put(put2);
-      ok = table.checkAndMutate(ROW, FAMILY).qualifier(QUALIFIER)
-              .ifMatches(CompareOperator.LESS_OR_EQUAL, value2).thenDelete(delete);
-      assertTrue(ok);
-      table.put(put2);
-      ok = table.checkAndMutate(ROW, FAMILY).qualifier(QUALIFIER)
-              .ifMatches(CompareOperator.EQUAL, value2).thenDelete(delete);
-      assertTrue(ok);
-    }
-  }
-
-  /**
-  * Test ScanMetrics
-  */
-  @Test
-  @SuppressWarnings({"unused", "checkstyle:EmptyBlock"})
-  public void testScanMetrics() throws Exception {
-    final TableName tableName = name.getTableName();
-
-    // Set up test table:
-    // Create table:
-    try (Table ht = TEST_UTIL.createMultiRegionTable(tableName, FAMILY)) {
-      int numOfRegions = -1;
-      try (RegionLocator r = TEST_UTIL.getConnection().getRegionLocator(tableName)) {
-        numOfRegions = r.getStartKeys().length;
-      }
-      // Create 3 rows in the table, with rowkeys starting with "zzz*" so that
-      // scan are forced to hit all the regions.
-      Put put1 = new Put(Bytes.toBytes("zzz1"));
-      put1.addColumn(FAMILY, QUALIFIER, VALUE);
-      Put put2 = new Put(Bytes.toBytes("zzz2"));
-      put2.addColumn(FAMILY, QUALIFIER, VALUE);
-      Put put3 = new Put(Bytes.toBytes("zzz3"));
-      put3.addColumn(FAMILY, QUALIFIER, VALUE);
-      ht.put(Arrays.asList(put1, put2, put3));
-
-      Scan scan1 = new Scan();
-      int numRecords = 0;
-      try (ResultScanner scanner = ht.getScanner(scan1)) {
-        for (Result result : scanner) {
-          numRecords++;
-        }
-
-        LOG.info("test data has " + numRecords + " records.");
-
-        // by default, scan metrics collection is turned off
-        assertEquals(null, scanner.getScanMetrics());
-      }
-
-      // turn on scan metrics
-      Scan scan2 = new Scan();
-      scan2.setScanMetricsEnabled(true);
-      scan2.setCaching(numRecords + 1);
-      try (ResultScanner scanner = ht.getScanner(scan2)) {
-        for (Result result : scanner.next(numRecords - 1)) {
-        }
-        scanner.close();
-        // closing the scanner will set the metrics.
-        assertNotNull(scanner.getScanMetrics());
-      }
-
-      // set caching to 1, because metrics are collected in each roundtrip only
-      scan2 = new Scan();
-      scan2.setScanMetricsEnabled(true);
-      scan2.setCaching(1);
-      try (ResultScanner scanner = ht.getScanner(scan2)) {
-        // per HBASE-5717, this should still collect even if you don't run all the way to
-        // the end of the scanner. So this is asking for 2 of the 3 rows we inserted.
-        for (Result result : scanner.next(numRecords - 1)) {
-        }
-        ScanMetrics scanMetrics = scanner.getScanMetrics();
-        assertEquals("Did not access all the regions in the table", numOfRegions,
-                scanMetrics.countOfRegions.get());
-      }
-
-      // check byte counters
-      scan2 = new Scan();
-      scan2.setScanMetricsEnabled(true);
-      scan2.setCaching(1);
-      try (ResultScanner scanner = ht.getScanner(scan2)) {
-        int numBytes = 0;
-        for (Result result : scanner.next(1)) {
-          for (Cell cell : result.listCells()) {
-            numBytes += PrivateCellUtil.estimatedSerializedSizeOf(cell);
-          }
-        }
-        scanner.close();
-        ScanMetrics scanMetrics = scanner.getScanMetrics();
-        assertEquals("Did not count the result bytes", numBytes,
-                scanMetrics.countOfBytesInResults.get());
-      }
-
-      // check byte counters on a small scan
-      scan2 = new Scan();
-      scan2.setScanMetricsEnabled(true);
-      scan2.setCaching(1);
-      scan2.setSmall(true);
-      try (ResultScanner scanner = ht.getScanner(scan2)) {
-        int numBytes = 0;
-        for (Result result : scanner.next(1)) {
-          for (Cell cell : result.listCells()) {
-            numBytes += PrivateCellUtil.estimatedSerializedSizeOf(cell);
-          }
-        }
-        scanner.close();
-        ScanMetrics scanMetrics = scanner.getScanMetrics();
-        assertEquals("Did not count the result bytes", numBytes,
-                scanMetrics.countOfBytesInResults.get());
-      }
-
-      // now, test that the metrics are still collected even if you don't call close, but do
-      // run past the end of all the records
-      /** There seems to be a timing issue here.  Comment out for now. Fix when time.
-       Scan scanWithoutClose = new Scan();
-       scanWithoutClose.setCaching(1);
-       scanWithoutClose.setScanMetricsEnabled(true);
-       ResultScanner scannerWithoutClose = ht.getScanner(scanWithoutClose);
-       for (Result result : scannerWithoutClose.next(numRecords + 1)) {
-       }
-       ScanMetrics scanMetricsWithoutClose = getScanMetrics(scanWithoutClose);
-       assertEquals("Did not access all the regions in the table", numOfRegions,
-       scanMetricsWithoutClose.countOfRegions.get());
-       */
-
-      // finally,
-      // test that the metrics are collected correctly if you both run past all the records,
-      // AND close the scanner
-      Scan scanWithClose = new Scan();
-      // make sure we can set caching up to the number of a scanned values
-      scanWithClose.setCaching(numRecords);
-      scanWithClose.setScanMetricsEnabled(true);
-      try (ResultScanner scannerWithClose = ht.getScanner(scanWithClose)) {
-        for (Result result : scannerWithClose.next(numRecords + 1)) {
-        }
-        scannerWithClose.close();
-        ScanMetrics scanMetricsWithClose = scannerWithClose.getScanMetrics();
-        assertEquals("Did not access all the regions in the table", numOfRegions,
-                scanMetricsWithClose.countOfRegions.get());
-      }
-    }
-  }
-
-  /**
-   * Tests that cache on write works all the way up from the client-side.
-   *
-   * Performs inserts, flushes, and compactions, verifying changes in the block
-   * cache along the way.
-   */
-  @Test
-  public void testCacheOnWriteEvictOnClose() throws Exception {
-    final TableName tableName = name.getTableName();
-    byte [] data = Bytes.toBytes("data");
-    try (Table table = TEST_UTIL.createTable(tableName, FAMILY)) {
-      try (RegionLocator locator = TEST_UTIL.getConnection().getRegionLocator(tableName)) {
-        // get the block cache and region
-        String regionName = locator.getAllRegionLocations().get(0).getRegion().getEncodedName();
-
-        HRegion region = TEST_UTIL.getRSForFirstRegionInTable(tableName)
-                .getRegion(regionName);
-        HStore store = region.getStores().iterator().next();
-        CacheConfig cacheConf = store.getCacheConfig();
-        cacheConf.setCacheDataOnWrite(true);
-        cacheConf.setEvictOnClose(true);
-        BlockCache cache = cacheConf.getBlockCache().get();
-
-        // establish baseline stats
-        long startBlockCount = cache.getBlockCount();
-        long startBlockHits = cache.getStats().getHitCount();
-        long startBlockMiss = cache.getStats().getMissCount();
-
-        // wait till baseline is stable, (minimal 500 ms)
-        for (int i = 0; i < 5; i++) {
-          Thread.sleep(100);
-          if (startBlockCount != cache.getBlockCount()
-                  || startBlockHits != cache.getStats().getHitCount()
-                  || startBlockMiss != cache.getStats().getMissCount()) {
-            startBlockCount = cache.getBlockCount();
-            startBlockHits = cache.getStats().getHitCount();
-            startBlockMiss = cache.getStats().getMissCount();
-            i = -1;
-          }
-        }
-
-        // insert data
-        Put put = new Put(ROW);
-        put.addColumn(FAMILY, QUALIFIER, data);
-        table.put(put);
-        assertTrue(Bytes.equals(table.get(new Get(ROW)).value(), data));
-
-        // data was in memstore so don't expect any changes
-        assertEquals(startBlockCount, cache.getBlockCount());
-        assertEquals(startBlockHits, cache.getStats().getHitCount());
-        assertEquals(startBlockMiss, cache.getStats().getMissCount());
-
-        // flush the data
-        LOG.debug("Flushing cache");
-        region.flush(true);
-
-        // expect two more blocks in cache - DATA and ROOT_INDEX
-        // , no change in hits/misses
-        long expectedBlockCount = startBlockCount + 2;
-        long expectedBlockHits = startBlockHits;
-        long expectedBlockMiss = startBlockMiss;
-        assertEquals(expectedBlockCount, cache.getBlockCount());
-        assertEquals(expectedBlockHits, cache.getStats().getHitCount());
-        assertEquals(expectedBlockMiss, cache.getStats().getMissCount());
-        // read the data and expect same blocks, one new hit, no misses
-        assertTrue(Bytes.equals(table.get(new Get(ROW)).value(), data));
-        assertEquals(expectedBlockCount, cache.getBlockCount());
-        assertEquals(++expectedBlockHits, cache.getStats().getHitCount());
-        assertEquals(expectedBlockMiss, cache.getStats().getMissCount());
-        // insert a second column, read the row, no new blocks, one new hit
-        byte[] QUALIFIER2 = Bytes.add(QUALIFIER, QUALIFIER);
-        byte[] data2 = Bytes.add(data, data);
-        put = new Put(ROW);
-        put.addColumn(FAMILY, QUALIFIER2, data2);
-        table.put(put);
-        Result r = table.get(new Get(ROW));
-        assertTrue(Bytes.equals(r.getValue(FAMILY, QUALIFIER), data));
-        assertTrue(Bytes.equals(r.getValue(FAMILY, QUALIFIER2), data2));
-        assertEquals(expectedBlockCount, cache.getBlockCount());
-        assertEquals(++expectedBlockHits, cache.getStats().getHitCount());
-        assertEquals(expectedBlockMiss, cache.getStats().getMissCount());
-        // flush, one new block
-        System.out.println("Flushing cache");
-        region.flush(true);
-
-        // + 1 for Index Block, +1 for data block
-        expectedBlockCount += 2;
-        assertEquals(expectedBlockCount, cache.getBlockCount());
-        assertEquals(expectedBlockHits, cache.getStats().getHitCount());
-        assertEquals(expectedBlockMiss, cache.getStats().getMissCount());
-        // compact, net minus two blocks, two hits, no misses
-        System.out.println("Compacting");
-        assertEquals(2, store.getStorefilesCount());
-        store.triggerMajorCompaction();
-        region.compact(true);
-        store.closeAndArchiveCompactedFiles();
-        waitForStoreFileCount(store, 1, 10000); // wait 10 seconds max
-        assertEquals(1, store.getStorefilesCount());
-        // evicted two data blocks and two index blocks and compaction does not cache new blocks
-        expectedBlockCount = 0;
-        assertEquals(expectedBlockCount, cache.getBlockCount());
-        expectedBlockHits += 2;
-        assertEquals(expectedBlockMiss, cache.getStats().getMissCount());
-        assertEquals(expectedBlockHits, cache.getStats().getHitCount());
-        // read the row, this should be a cache miss because we don't cache data
-        // blocks on compaction
-        r = table.get(new Get(ROW));
-        assertTrue(Bytes.equals(r.getValue(FAMILY, QUALIFIER), data));
-        assertTrue(Bytes.equals(r.getValue(FAMILY, QUALIFIER2), data2));
-        expectedBlockCount += 1; // cached one data block
-        assertEquals(expectedBlockCount, cache.getBlockCount());
-        assertEquals(expectedBlockHits, cache.getStats().getHitCount());
-        assertEquals(++expectedBlockMiss, cache.getStats().getMissCount());
-      }
-    }
-  }
-
-  private void waitForStoreFileCount(HStore store, int count, int timeout)
-      throws InterruptedException {
-    long start = System.currentTimeMillis();
-    while (start + timeout > System.currentTimeMillis() && store.getStorefilesCount() != count) {
-      Thread.sleep(100);
-    }
-    System.out.println("start=" + start + ", now=" + System.currentTimeMillis() + ", cur=" +
-        store.getStorefilesCount());
-    assertEquals(count, store.getStorefilesCount());
-  }
-
-  @Test
-  /**
-   * Tests the non cached version of getRegionLocator by moving a region.
-   */
-  public void testNonCachedGetRegionLocation() throws Exception {
-    // Test Initialization.
-    final TableName tableName = name.getTableName();
-    byte [] family1 = Bytes.toBytes("f1");
-    byte [] family2 = Bytes.toBytes("f2");
-    try (Table table = TEST_UTIL.createTable(tableName, new byte[][] {family1, family2}, 10);
-        Admin admin = TEST_UTIL.getAdmin();
-        RegionLocator locator = TEST_UTIL.getConnection().getRegionLocator(tableName)) {
-      List<HRegionLocation> allRegionLocations = locator.getAllRegionLocations();
-      assertEquals(1, allRegionLocations.size());
-      RegionInfo regionInfo = allRegionLocations.get(0).getRegion();
-      ServerName addrBefore = allRegionLocations.get(0).getServerName();
-      // Verify region location before move.
-      HRegionLocation addrCache = locator.getRegionLocation(regionInfo.getStartKey(), false);
-      HRegionLocation addrNoCache = locator.getRegionLocation(regionInfo.getStartKey(),  true);
-
-      assertEquals(addrBefore.getPort(), addrCache.getPort());
-      assertEquals(addrBefore.getPort(), addrNoCache.getPort());
-
-      ServerName addrAfter = null;
-      // Now move the region to a different server.
-      for (int i = 0; i < SLAVES; i++) {
-        HRegionServer regionServer = TEST_UTIL.getHBaseCluster().getRegionServer(i);
-        ServerName addr = regionServer.getServerName();
-        if (addr.getPort() != addrBefore.getPort()) {
-          admin.move(regionInfo.getEncodedNameAsBytes(), addr);
-          // Wait for the region to move.
-          Thread.sleep(5000);
-          addrAfter = addr;
-          break;
-        }
-      }
-
-      // Verify the region was moved.
-      addrCache = locator.getRegionLocation(regionInfo.getStartKey(), false);
-      addrNoCache = locator.getRegionLocation(regionInfo.getStartKey(), true);
-      assertNotNull(addrAfter);
-      assertTrue(addrAfter.getPort() != addrCache.getPort());
-      assertEquals(addrAfter.getPort(), addrNoCache.getPort());
-    }
-  }
-
-  @Test
-  /**
-   * Tests getRegionsInRange by creating some regions over which a range of
-   * keys spans; then changing the key range.
-   */
-  public void testGetRegionsInRange() throws Exception {
-    // Test Initialization.
-    byte [] startKey = Bytes.toBytes("ddc");
-    byte [] endKey = Bytes.toBytes("mmm");
-    TableName tableName = name.getTableName();
-    TEST_UTIL.createMultiRegionTable(tableName, new byte[][] { FAMILY }, 10);
-
-    int numOfRegions = -1;
-    try (RegionLocator r = TEST_UTIL.getConnection().getRegionLocator(tableName)) {
-      numOfRegions = r.getStartKeys().length;
-    }
-    assertEquals(26, numOfRegions);
-
-    // Get the regions in this range
-    List<HRegionLocation> regionsList = getRegionsInRange(tableName, startKey, endKey);
-    assertEquals(10, regionsList.size());
-
-    // Change the start key
-    startKey = Bytes.toBytes("fff");
-    regionsList = getRegionsInRange(tableName, startKey, endKey);
-    assertEquals(7, regionsList.size());
-
-    // Change the end key
-    endKey = Bytes.toBytes("nnn");
-    regionsList = getRegionsInRange(tableName, startKey, endKey);
-    assertEquals(8, regionsList.size());
-
-    // Empty start key
-    regionsList = getRegionsInRange(tableName, HConstants.EMPTY_START_ROW, endKey);
-    assertEquals(13, regionsList.size());
-
-    // Empty end key
-    regionsList = getRegionsInRange(tableName, startKey, HConstants.EMPTY_END_ROW);
-    assertEquals(21, regionsList.size());
-
-    // Both start and end keys empty
-    regionsList = getRegionsInRange(tableName, HConstants.EMPTY_START_ROW,
-        HConstants.EMPTY_END_ROW);
-    assertEquals(26, regionsList.size());
-
-    // Change the end key to somewhere in the last block
-    endKey = Bytes.toBytes("zzz1");
-    regionsList = getRegionsInRange(tableName, startKey, endKey);
-    assertEquals(21, regionsList.size());
-
-    // Change the start key to somewhere in the first block
-    startKey = Bytes.toBytes("aac");
-    regionsList = getRegionsInRange(tableName, startKey, endKey);
-    assertEquals(26, regionsList.size());
-
-    // Make start and end key the same
-    startKey = endKey = Bytes.toBytes("ccc");
-    regionsList = getRegionsInRange(tableName, startKey, endKey);
-    assertEquals(1, regionsList.size());
-  }
-
-  private List<HRegionLocation> getRegionsInRange(TableName tableName, byte[] startKey,
-      byte[] endKey) throws IOException {
-    List<HRegionLocation> regionsInRange = new ArrayList<>();
-    byte[] currentKey = startKey;
-    final boolean endKeyIsEndOfTable = Bytes.equals(endKey, HConstants.EMPTY_END_ROW);
-    try (RegionLocator r = TEST_UTIL.getConnection().getRegionLocator(tableName)) {
-      do {
-        HRegionLocation regionLocation = r.getRegionLocation(currentKey);
-        regionsInRange.add(regionLocation);
-        currentKey = regionLocation.getRegion().getEndKey();
-      } while (!Bytes.equals(currentKey, HConstants.EMPTY_END_ROW)
-          && (endKeyIsEndOfTable || Bytes.compareTo(currentKey, endKey) < 0));
-      return regionsInRange;
-    }
-  }
-
-  @Test
-  public void testJira6912() throws Exception {
-    final TableName tableName = name.getTableName();
-    try (Table foo = TEST_UTIL.createTable(tableName, new byte[][] {FAMILY}, 10)) {
-
-      List<Put> puts = new ArrayList<Put>();
-      for (int i = 0; i != 100; i++) {
-        Put put = new Put(Bytes.toBytes(i));
-        put.addColumn(FAMILY, FAMILY, Bytes.toBytes(i));
-        puts.add(put);
-      }
-      foo.put(puts);
-      // If i comment this out it works
-      TEST_UTIL.flush();
-
-      Scan scan = new Scan();
-      scan.setStartRow(Bytes.toBytes(1));
-      scan.setStopRow(Bytes.toBytes(3));
-      scan.addColumn(FAMILY, FAMILY);
-      scan.setFilter(new RowFilter(CompareOperator.NOT_EQUAL,
-              new BinaryComparator(Bytes.toBytes(1))));
-
-      try (ResultScanner scanner = foo.getScanner(scan)) {
-        Result[] bar = scanner.next(100);
-        assertEquals(1, bar.length);
-      }
-    }
-  }
-
-  @Test
-  public void testScan_NullQualifier() throws IOException {
-    try (Table table = TEST_UTIL.createTable(name.getTableName(), FAMILY)) {
-      Put put = new Put(ROW);
-      put.addColumn(FAMILY, QUALIFIER, VALUE);
-      table.put(put);
-
-      put = new Put(ROW);
-      put.addColumn(FAMILY, null, VALUE);
-      table.put(put);
-      LOG.info("Row put");
-
-      Scan scan = new Scan();
-      scan.addColumn(FAMILY, null);
-
-      ResultScanner scanner = table.getScanner(scan);
-      Result[] bar = scanner.next(100);
-      assertEquals(1, bar.length);
-      assertEquals(1, bar[0].size());
-
-      scan = new Scan();
-      scan.addFamily(FAMILY);
-
-      scanner = table.getScanner(scan);
-      bar = scanner.next(100);
-      assertEquals(1, bar.length);
-      assertEquals(2, bar[0].size());
-    }
-  }
-
-  @Test
-  public void testNegativeTimestamp() throws IOException {
-    try (Table table = TEST_UTIL.createTable(name.getTableName(), FAMILY)) {
-
-      try {
-        Put put = new Put(ROW, -1);
-        put.addColumn(FAMILY, QUALIFIER, VALUE);
-        table.put(put);
-        fail("Negative timestamps should not have been allowed");
-      } catch (IllegalArgumentException ex) {
-        assertTrue(ex.getMessage().contains("negative"));
-      }
-
-      try {
-        Put put = new Put(ROW);
-        long ts = -1;
-        put.addColumn(FAMILY, QUALIFIER, ts, VALUE);
-        table.put(put);
-        fail("Negative timestamps should not have been allowed");
-      } catch (IllegalArgumentException ex) {
-        assertTrue(ex.getMessage().contains("negative"));
-      }
-
-      try {
-        Delete delete = new Delete(ROW, -1);
-        table.delete(delete);
-        fail("Negative timestamps should not have been allowed");
-      } catch (IllegalArgumentException ex) {
-        assertTrue(ex.getMessage().contains("negative"));
-      }
-
-      try {
-        Delete delete = new Delete(ROW);
-        delete.addFamily(FAMILY, -1);
-        table.delete(delete);
-        fail("Negative timestamps should not have been allowed");
-      } catch (IllegalArgumentException ex) {
-        assertTrue(ex.getMessage().contains("negative"));
-      }
-
-      try {
-        Scan scan = new Scan();
-        scan.setTimeRange(-1, 1);
-        table.getScanner(scan);
-        fail("Negative timestamps should not have been allowed");
-      } catch (IllegalArgumentException ex) {
-        assertTrue(ex.getMessage().contains("negative"));
-      }
-
-      // KeyValue should allow negative timestamps for backwards compat. Otherwise, if the user
-      // already has negative timestamps in cluster data, HBase won't be able to handle that
-      try {
-        new KeyValue(Bytes.toBytes(42), Bytes.toBytes(42), Bytes.toBytes(42), -1,
-                Bytes.toBytes(42));
-      } catch (IllegalArgumentException ex) {
-        fail("KeyValue SHOULD allow negative timestamps");
-      }
-
-    }
-  }
-
-  @Test
-  public void testRawScanRespectsVersions() throws Exception {
-    final TableName tableName = name.getTableName();
-    try (Table table = TEST_UTIL.createTable(tableName, FAMILY)) {
-      byte[] row = Bytes.toBytes("row");
-
-      // put the same row 4 times, with different values
-      Put p = new Put(row);
-      p.addColumn(FAMILY, QUALIFIER, 10, VALUE);
-      table.put(p);
-      p = new Put(row);
-      p.addColumn(FAMILY, QUALIFIER, 11, ArrayUtils.add(VALUE, (byte) 2));
-      table.put(p);
-
-      p = new Put(row);
-      p.addColumn(FAMILY, QUALIFIER, 12, ArrayUtils.add(VALUE, (byte) 3));
-      table.put(p);
-
-      p = new Put(row);
-      p.addColumn(FAMILY, QUALIFIER, 13, ArrayUtils.add(VALUE, (byte) 4));
-      table.put(p);
-
-      int versions = 4;
-      Scan s = new Scan(row);
-      // get all the possible versions
-      s.readAllVersions();
-      s.setRaw(true);
-
-      try (ResultScanner scanner = table.getScanner(s)) {
-        int count = 0;
-        for (Result r : scanner) {
-          assertEquals("Found an unexpected number of results for the row!", versions,
-                  r.listCells().size());
-          count++;
-        }
-        assertEquals("Found more than a single row when raw scanning the table with a single row!",
-                1, count);
-      }
-
-      // then if we decrease the number of versions, but keep the scan raw, we should see exactly
-      // that number of versions
-      versions = 2;
-      s.setMaxVersions(versions);
-      try (ResultScanner scanner = table.getScanner(s)) {
-        int count = 0;
-        for (Result r : scanner) {
-          assertEquals("Found an unexpected number of results for the row!", versions,
-                  r.listCells().size());
-          count++;
-        }
-        assertEquals("Found more than a single row when raw scanning the table with a single row!",
-                1, count);
-      }
-
-      // finally, if we turn off raw scanning, but max out the number of versions, we should go back
-      // to seeing just three
-      versions = 3;
-      s.setMaxVersions(versions);
-      try (ResultScanner scanner = table.getScanner(s)) {
-        int count = 0;
-        for (Result r : scanner) {
-          assertEquals("Found an unexpected number of results for the row!", versions,
-                  r.listCells().size());
-          count++;
-        }
-        assertEquals("Found more than a single row when raw scanning the table with a single row!",
-                1, count);
-      }
-
-    }
-    TEST_UTIL.deleteTable(tableName);
-  }
-
-  @Test
-  public void testEmptyFilterList() throws Exception {
-    // Test Initialization.
-    final TableName tableName = name.getTableName();
-    try (Table table = TEST_UTIL.createTable(tableName, FAMILY)) {
-
-      // Insert one row each region
-      Put put = new Put(Bytes.toBytes("row"));
-      put.addColumn(FAMILY, QUALIFIER, VALUE);
-      table.put(put);
-
-      List<Result> scanResults = new LinkedList<>();
-      Scan scan = new Scan();
-      scan.setFilter(new FilterList());
-      try (ResultScanner scanner = table.getScanner(scan)) {
-        for (Result r : scanner) {
-          scanResults.add(r);
-        }
-      }
-      assertEquals(1, scanResults.size());
-      Get g = new Get(Bytes.toBytes("row"));
-      g.setFilter(new FilterList());
-      Result getResult = table.get(g);
-      Result scanResult = scanResults.get(0);
-      assertEquals(scanResult.rawCells().length, getResult.rawCells().length);
-      for (int i = 0; i != scanResult.rawCells().length; ++i) {
-        Cell scanCell = scanResult.rawCells()[i];
-        Cell getCell = getResult.rawCells()[i];
-        assertEquals(0, Bytes.compareTo(CellUtil.cloneRow(scanCell),
-                CellUtil.cloneRow(getCell)));
-        assertEquals(0, Bytes.compareTo(CellUtil.cloneFamily(scanCell),
-                CellUtil.cloneFamily(getCell)));
-        assertEquals(0, Bytes.compareTo(CellUtil.cloneQualifier(scanCell),
-                CellUtil.cloneQualifier(getCell)));
-        assertEquals(0, Bytes.compareTo(CellUtil.cloneValue(scanCell),
-                CellUtil.cloneValue(getCell)));
-      }
-    }
-  }
-
-  @Test
-  public void testSmallScan() throws Exception {
-    // Test Initialization.
-    final TableName tableName = name.getTableName();
-    try (Table table = TEST_UTIL.createTable(tableName, FAMILY)) {
-
-      // Insert one row each region
-      int insertNum = 10;
-      for (int i = 0; i < 10; i++) {
-        Put put = new Put(Bytes.toBytes("row" + String.format("%03d", i)));
-        put.addColumn(FAMILY, QUALIFIER, VALUE);
-        table.put(put);
-      }
-
-      // normal scan
-      try (ResultScanner scanner = table.getScanner(new Scan())) {
-        int count = 0;
-        for (Result r : scanner) {
-          assertTrue(!r.isEmpty());
-          count++;
-        }
-        assertEquals(insertNum, count);
-      }
-
-      // small scan
-      Scan scan = new Scan(HConstants.EMPTY_START_ROW, HConstants.EMPTY_END_ROW);
-      scan.setSmall(true);
-      scan.setCaching(2);
-      try (ResultScanner scanner = table.getScanner(scan)) {
-        int count = 0;
-        for (Result r : scanner) {
-          assertTrue(!r.isEmpty());
-          count++;
-        }
-        assertEquals(insertNum, count);
-      }
-    }
-  }
-
-  @Test
-  public void testSuperSimpleWithReverseScan() throws Exception {
-    final TableName tableName = name.getTableName();
-    try (Table ht = TEST_UTIL.createTable(tableName, FAMILY)) {
-      Put put = new Put(Bytes.toBytes("0-b11111-0000000000000000000"));
-      put.addColumn(FAMILY, QUALIFIER, VALUE);
-      ht.put(put);
-      put = new Put(Bytes.toBytes("0-b11111-0000000000000000002"));
-      put.addColumn(FAMILY, QUALIFIER, VALUE);
-      ht.put(put);
-      put = new Put(Bytes.toBytes("0-b11111-0000000000000000004"));
-      put.addColumn(FAMILY, QUALIFIER, VALUE);
-      ht.put(put);
-      put = new Put(Bytes.toBytes("0-b11111-0000000000000000006"));
-      put.addColumn(FAMILY, QUALIFIER, VALUE);
-      ht.put(put);
-      put = new Put(Bytes.toBytes("0-b11111-0000000000000000008"));
-      put.addColumn(FAMILY, QUALIFIER, VALUE);
-      ht.put(put);
-      put = new Put(Bytes.toBytes("0-b22222-0000000000000000001"));
-      put.addColumn(FAMILY, QUALIFIER, VALUE);
-      ht.put(put);
-      put = new Put(Bytes.toBytes("0-b22222-0000000000000000003"));
-      put.addColumn(FAMILY, QUALIFIER, VALUE);
-      ht.put(put);
-      put = new Put(Bytes.toBytes("0-b22222-0000000000000000005"));
-      put.addColumn(FAMILY, QUALIFIER, VALUE);
-      ht.put(put);
-      put = new Put(Bytes.toBytes("0-b22222-0000000000000000007"));
-      put.addColumn(FAMILY, QUALIFIER, VALUE);
-      ht.put(put);
-      put = new Put(Bytes.toBytes("0-b22222-0000000000000000009"));
-      put.addColumn(FAMILY, QUALIFIER, VALUE);
-      ht.put(put);
-      Scan scan = new Scan(Bytes.toBytes("0-b11111-9223372036854775807"),
-              Bytes.toBytes("0-b11111-0000000000000000000"));
-      scan.setReversed(true);
-      try (ResultScanner scanner = ht.getScanner(scan)) {
-        Result result = scanner.next();
-        assertTrue(Bytes.equals(result.getRow(),
-                Bytes.toBytes("0-b11111-0000000000000000008")));
-      }
-    }
-  }
-
-  @Test
-  public void testFiltersWithReverseScan() throws Exception {
-    final TableName tableName = name.getTableName();
-    try (Table ht = TEST_UTIL.createTable(tableName, FAMILY)) {
-      byte[][] ROWS = makeN(ROW, 10);
-      byte[][] QUALIFIERS = {Bytes.toBytes("col0-<d2v1>-<d3v2>"),
-              Bytes.toBytes("col1-<d2v1>-<d3v2>"),
-              Bytes.toBytes("col2-<d2v1>-<d3v2>"),
-              Bytes.toBytes("col3-<d2v1>-<d3v2>"),
-              Bytes.toBytes("col4-<d2v1>-<d3v2>"),
-              Bytes.toBytes("col5-<d2v1>-<d3v2>"),
-              Bytes.toBytes("col6-<d2v1>-<d3v2>"),
-              Bytes.toBytes("col7-<d2v1>-<d3v2>"),
-              Bytes.toBytes("col8-<d2v1>-<d3v2>"),
-              Bytes.toBytes("col9-<d2v1>-<d3v2>")};
-      for (int i = 0; i < 10; i++) {
-        Put put = new Put(ROWS[i]);
-        put.addColumn(FAMILY, QUALIFIERS[i], VALUE);
-        ht.put(put);
-      }
-      Scan scan = new Scan();
-      scan.setReversed(true);
-      scan.addFamily(FAMILY);
-      Filter filter = new QualifierFilter(CompareOperator.EQUAL,
-              new RegexStringComparator("col[1-5]"));
-      scan.setFilter(filter);
-      try (ResultScanner scanner = ht.getScanner(scan)) {
-        int expectedIndex = 5;
-        for (Result result : scanner) {
-          assertEquals(1, result.size());
-          Cell c = result.rawCells()[0];
-          assertTrue(Bytes.equals(c.getRowArray(), c.getRowOffset(), c.getRowLength(),
-                  ROWS[expectedIndex], 0, ROWS[expectedIndex].length));
-          assertTrue(Bytes.equals(c.getQualifierArray(), c.getQualifierOffset(),
-                  c.getQualifierLength(), QUALIFIERS[expectedIndex], 0,
-                  QUALIFIERS[expectedIndex].length));
-          expectedIndex--;
-        }
-        assertEquals(0, expectedIndex);
-      }
-    }
-  }
-
-  @Test
-  public void testKeyOnlyFilterWithReverseScan() throws Exception {
-    final TableName tableName = name.getTableName();
-    try (Table ht = TEST_UTIL.createTable(tableName, FAMILY)) {
-      byte[][] ROWS = makeN(ROW, 10);
-      byte[][] QUALIFIERS = {Bytes.toBytes("col0-<d2v1>-<d3v2>"),
-              Bytes.toBytes("col1-<d2v1>-<d3v2>"),
-              Bytes.toBytes("col2-<d2v1>-<d3v2>"),
-              Bytes.toBytes("col3-<d2v1>-<d3v2>"),
-              Bytes.toBytes("col4-<d2v1>-<d3v2>"),
-              Bytes.toBytes("col5-<d2v1>-<d3v2>"),
-              Bytes.toBytes("col6-<d2v1>-<d3v2>"),
-              Bytes.toBytes("col7-<d2v1>-<d3v2>"),
-              Bytes.toBytes("col8-<d2v1>-<d3v2>"),
-              Bytes.toBytes("col9-<d2v1>-<d3v2>")};
-      for (int i = 0; i < 10; i++) {
-        Put put = new Put(ROWS[i]);
-        put.addColumn(FAMILY, QUALIFIERS[i], VALUE);
-        ht.put(put);
-      }
-      Scan scan = new Scan();
-      scan.setReversed(true);
-      scan.addFamily(FAMILY);
-      Filter filter = new KeyOnlyFilter(true);
-      scan.setFilter(filter);
-      try (ResultScanner scanner = ht.getScanner(scan)) {
-        int count = 0;
-        for (Result result : ht.getScanner(scan)) {
-          assertEquals(1, result.size());
-          assertEquals(Bytes.SIZEOF_INT, result.rawCells()[0].getValueLength());
-          assertEquals(VALUE.length, Bytes.toInt(CellUtil.cloneValue(result.rawCells()[0])));
-          count++;
-        }
-        assertEquals(10, count);
-      }
-    }
-  }
-
-  /**
-   * Test simple table and non-existent row cases.
-   */
-  @Test
-  public void testSimpleMissingWithReverseScan() throws Exception {
-    final TableName tableName = name.getTableName();
-    try (Table ht = TEST_UTIL.createTable(tableName, FAMILY)) {
-      byte[][] ROWS = makeN(ROW, 4);
-
-      // Try to get a row on an empty table
-      Scan scan = new Scan();
-      scan.setReversed(true);
-      Result result = getSingleScanResult(ht, scan);
-      assertNullResult(result);
-
-      scan = new Scan(ROWS[0]);
-      scan.setReversed(true);
-      result = getSingleScanResult(ht, scan);
-      assertNullResult(result);
-
-      scan = new Scan(ROWS[0], ROWS[1]);
-      scan.setReversed(true);
-      result = getSingleScanResult(ht, scan);
-      assertNullResult(result);
-
-      scan = new Scan();
-      scan.setReversed(true);
-      scan.addFamily(FAMILY);
-      result = getSingleScanResult(ht, scan);
-      assertNullResult(result);
-
-      scan = new Scan();
-      scan.setReversed(true);
-      scan.addColumn(FAMILY, QUALIFIER);
-      result = getSingleScanResult(ht, scan);
-      assertNullResult(result);
-
-      // Insert a row
-
-      Put put = new Put(ROWS[2]);
-      put.addColumn(FAMILY, QUALIFIER, VALUE);
-      ht.put(put);
-
-      // Make sure we can scan the row
-      scan = new Scan();
-      scan.setReversed(true);
-      result = getSingleScanResult(ht, scan);
-      assertSingleResult(result, ROWS[2], FAMILY, QUALIFIER, VALUE);
-
-      scan = new Scan(ROWS[3], ROWS[0]);
-      scan.setReversed(true);
-      result = getSingleScanResult(ht, scan);
-      assertSingleResult(result, ROWS[2], FAMILY, QUALIFIER, VALUE);
-
-      scan = new Scan(ROWS[2], ROWS[1]);
-      scan.setReversed(true);
-      result = getSingleScanResult(ht, scan);
-      assertSingleResult(result, ROWS[2], FAMILY, QUALIFIER, VALUE);
-
-      // Try to scan empty rows around it
-      // Introduced MemStore#shouldSeekForReverseScan to fix the following
-      scan = new Scan(ROWS[1]);
-      scan.setReversed(true);
-      result = getSingleScanResult(ht, scan);
-      assertNullResult(result);
-    }
-  }
-
-  @Test
-  public void testNullWithReverseScan() throws Exception {
-    final TableName tableName = name.getTableName();
-    try (Table ht = TEST_UTIL.createTable(tableName, FAMILY)) {
-      // Null qualifier (should work)
-      Put put = new Put(ROW);
-      put.addColumn(FAMILY, null, VALUE);
-      ht.put(put);
-      scanTestNull(ht, ROW, FAMILY, VALUE, true);
-      Delete delete = new Delete(ROW);
-      delete.addColumns(FAMILY, null);
-      ht.delete(delete);
-    }
-
-    // Use a new table
-    try (Table ht =
-       TEST_UTIL.createTable(TableName.valueOf(name.getTableName().toString() + "2"), FAMILY)) {
-      // Empty qualifier, byte[0] instead of null (should work)
-      Put put = new Put(ROW);
-      put.addColumn(FAMILY, HConstants.EMPTY_BYTE_ARRAY, VALUE);
-      ht.put(put);
-      scanTestNull(ht, ROW, FAMILY, VALUE, true);
-      TEST_UTIL.flush();
-      scanTestNull(ht, ROW, FAMILY, VALUE, true);
-      Delete delete = new Delete(ROW);
-      delete.addColumns(FAMILY, HConstants.EMPTY_BYTE_ARRAY);
-      ht.delete(delete);
-      // Null value
-      put = new Put(ROW);
-      put.addColumn(FAMILY, QUALIFIER, null);
-      ht.put(put);
-      Scan scan = new Scan();
-      scan.setReversed(true);
-      scan.addColumn(FAMILY, QUALIFIER);
-      Result result = getSingleScanResult(ht, scan);
-      assertSingleResult(result, ROW, FAMILY, QUALIFIER, null);
-    }
-  }
-
-  @Test
-  @SuppressWarnings("checkstyle:MethodLength")
-  public void testDeletesWithReverseScan() throws Exception {
-    final TableName tableName = name.getTableName();
-    byte[][] ROWS = makeNAscii(ROW, 6);
-    byte[][] FAMILIES = makeNAscii(FAMILY, 3);
-    byte[][] VALUES = makeN(VALUE, 5);
-    long[] ts = { 1000, 2000, 3000, 4000, 5000 };
-    try (Table ht = TEST_UTIL.createTable(tableName, FAMILIES, 3)) {
-
-      Put put = new Put(ROW);
-      put.addColumn(FAMILIES[0], QUALIFIER, ts[0], VALUES[0]);
-      put.addColumn(FAMILIES[0], QUALIFIER, ts[1], VALUES[1]);
-      ht.put(put);
-
-      Delete delete = new Delete(ROW);
-      delete.addFamily(FAMILIES[0], ts[0]);
-      ht.delete(delete);
-
-      Scan scan = new Scan(ROW);
-      scan.setReversed(true);
-      scan.addFamily(FAMILIES[0]);
-      scan.setMaxVersions(Integer.MAX_VALUE);
-      Result result = getSingleScanResult(ht, scan);
-      assertNResult(result, ROW, FAMILIES[0], QUALIFIER, new long[]{ts[1]},
-              new byte[][]{VALUES[1]}, 0, 0);
-
-      // Test delete latest version
-      put = new Put(ROW);
-      put.addColumn(FAMILIES[0], QUALIFIER, ts[4], VALUES[4]);
-      put.addColumn(FAMILIES[0], QUALIFIER, ts[2], VALUES[2]);
-      put.addColumn(FAMILIES[0], QUALIFIER, ts[3], VALUES[3]);
-      put.addColumn(FAMILIES[0], null, ts[4], VALUES[4]);
-      put.addColumn(FAMILIES[0], null, ts[2], VALUES[2]);
-      put.addColumn(FAMILIES[0], null, ts[3], VALUES[3]);
-      ht.put(put);
-
-      delete = new Delete(ROW);
-      delete.addColumn(FAMILIES[0], QUALIFIER); // ts[4]
-      ht.delete(delete);
-
-      scan = new Scan(ROW);
-      scan.setReversed(true);
-      scan.addColumn(FAMILIES[0], QUALIFIER);
-      scan.setMaxVersions(Integer.MAX_VALUE);
-      result = getSingleScanResult(ht, scan);
-      assertNResult(result, ROW, FAMILIES[0], QUALIFIER, new long[]{ts[1],
-              ts[2], ts[3]}, new byte[][]{VALUES[1], VALUES[2], VALUES[3]}, 0, 2);
-
-      // Test for HBASE-1847
-      delete = new Delete(ROW);
-      delete.addColumn(FAMILIES[0], null);
-      ht.delete(delete);
-
-      // Cleanup null qualifier
-      delete = new Delete(ROW);
-      delete.addColumns(FAMILIES[0], null);
-      ht.delete(delete);
-
-      // Expected client behavior might be that you can re-put deleted values
-      // But alas, this is not to be. We can't put them back in either case.
-
-      put = new Put(ROW);
-      put.addColumn(FAMILIES[0], QUALIFIER, ts[0], VALUES[0]);
-      put.addColumn(FAMILIES[0], QUALIFIER, ts[4], VALUES[4]);
-      ht.put(put);
-
-      // The Scanner returns the previous values, the expected-naive-unexpected
-      // behavior
-
-      scan = new Scan(ROW);
-      scan.setReversed(true);
-      scan.addFamily(FAMILIES[0]);
-      scan.setMaxVersions(Integer.MAX_VALUE);
-      result = getSingleScanResult(ht, scan);
-      assertNResult(result, ROW, FAMILIES[0], QUALIFIER, new long[]{ts[1],
-              ts[2], ts[3]}, new byte[][]{VALUES[1], VALUES[2], VALUES[3]}, 0, 2);
-
-      // Test deleting an entire family from one row but not the other various
-      // ways
-
-      put = new Put(ROWS[0]);
-      put.addColumn(FAMILIES[1], QUALIFIER, ts[0], VALUES[0]);
-      put.addColumn(FAMILIES[1], QUALIFIER, ts[1], VALUES[1]);
-      put.addColumn(FAMILIES[2], QUALIFIER, ts[2], VALUES[2]);
-      put.addColumn(FAMILIES[2], QUALIFIER, ts[3], VALUES[3]);
-      ht.put(put);
-
-      put = new Put(ROWS[1]);
-      put.addColumn(FAMILIES[1], QUALIFIER, ts[0], VALUES[0]);
-      put.addColumn(FAMILIES[1], QUALIFIER, ts[1], VALUES[1]);
-      put.addColumn(FAMILIES[2], QUALIFIER, ts[2], VALUES[2]);
-      put.addColumn(FAMILIES[2], QUALIFIER, ts[3], VALUES[3]);
-      ht.put(put);
-
-      put = new Put(ROWS[2]);
-      put.addColumn(FAMILIES[1], QUALIFIER, ts[0], VALUES[0]);
-      put.addColumn(FAMILIES[1], QUALIFIER, ts[1], VALUES[1]);
-      put.addColumn(FAMILIES[2], QUALIFIER, ts[2], VALUES[2]);
-      put.addColumn(FAMILIES[2], QUALIFIER, ts[3], VALUES[3]);
-      ht.put(put);
-
-      delete = new Delete(ROWS[0]);
-      delete.addFamily(FAMILIES[2]);
-      ht.delete(delete);
-
-      delete = new Delete(ROWS[1]);
-      delete.addColumns(FAMILIES[1], QUALIFIER);
-      ht.delete(delete);
-
-      delete = new Delete(ROWS[2]);
-      delete.addColumn(FAMILIES[1], QUALIFIER);
-      delete.addColumn(FAMILIES[1], QUALIFIER);
-      delete.addColumn(FAMILIES[2], QUALIFIER);
-      ht.delete(delete);
-
-      scan = new Scan(ROWS[0]);
-      scan.setReversed(true);
-      scan.addFamily(FAMILIES[1]);
-      scan.addFamily(FAMILIES[2]);
-      scan.setMaxVersions(Integer.MAX_VALUE);
-      result = getSingleScanResult(ht, scan);
-      assertTrue("Expected 2 keys but received " + result.size(),
-              result.size() == 2);
-      assertNResult(result, ROWS[0], FAMILIES[1], QUALIFIER, new long[]{ts[0],
-              ts[1]}, new byte[][]{VALUES[0], VALUES[1]}, 0, 1);
-
-      scan = new Scan(ROWS[1]);
-      scan.setReversed(true);
-      scan.addFamily(FAMILIES[1]);
-      scan.addFamily(FAMILIES[2]);
-      scan.setMaxVersions(Integer.MAX_VALUE);
-      result = getSingleScanResult(ht, scan);
-      assertTrue("Expected 2 keys but received " + result.size(),
-              result.size() == 2);
-
-      scan = new Scan(ROWS[2]);
-      scan.setReversed(true);
-      scan.addFamily(FAMILIES[1]);
-      scan.addFamily(FAMILIES[2]);
-      scan.setMaxVersions(Integer.MAX_VALUE);
-      result = getSingleScanResult(ht, scan);
-      assertEquals(1, result.size());
-      assertNResult(result, ROWS[2], FAMILIES[2], QUALIFIER,
-              new long[]{ts[2]}, new byte[][]{VALUES[2]}, 0, 0);
-
-      // Test if we delete the family first in one row (HBASE-1541)
-
-      delete = new Delete(ROWS[3]);
-      delete.addFamily(FAMILIES[1]);
-      ht.delete(delete);
-
-      put = new Put(ROWS[3]);
-      put.addColumn(FAMILIES[2], QUALIFIER, VALUES[0]);
-      ht.put(put);
-
-      put = new Put(ROWS[4]);
-      put.addColumn(FAMILIES[1], QUALIFIER, VALUES[1]);
-      put.addColumn(FAMILIES[2], QUALIFIER, VALUES[2]);
-      ht.put(put);
-
-      scan = new Scan(ROWS[4]);
-      scan.setReversed(true);
-      scan.addFamily(FAMILIES[1]);
-      scan.addFamily(FAMILIES[2]);
-      scan.setMaxVersions(Integer.MAX_VALUE);
-      ResultScanner scanner = ht.getScanner(scan);
-      result = scanner.next();
-      assertTrue("Expected 2 keys but received " + result.size(),
-              result.size() == 2);
-      assertTrue(Bytes.equals(CellUtil.cloneRow(result.rawCells()[0]), ROWS[4]));
-      assertTrue(Bytes.equals(CellUtil.cloneRow(result.rawCells()[1]), ROWS[4]));
-      assertTrue(Bytes.equals(CellUtil.cloneValue(result.rawCells()[0]), VALUES[1]));
-      assertTrue(Bytes.equals(CellUtil.cloneValue(result.rawCells()[1]), VALUES[2]));
-      result = scanner.next();
-      assertTrue("Expected 1 key but received " + result.size(),
-              result.size() == 1);
-      assertTrue(Bytes.equals(CellUtil.cloneRow(result.rawCells()[0]), ROWS[3]));
-      assertTrue(Bytes.equals(CellUtil.cloneValue(result.rawCells()[0]), VALUES[0]));
-      scanner.close();
-    }
-  }
-
-  /**
-   * Tests reversed scan under multi regions
-   */
-  @Test
-  public void testReversedScanUnderMultiRegions() throws Exception {
-    // Test Initialization.
-    final TableName tableName = name.getTableName();
-    byte[] maxByteArray = ConnectionUtils.MAX_BYTE_ARRAY;
-    byte[][] splitRows = new byte[][] { Bytes.toBytes("005"),
-        Bytes.add(Bytes.toBytes("005"), Bytes.multiple(maxByteArray, 16)),
-        Bytes.toBytes("006"),
-        Bytes.add(Bytes.toBytes("006"), Bytes.multiple(maxByteArray, 8)),
-        Bytes.toBytes("007"),
-        Bytes.add(Bytes.toBytes("007"), Bytes.multiple(maxByteArray, 4)),
-        Bytes.toBytes("008"), Bytes.multiple(maxByteArray, 2) };
-    try (Table table = TEST_UTIL.createTable(tableName, FAMILY, splitRows)) {
-      TEST_UTIL.waitUntilAllRegionsAssigned(table.getName());
-
-      try (RegionLocator l = TEST_UTIL.getConnection().getRegionLocator(tableName)) {
-        assertEquals(splitRows.length + 1, l.getAllRegionLocations().size());
-      }
-      // Insert one row each region
-      int insertNum = splitRows.length;
-      for (int i = 0; i < insertNum; i++) {
-        Put put = new Put(splitRows[i]);
-        put.addColumn(FAMILY, QUALIFIER, VALUE);
-        table.put(put);
-      }
-
-      // scan forward
-      try (ResultScanner scanner = table.getScanner(new Scan())) {
-        int count = 0;
-        for (Result r : scanner) {
-          assertTrue(!r.isEmpty());
-          count++;
-        }
-        assertEquals(insertNum, count);
-      }
-
-      // scan backward
-      Scan scan = new Scan();
-      scan.setReversed(true);
-      try (ResultScanner scanner = table.getScanner(scan)) {
-        int count = 0;
-        byte[] lastRow = null;
-        for (Result r : scanner) {
-          assertTrue(!r.isEmpty());
-          count++;
-          byte[] thisRow = r.getRow();
-          if (lastRow != null) {
-            assertTrue("Error scan order, last row= " + Bytes.toString(lastRow)
-                            + ",this row=" + Bytes.toString(thisRow),
-                    Bytes.compareTo(thisRow, lastRow) < 0);
-          }
-          lastRow = thisRow;
-        }
-        assertEquals(insertNum, count);
-      }
-    }
-  }
-
-  /**
-   * Tests reversed scan under multi regions
-   */
-  @Test
-  public void testSmallReversedScanUnderMultiRegions() throws Exception {
-    // Test Initialization.
-    final TableName tableName = name.getTableName();
-    byte[][] splitRows = new byte[][]{
-        Bytes.toBytes("000"), Bytes.toBytes("002"), Bytes.toBytes("004"),
-        Bytes.toBytes("006"), Bytes.toBytes("008"), Bytes.toBytes("010")};
-    try (Table table = TEST_UTIL.createTable(tableName, FAMILY, splitRows)) {
-      TEST_UTIL.waitUntilAllRegionsAssigned(table.getName());
-
-      try (RegionLocator l = TEST_UTIL.getConnection().getRegionLocator(tableName)) {
-        assertEquals(splitRows.length + 1, l.getAllRegionLocations().size());
-      }
-      for (byte[] splitRow : splitRows) {
-        Put put = new Put(splitRow);
-        put.addColumn(FAMILY, QUALIFIER, VALUE);
-        table.put(put);
-
-        byte[] nextRow = Bytes.copy(splitRow);
-        nextRow[nextRow.length - 1]++;
-
-        put = new Put(nextRow);
-        put.addColumn(FAMILY, QUALIFIER, VALUE);
-        table.put(put);
-      }
-
-      // scan forward
-      try (ResultScanner scanner = table.getScanner(new Scan())) {
-        int count = 0;
-        for (Result r : scanner) {
-          assertTrue(!r.isEmpty());
-          count++;
-        }
-        assertEquals(12, count);
-      }
-
-      reverseScanTest(table, false);
-      reverseScanTest(table, true);
-    }
-  }
-
-  private void reverseScanTest(Table table, boolean small) throws IOException {
-    // scan backward
-    Scan scan = new Scan();
-    scan.setReversed(true);
-    try (ResultScanner scanner = table.getScanner(scan)) {
-      int count = 0;
-      byte[] lastRow = null;
-      for (Result r : scanner) {
-        assertTrue(!r.isEmpty());
-        count++;
-        byte[] thisRow = r.getRow();
-        if (lastRow != null) {
-          assertTrue("Error scan order, last row= " + Bytes.toString(lastRow)
-                          + ",this row=" + Bytes.toString(thisRow),
-                  Bytes.compareTo(thisRow, lastRow) < 0);
-        }
-        lastRow = thisRow;
-      }
-      assertEquals(12, count);
-    }
-
-    scan = new Scan();
-    scan.setSmall(small);
-    scan.setReversed(true);
-    scan.setStartRow(Bytes.toBytes("002"));
-    try (ResultScanner scanner = table.getScanner(scan)) {
-      int count = 0;
-      byte[] lastRow = null;
-      for (Result r : scanner) {
-        assertTrue(!r.isEmpty());
-        count++;
-        byte[] thisRow = r.getRow();
-        if (lastRow != null) {
-          assertTrue("Error scan order, last row= " + Bytes.toString(lastRow)
-                          + ",this row=" + Bytes.toString(thisRow),
-                  Bytes.compareTo(thisRow, lastRow) < 0);
-        }
-        lastRow = thisRow;
-      }
-      assertEquals(3, count); // 000 001 002
-    }
-
-    scan = new Scan();
-    scan.setSmall(small);
-    scan.setReversed(true);
-    scan.setStartRow(Bytes.toBytes("002"));
-    scan.setStopRow(Bytes.toBytes("000"));
-    try (ResultScanner scanner = table.getScanner(scan)) {
-      int count = 0;
-      byte[] lastRow = null;
-      for (Result r : scanner) {
-        assertTrue(!r.isEmpty());
-        count++;
-        byte[] thisRow = r.getRow();
-        if (lastRow != null) {
-          assertTrue("Error scan order, last row= " + Bytes.toString(lastRow)
-                          + ",this row=" + Bytes.toString(thisRow),
-                  Bytes.compareTo(thisRow, lastRow) < 0);
-        }
-        lastRow = thisRow;
-      }
-      assertEquals(2, count); // 001 002
-    }
-
-    scan = new Scan();
-    scan.setSmall(small);
-    scan.setReversed(true);
-    scan.setStartRow(Bytes.toBytes("001"));
-    try (ResultScanner scanner = table.getScanner(scan)) {
-      int count = 0;
-      byte[] lastRow = null;
-      for (Result r : scanner) {
-        assertTrue(!r.isEmpty());
-        count++;
-        byte[] thisRow = r.getRow();
-        if (lastRow != null) {
-          assertTrue("Error scan order, last row= " + Bytes.toString(lastRow)
-                          + ",this row=" + Bytes.toString(thisRow),
-                  Bytes.compareTo(thisRow, lastRow) < 0);
-        }
-        lastRow = thisRow;
-      }
-      assertEquals(2, count); // 000 001
-    }
-
-    scan = new Scan();
-    scan.setSmall(small);
-    scan.setReversed(true);
-    scan.setStartRow(Bytes.toBytes("000"));
-    try (ResultScanner scanner = table.getScanner(scan)) {
-      int count = 0;
-      byte[] lastRow = null;
-      for (Result r : scanner) {
-        assertTrue(!r.isEmpty());
-        count++;
-        byte[] thisRow = r.getRow();
-        if (lastRow != null) {
-          assertTrue("Error scan order, last row= " + Bytes.toString(lastRow)
-                          + ",this row=" + Bytes.toString(thisRow),
-                  Bytes.compareTo(thisRow, lastRow) < 0);
-        }
-        lastRow = thisRow;
-      }
-      assertEquals(1, count); // 000
-    }
-
-    scan = new Scan();
-    scan.setSmall(small);
-    scan.setReversed(true);
-    scan.setStartRow(Bytes.toBytes("006"));
-    scan.setStopRow(Bytes.toBytes("002"));
-    try (ResultScanner scanner = table.getScanner(scan)) {
-      int count = 0;
-      byte[] lastRow = null;
-      for (Result r : scanner) {
-        assertTrue(!r.isEmpty());
-        count++;
-        byte[] thisRow = r.getRow();
-        if (lastRow != null) {
-          assertTrue("Error scan order, last row= " + Bytes.toString(lastRow)
-                          + ",this row=" + Bytes.toString(thisRow),
-                  Bytes.compareTo(thisRow, lastRow) < 0);
-        }
-        lastRow = thisRow;
-      }
-      assertEquals(4, count); // 003 004 005 006
-    }
-  }
-
-  @Test
-  public void testFilterAllRecords() throws IOException {
-    Scan scan = new Scan();
-    scan.setBatch(1);
-    scan.setCaching(1);
-    // Filter out any records
-    scan.setFilter(new FilterList(new FirstKeyOnlyFilter(), new InclusiveStopFilter(new byte[0])));
-    try (Table table = TEST_UTIL.getConnection().getTable(TableName.META_TABLE_NAME)) {
-      try (ResultScanner s = table.getScanner(scan)) {
-        assertNull(s.next());
-      }
-    }
-  }
-
-  @Test
-  public void testCellSizeLimit() throws IOException {
-    final TableName tableName = TableName.valueOf("testCellSizeLimit");
-    HTableDescriptor htd = new HTableDescriptor(tableName);
-    htd.setConfiguration(HRegion.HBASE_MAX_CELL_SIZE_KEY, Integer.toString(10 * 1024)); // 10K
-    HColumnDescriptor fam = new HColumnDescriptor(FAMILY);
-    htd.addFamily(fam);
-    try (Admin admin = TEST_UTIL.getAdmin()) {
-      admin.createTable(htd);
-    }
-    // Will succeed
-    try (Table t = TEST_UTIL.getConnection().getTable(tableName)) {
-      t.put(new Put(ROW).addColumn(FAMILY, QUALIFIER, Bytes.toBytes(0L)));
-      t.increment(new Increment(ROW).addColumn(FAMILY, QUALIFIER, 1L));
-    }
-    // Will succeed
-    try (Table t = TEST_UTIL.getConnection().getTable(tableName)) {
-      t.put(new Put(ROW).addColumn(FAMILY, QUALIFIER, new byte[9*1024]));
-    }
-    // Will fail
-    try (Table t = TEST_UTIL.getConnection().getTable(tableName)) {
-      try {
-        t.put(new Put(ROW).addColumn(FAMILY, QUALIFIER, new byte[10 * 1024]));
-        fail("Oversize cell failed to trigger exception");
-      } catch (IOException e) {
-        // expected
-      }
-      try {
-        t.append(new Append(ROW).addColumn(FAMILY, QUALIFIER, new byte[2 * 1024]));
-        fail("Oversize cell failed to trigger exception");
-      } catch (IOException e) {
-        // expected
-      }
-    }
-  }
-
-  @Test
-  public void testDeleteSpecifiedVersionOfSpecifiedColumn() throws Exception {
-    try (Admin admin = TEST_UTIL.getAdmin()) {
-      final TableName tableName = name.getTableName();
-
-      byte[][] VALUES = makeN(VALUE, 5);
-      long[] ts = {1000, 2000, 3000, 4000, 5000};
-
-      try (Table ht = TEST_UTIL.createTable(tableName, FAMILY, 5)) {
-
-        Put put = new Put(ROW);
-        // Put version 1000,2000,3000,4000 of column FAMILY:QUALIFIER
-        for (int t = 0; t < 4; t++) {
-          put.addColumn(FAMILY, QUALIFIER, ts[t], VALUES[t]);
-        }
-        ht.put(put);
-
-        Delete delete = new Delete(ROW);
-        // Delete version 3000 of column FAMILY:QUALIFIER
-        delete.addColumn(FAMILY, QUALIFIER, ts[2]);
-        ht.delete(delete);
-
-        Get get = new Get(ROW);
-        get.addColumn(FAMILY, QUALIFIER);
-        get.readVersions(Integer.MAX_VALUE);
-        Result result = ht.get(get);
-        // verify version 1000,2000,4000 remains for column FAMILY:QUALIFIER
-        assertNResult(result, ROW, FAMILY, QUALIFIER, new long[]{ts[0], ts[1], ts[3]}, new byte[][]{
-                VALUES[0], VALUES[1], VALUES[3]}, 0, 2);
-
-        delete = new Delete(ROW);
-        // Delete a version 5000 of column FAMILY:QUALIFIER which didn't exist
-        delete.addColumn(FAMILY, QUALIFIER, ts[4]);
-        ht.delete(delete);
-
-        get = new Get(ROW);
-        get.addColumn(FAMILY, QUALIFIER);
-        get.readVersions(Integer.MAX_VALUE);
-        result = ht.get(get);
-        // verify version 1000,2000,4000 remains for column FAMILY:QUALIFIER
-        assertNResult(result, ROW, FAMILY, QUALIFIER, new long[]{ts[0], ts[1], ts[3]}, new byte[][]{
-                VALUES[0], VALUES[1], VALUES[3]}, 0, 2);
-      }
-    }
-  }
-
-  @Test
-  public void testDeleteLatestVersionOfSpecifiedColumn() throws Exception {
-    try (Admin admin = TEST_UTIL.getAdmin()) {
-      final TableName tableName = name.getTableName();
-
-      byte[][] VALUES = makeN(VALUE, 5);
-      long[] ts = {1000, 2000, 3000, 4000, 5000};
-
-      try (Table ht = TEST_UTIL.createTable(tableName, FAMILY, 5)) {
-
-        Put put = new Put(ROW);
-        // Put version 1000,2000,3000,4000 of column FAMILY:QUALIFIER
-        for (int t = 0; t < 4; t++) {
-          put.addColumn(FAMILY, QUALIFIER, ts[t], VALUES[t]);
-        }
-        ht.put(put);
-
-        Delete delete = new Delete(ROW);
-        // Delete latest version of column FAMILY:QUALIFIER
-        delete.addColumn(FAMILY, QUALIFIER);
-        ht.delete(delete);
-
-        Get get = new Get(ROW);
-        get.addColumn(FAMILY, QUALIFIER);
-        get.readVersions(Integer.MAX_VALUE);
-        Result result = ht.get(get);
-        // verify version 1000,2000,3000 remains for column FAMILY:QUALIFIER
-        assertNResult(result, ROW, FAMILY, QUALIFIER, new long[]{ts[0], ts[1], ts[2]}, new byte[][]{
-                VALUES[0], VALUES[1], VALUES[2]}, 0, 2);
-
-        delete = new Delete(ROW);
-        // Delete two latest version of column FAMILY:QUALIFIER
-        delete.addColumn(FAMILY, QUALIFIER);
-        delete.addColumn(FAMILY, QUALIFIER);
-        ht.delete(delete);
-
-        get = new Get(ROW);
-        get.addColumn(FAMILY, QUALIFIER);
-        get.readVersions(Integer.MAX_VALUE);
-        result = ht.get(get);
-        // verify version 1000 remains for column FAMILY:QUALIFIER
-        assertNResult(result, ROW, FAMILY, QUALIFIER, new long[]{ts[0]}, new byte[][]{VALUES[0]},
-                0, 0);
-
-        put = new Put(ROW);
-        // Put a version 5000 of column FAMILY:QUALIFIER
-        put.addColumn(FAMILY, QUALIFIER, ts[4], VALUES[4]);
-        ht.put(put);
-
-        get = new Get(ROW);
-        get.addColumn(FAMILY, QUALIFIER);
-        get.readVersions(Integer.MAX_VALUE);
-        result = ht.get(get);
-        // verify version 1000,5000 remains for column FAMILY:QUALIFIER
-        assertNResult(result, ROW, FAMILY, QUALIFIER, new long[]{ts[0], ts[4]}, new byte[][]{
-                VALUES[0], VALUES[4]}, 0, 1);
-      }
-    }
-  }
-
-  /**
-   * Test for HBASE-17125
-   */
-  @Test
-  public void testReadWithFilter() throws Exception {
-    try (Admin admin = TEST_UTIL.getAdmin()) {
-      final TableName tableName = name.getTableName();
-      try (Table table = TEST_UTIL.createTable(tableName, FAMILY, 3)) {
-
-        byte[] VALUEA = Bytes.toBytes("value-a");
-        byte[] VALUEB = Bytes.toBytes("value-b");
-        long[] ts = {1000, 2000, 3000, 4000};
-
-        Put put = new Put(ROW);
-        // Put version 1000,2000,3000,4000 of column FAMILY:QUALIFIER
-        for (int t = 0; t <= 3; t++) {
-          if (t <= 1) {
-            put.addColumn(FAMILY, QUALIFIER, ts[t], VALUEA);
-          } else {
-            put.addColumn(FAMILY, QUALIFIER, ts[t], VALUEB);
-          }
-        }
-        table.put(put);
-
-        Scan scan =
-                new Scan().setFilter(new ValueFilter(CompareOperator.EQUAL,
-                        new SubstringComparator("value-a")))
-                        .setMaxVersions(3);
-        ResultScanner scanner = table.getScanner(scan);
-        Result result = scanner.next();
-        // ts[0] has gone from user view. Only read ts[2] which value is less or equal to 3
-        assertNResult(result, ROW, FAMILY, QUALIFIER, new long[]{ts[1]}, new byte[][]{VALUEA}, 0,
-                0);
-
-        Get get =
-                new Get(ROW)
-                        .setFilter(new ValueFilter(CompareOperator.EQUAL,
-                                new SubstringComparator("value-a")))
-                        .readVersions(3);
-        result = table.get(get);
-        // ts[0] has gone from user view. Only read ts[2] which value is less or equal to 3
-        assertNResult(result, ROW, FAMILY, QUALIFIER, new long[]{ts[1]}, new byte[][]{VALUEA}, 0,
-                0);
-
-        // Test with max versions 1, it should still read ts[1]
-        scan =
-                new Scan().setFilter(new ValueFilter(CompareOperator.EQUAL,
-                        new SubstringComparator("value-a")))
-                        .setMaxVersions(1);
-        scanner = table.getScanner(scan);
-        result = scanner.next();
-        // ts[0] has gone from user view. Only read ts[2] which value is less or equal to 3
-        assertNResult(result, ROW, FAMILY, QUALIFIER, new long[]{ts[1]}, new byte[][]{VALUEA}, 0,
-                0);
-
-        // Test with max versions 1, it should still read ts[1]
-        get =
-                new Get(ROW)
-                        .setFilter(new ValueFilter(CompareOperator.EQUAL,
-                                new SubstringComparator("value-a")))
-                        .readVersions(1);
-        result = table.get(get);
-        // ts[0] has gone from user view. Only read ts[2] which value is less or equal to 3
-        assertNResult(result, ROW, FAMILY, QUALIFIER, new long[]{ts[1]}, new byte[][]{VALUEA}, 0,
-                0);
-
-        // Test with max versions 5, it should still read ts[1]
-        scan =
-                new Scan().setFilter(new ValueFilter(CompareOperator.EQUAL,
-                        new SubstringComparator("value-a")))
-                        .setMaxVersions(5);
-        scanner = table.getScanner(scan);
-        result = scanner.next();
-        // ts[0] has gone from user view. Only read ts[2] which value is less or equal to 3
-        assertNResult(result, ROW, FAMILY, QUALIFIER, new long[]{ts[1]}, new byte[][]{VALUEA}, 0,
-                0);
-
-        // Test with max versions 5, it should still read ts[1]
-        get =
-                new Get(ROW)
-                        .setFilter(new ValueFilter(CompareOperator.EQUAL,
-                                new SubstringComparator("value-a")))
-                        .readVersions(5);
-        result = table.get(get);
-        // ts[0] has gone from user view. Only read ts[2] which value is less or equal to 3
-        assertNResult(result, ROW, FAMILY, QUALIFIER, new long[]{ts[1]}, new byte[][]{VALUEA}, 0,
-                0);
-      }
-    }
-  }
-
-  @Test
-  public void testCellUtilTypeMethods() throws IOException {
-    final TableName tableName = name.getTableName();
-    try (Table table = TEST_UTIL.createTable(tableName, FAMILY)) {
-
-      final byte[] row = Bytes.toBytes("p");
-      Put p = new Put(row);
-      p.addColumn(FAMILY, QUALIFIER, VALUE);
-      table.put(p);
-
-      try (ResultScanner scanner = table.getScanner(new Scan())) {
-        Result result = scanner.next();
-        assertNotNull(result);
-        CellScanner cs = result.cellScanner();
-        assertTrue(cs.advance());
-        Cell c = cs.current();
-        assertTrue(CellUtil.isPut(c));
-        assertFalse(CellUtil.isDelete(c));
-        assertFalse(cs.advance());
-        assertNull(scanner.next());
-      }
-
-      Delete d = new Delete(row);
-      d.addColumn(FAMILY, QUALIFIER);
-      table.delete(d);
-
-      Scan scan = new Scan();
-      scan.setRaw(true);
-      try (ResultScanner scanner = table.getScanner(scan)) {
-        Result result = scanner.next();
-        assertNotNull(result);
-        CellScanner cs = result.cellScanner();
-        assertTrue(cs.advance());
-
-        // First cell should be the delete (masking the Put)
-        Cell c = cs.current();
-        assertTrue("Cell should be a Delete: " + c, CellUtil.isDelete(c));
-        assertFalse("Cell should not be a Put: " + c, CellUtil.isPut(c));
-
-        // Second cell should be the original Put
-        assertTrue(cs.advance());
-        c = cs.current();
-        assertFalse("Cell should not be a Delete: " + c, CellUtil.isDelete(c));
-        assertTrue("Cell should be a Put: " + c, CellUtil.isPut(c));
-
-        // No more cells in this row
-        assertFalse(cs.advance());
-
-        // No more results in this scan
-        assertNull(scanner.next());
-      }
-    }
-  }
-
-  @Test(expected = DoNotRetryIOException.class)
-  public void testCreateTableWithZeroRegionReplicas() throws Exception {
-    TableName tableName = name.getTableName();
-    TableDescriptor desc = TableDescriptorBuilder.newBuilder(tableName)
-        .setColumnFamily(ColumnFamilyDescriptorBuilder.of(Bytes.toBytes("cf")))
-        .setRegionReplication(0)
-        .build();
-
-    TEST_UTIL.getAdmin().createTable(desc);
-  }
-
-  @Test(expected = DoNotRetryIOException.class)
-  public void testModifyTableWithZeroRegionReplicas() throws Exception {
-    TableName tableName = name.getTableName();
-    TableDescriptor desc = TableDescriptorBuilder.newBuilder(tableName)
-        .setColumnFamily(ColumnFamilyDescriptorBuilder.of(Bytes.toBytes("cf")))
-        .build();
-
-    TEST_UTIL.getAdmin().createTable(desc);
-    TableDescriptor newDesc = TableDescriptorBuilder.newBuilder(desc)
-        .setRegionReplication(0)
-        .build();
-
-    TEST_UTIL.getAdmin().modifyTable(newDesc);
-  }
-
-  @Test(timeout = 60000)
-  public void testModifyTableWithMemstoreData() throws Exception {
-    TableName tableName = name.getTableName();
-    createTableAndValidateTableSchemaModification(tableName, true);
-  }
-
-  @Test(timeout = 60000)
-  public void testDeleteCFWithMemstoreData() throws Exception {
-    TableName tableName = name.getTableName();
-    createTableAndValidateTableSchemaModification(tableName, false);
-  }
-
-  /**
-   * Create table and validate online schema modification
-   * @param tableName Table name
-   * @param modifyTable Modify table if true otherwise delete column family
-   * @throws IOException in case of failures
-   */
-  private void createTableAndValidateTableSchemaModification(TableName tableName,
-      boolean modifyTable) throws Exception {
-    Admin admin = TEST_UTIL.getAdmin();
-    // Create table with two Cfs
-    byte[] cf1 = Bytes.toBytes("cf1");
-    byte[] cf2 = Bytes.toBytes("cf2");
-    TableDescriptor tableDesc = TableDescriptorBuilder.newBuilder(tableName)
-        .setColumnFamily(ColumnFamilyDescriptorBuilder.of(cf1))
-        .setColumnFamily(ColumnFamilyDescriptorBuilder.of(cf2)).build();
-    admin.createTable(tableDesc);
-
-    Table t = TEST_UTIL.getConnection().getTable(tableName);
-    // Insert few records and flush the table
-    t.put(new Put(ROW).addColumn(cf1, QUALIFIER, Bytes.toBytes("val1")));
-    t.put(new Put(ROW).addColumn(cf2, QUALIFIER, Bytes.toBytes("val2")));
-    admin.flush(tableName);
-    Path tableDir = FSUtils.getTableDir(TEST_UTIL.getDefaultRootDirPath(), tableName);
-    List<Path> regionDirs = FSUtils.getRegionDirs(TEST_UTIL.getTestFileSystem(), tableDir);
-    assertTrue(regionDirs.size() == 1);
-    List<Path> familyDirs = FSUtils.getFamilyDirs(TEST_UTIL.getTestFileSystem(), regionDirs.get(0));
-    assertTrue(familyDirs.size() == 2);
-
-    // Insert record but dont flush the table
-    t.put(new Put(ROW).addColumn(cf1, QUALIFIER, Bytes.toBytes("val2")));
-    t.put(new Put(ROW).addColumn(cf2, QUALIFIER, Bytes.toBytes("val2")));
-
-    if (modifyTable) {
-      tableDesc = TableDescriptorBuilder.newBuilder(tableDesc).removeColumnFamily(cf2).build();
-      admin.modifyTable(tableDesc);
-    } else {
-      admin.deleteColumnFamily(tableName, cf2);
-    }
-    // After table modification or delete family there should be only one CF in FS
-    familyDirs = FSUtils.getFamilyDirs(TEST_UTIL.getTestFileSystem(), regionDirs.get(0));
-    assertTrue("CF dir count should be 1, but was " + familyDirs.size(), familyDirs.size() == 1);
-  }
-=======
->>>>>>> b9e74e0b
 }