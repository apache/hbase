--- conflicted
+++ resolved
@@ -112,12 +112,8 @@
     TEST_UTIL.startMiniCluster();
     // Wait for the ACL table to become available
     TEST_UTIL.waitUntilAllRegionsAssigned(PermissionStorage.ACL_TABLE_NAME);
-<<<<<<< HEAD
-    TEST_UTIL.waitUntilNoRegionsInTransition(60000);
-=======
     TEST_UTIL.waitUntilAllRegionsAssigned(RSGroupInfoManagerImpl.RSGROUP_TABLE_NAME);
     TEST_UTIL.waitUntilNoRegionsInTransition();
->>>>>>> 9b282280
 
     // create a set of test users
     SUPERUSER = User.createUserForTesting(conf, "admin", new String[] { "supergroup" });
