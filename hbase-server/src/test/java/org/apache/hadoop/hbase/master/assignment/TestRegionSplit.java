--- conflicted
+++ resolved
@@ -21,6 +21,7 @@
 import static org.junit.Assert.assertEquals;
 import static org.junit.Assert.assertNotNull;
 import static org.junit.Assert.assertTrue;
+import java.io.IOException;
 import java.util.List;
 import java.util.Map;
 import org.apache.hadoop.conf.Configuration;
@@ -29,7 +30,9 @@
 import org.apache.hadoop.hbase.ServerName;
 import org.apache.hadoop.hbase.StartMiniClusterOption;
 import org.apache.hadoop.hbase.TableName;
+import org.apache.hadoop.hbase.client.Put;
 import org.apache.hadoop.hbase.client.RegionInfo;
+import org.apache.hadoop.hbase.client.Table;
 import org.apache.hadoop.hbase.client.TableDescriptor;
 import org.apache.hadoop.hbase.master.procedure.MasterProcedureEnv;
 import org.apache.hadoop.hbase.master.procedure.MasterProcedureTestingUtility;
@@ -151,7 +154,6 @@
     UTIL.getAdmin().enableTable(tableName);
     Thread.sleep(500);
 
-<<<<<<< HEAD
     assertEquals("Table region not correct.", 2,
         UTIL.getHBaseCluster().getRegions(tableName).size());
   }
@@ -162,14 +164,14 @@
     final ProcedureExecutor<MasterProcedureEnv> procExec = getMasterProcedureExecutor();
 
     RegionInfo[] regions = MasterProcedureTestingUtility.createTable(procExec, tableName,
-      null, ColumnFamilyName);
+      null, columnFamilyName);
     // flush the memstore
-    insertData(tableName);
+    insertData(UTIL, tableName, rowCount, startRowNum, true, columnFamilyName);
 
     // assert the hfile count of the table
     int storeFilesCountSum = 0;
     for(HRegion region : UTIL.getHBaseCluster().getRegions(tableName)){
-      storeFilesCountSum += region.getStore(Bytes.toBytes(ColumnFamilyName)).getStorefiles().size();
+      storeFilesCountSum += region.getStore(Bytes.toBytes(columnFamilyName)).getStorefiles().size();
     }
     assertEquals(1, storeFilesCountSum);
 
@@ -192,31 +194,16 @@
     // assert sum of the hfiles of all regions
     int childStoreFilesSum = 0;
     for(HRegion region : UTIL.getHBaseCluster().getRegions(tableName)){
-      childStoreFilesSum += region.getStore(Bytes.toBytes(ColumnFamilyName)).getStorefiles().size();
+      childStoreFilesSum += region.getStore(Bytes.toBytes(columnFamilyName)).getStorefiles().size();
     }
     assertEquals(1, childStoreFilesSum);
-  }
-
-  private void insertData(final TableName tableName) throws IOException {
-    Table t = UTIL.getConnection().getTable(tableName);
-    Put p;
-    for (int i = 0; i < rowCount / 2; i++) {
-      p = new Put(Bytes.toBytes("" + (startRowNum + i)));
-      p.addColumn(Bytes.toBytes(ColumnFamilyName), Bytes.toBytes("q1"), Bytes.toBytes(i));
-      t.put(p);
-      p = new Put(Bytes.toBytes("" + (startRowNum + rowCount - i - 1)));
-      p.addColumn(Bytes.toBytes(ColumnFamilyName), Bytes.toBytes("q1"), Bytes.toBytes(i));
-      t.put(p);
-    }
-    UTIL.getAdmin().flush(tableName);
-=======
+
     List<HRegion> tableRegions = UTIL.getHBaseCluster().getRegions(tableName);
     assertEquals("Table region not correct.", 2, tableRegions.size());
     Map<RegionInfo, ServerName> regionInfoMap = UTIL.getHBaseCluster().getMaster()
       .getAssignmentManager().getRegionStates().getRegionAssignments();
     assertEquals(regionInfoMap.get(tableRegions.get(0).getRegionInfo()),
       regionInfoMap.get(tableRegions.get(1).getRegionInfo()));
->>>>>>> 446f22f0
   }
 
   private ProcedureExecutor<MasterProcedureEnv> getMasterProcedureExecutor() {
