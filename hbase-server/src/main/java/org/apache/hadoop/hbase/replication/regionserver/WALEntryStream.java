/**
 *
 * Licensed to the Apache Software Foundation (ASF) under one
 * or more contributor license agreements.  See the NOTICE file
 * distributed with this work for additional information
 * regarding copyright ownership.  The ASF licenses this file
 * to you under the Apache License, Version 2.0 (the
 * "License"); you may not use this file except in compliance
 * with the License.  You may obtain a copy of the License at
 *
 *     http://www.apache.org/licenses/LICENSE-2.0
 *
 * Unless required by applicable law or agreed to in writing, software
 * distributed under the License is distributed on an "AS IS" BASIS,
 * WITHOUT WARRANTIES OR CONDITIONS OF ANY KIND, either express or implied.
 * See the License for the specific language governing permissions and
 * limitations under the License.
 */
package org.apache.hadoop.hbase.replication.regionserver;

import java.io.Closeable;
import java.io.FileNotFoundException;
import java.io.IOException;
import java.util.OptionalLong;
import java.util.concurrent.PriorityBlockingQueue;
import org.apache.hadoop.conf.Configuration;
import org.apache.hadoop.fs.FileStatus;
import org.apache.hadoop.fs.FileSystem;
import org.apache.hadoop.fs.Path;
import org.apache.hadoop.hbase.HConstants;
import org.apache.hadoop.hbase.ServerName;
import org.apache.hadoop.hbase.regionserver.wal.ProtobufLogReader;
import org.apache.hadoop.hbase.util.CancelableProgressable;
import org.apache.hadoop.hbase.util.CommonFSUtils;
import org.apache.hadoop.hbase.util.LeaseNotRecoveredException;
import org.apache.hadoop.hbase.util.RecoverLeaseFSUtils;
import org.apache.hadoop.hbase.wal.WAL.Entry;
import org.apache.hadoop.hbase.wal.WAL.Reader;
import org.apache.hadoop.hbase.wal.WALFactory;
import org.apache.hadoop.ipc.RemoteException;
import org.apache.yetus.audience.InterfaceAudience;
import org.apache.yetus.audience.InterfaceStability;
import org.slf4j.Logger;
import org.slf4j.LoggerFactory;

/**
 * Streaming access to WAL entries. This class is given a queue of WAL {@link Path}, and continually
 * iterates through all the WAL {@link Entry} in the queue. When it's done reading from a Path, it
 * dequeues it and starts reading from the next.
 */
@InterfaceAudience.Private
@InterfaceStability.Evolving
class WALEntryStream implements Closeable {
  private static final Logger LOG = LoggerFactory.getLogger(WALEntryStream.class);

  private Reader reader;
  private Path currentPath;
  // cache of next entry for hasNext()
  private Entry currentEntry;
  // position for the current entry. As now we support peek, which means that the upper layer may
  // choose to return before reading the current entry, so it is not safe to return the value below
  // in getPosition.
  private long currentPositionOfEntry = 0;
  // position after reading current entry
  private long currentPositionOfReader = 0;
  private final ReplicationSourceLogQueue logQueue;
  private final String walGroupId;
  private final FileSystem fs;
  private final Configuration conf;
  private final WALFileLengthProvider walFileLengthProvider;
  // which region server the WALs belong to
  private final ServerName serverName;
  private final MetricsSource metrics;

  /**
   * Create an entry stream over the given queue at the given start position
   * @param logQueue the queue of WAL paths
   * @param conf the {@link Configuration} to use to create {@link Reader} for this stream
   * @param startPosition the position in the first WAL to start reading at
   * @param walFileLengthProvider provides the length of the WAL file
   * @param serverName the server name which all WALs belong to
   * @param metrics the replication metrics
   * @throws IOException
   */
  public WALEntryStream(ReplicationSourceLogQueue logQueue, Configuration conf,
      long startPosition, WALFileLengthProvider walFileLengthProvider, ServerName serverName,
      MetricsSource metrics, String walGroupId) throws IOException {
    this.logQueue = logQueue;
    this.fs = CommonFSUtils.getWALFileSystem(conf);
    this.conf = conf;
    this.currentPositionOfEntry = startPosition;
    this.walFileLengthProvider = walFileLengthProvider;
    this.serverName = serverName;
    this.metrics = metrics;
    this.walGroupId = walGroupId;
  }

  /**
   * @return true if there is another WAL {@link Entry}
   */
  public boolean hasNext() throws IOException {
    if (currentEntry == null) {
      tryAdvanceEntry();
    }
    return currentEntry != null;
  }

  /**
   * Returns the next WAL entry in this stream but does not advance.
   */
  public Entry peek() throws IOException {
    return hasNext() ? currentEntry: null;
  }

  /**
   * Returns the next WAL entry in this stream and advance the stream.
   */
  public Entry next() throws IOException {
    Entry save = peek();
    currentPositionOfEntry = currentPositionOfReader;
    currentEntry = null;
    return save;
  }

  /**
   * {@inheritDoc}
   */
  @Override
  public void close() throws IOException {
    closeReader();
  }

  /**
   * @return the position of the last Entry returned by next()
   */
  public long getPosition() {
    return currentPositionOfEntry;
  }

  /**
   * @return the {@link Path} of the current WAL
   */
  public Path getCurrentPath() {
    return currentPath;
  }

  private String getCurrentPathStat() {
    StringBuilder sb = new StringBuilder();
    if (currentPath != null) {
      sb.append("currently replicating from: ").append(currentPath).append(" at position: ")
          .append(currentPositionOfEntry).append("\n");
    } else {
      sb.append("no replication ongoing, waiting for new log");
    }
    return sb.toString();
  }

  /**
   * Should be called if the stream is to be reused (i.e. used again after hasNext() has returned
   * false)
   */
  public void reset() throws IOException {
    if (reader != null && currentPath != null) {
      resetReader();
    }
  }

  private void setPosition(long position) {
    currentPositionOfEntry = position;
  }

  private void setCurrentPath(Path path) {
    this.currentPath = path;
  }

  private void tryAdvanceEntry() throws IOException {
    if (checkReader()) {
      boolean beingWritten = readNextEntryAndRecordReaderPosition();
      LOG.trace("Reading WAL {}; currently open for write={}", this.currentPath, beingWritten);
      if (currentEntry == null && !beingWritten) {
        // no more entries in this log file, and the file is already closed, i.e, rolled
        // Before dequeueing, we should always get one more attempt at reading.
        // This is in case more entries came in after we opened the reader, and the log is rolled
        // while we were reading. See HBASE-6758
        resetReader();
        readNextEntryAndRecordReaderPosition();
        if (currentEntry == null) {
          if (checkAllBytesParsed()) { // now we're certain we're done with this log file
            dequeueCurrentLog();
            if (openNextLog()) {
              readNextEntryAndRecordReaderPosition();
            }
          }
        }
      }
      // if currentEntry != null then just return
      // if currentEntry == null but the file is still being written, then we should not switch to
      // the next log either, just return here and try next time to see if there are more entries in
      // the current file
    }
    // do nothing if we don't have a WAL Reader (e.g. if there's no logs in queue)
  }

  // HBASE-15984 check to see we have in fact parsed all data in a cleanly closed file
  private boolean checkAllBytesParsed() throws IOException {
    // -1 means the wal wasn't closed cleanly.
    final long trailerSize = currentTrailerSize();
    FileStatus stat = null;
    try {
      stat = fs.getFileStatus(this.currentPath);
    } catch (IOException exception) {
      LOG.warn("Couldn't get file length information about log {}, it {} closed cleanly {}",
        currentPath, trailerSize < 0 ? "was not" : "was", getCurrentPathStat());
      metrics.incrUnknownFileLengthForClosedWAL();
    }
    // Here we use currentPositionOfReader instead of currentPositionOfEntry.
    // We only call this method when currentEntry is null so usually they are the same, but there
    // are two exceptions. One is we have nothing in the file but only a header, in this way
    // the currentPositionOfEntry will always be 0 since we have no change to update it. The other
    // is that we reach the end of file, then currentPositionOfEntry will point to the tail of the
    // last valid entry, and the currentPositionOfReader will usually point to the end of the file.
    if (stat != null) {
      if (trailerSize < 0) {
        if (currentPositionOfReader < stat.getLen()) {
          final long skippedBytes = stat.getLen() - currentPositionOfReader;
          LOG.debug(
            "Reached the end of WAL {}. It was not closed cleanly," +
              " so we did not parse {} bytes of data. This is normally ok.",
            currentPath, skippedBytes);
          metrics.incrUncleanlyClosedWALs();
          metrics.incrBytesSkippedInUncleanlyClosedWALs(skippedBytes);
        }
      } else if (currentPositionOfReader + trailerSize < stat.getLen()) {
        LOG.warn(
          "Processing end of WAL {} at position {}, which is too far away from" +
            " reported file length {}. Restarting WAL reading (see HBASE-15983 for details). {}",
          currentPath, currentPositionOfReader, stat.getLen(), getCurrentPathStat());
        setPosition(0);
        resetReader();
        metrics.incrRestartedWALReading();
        metrics.incrRepeatedFileBytes(currentPositionOfReader);
        return false;
      }
    }
    if (LOG.isTraceEnabled()) {
      LOG.trace("Reached the end of " + this.currentPath + " and length of the file is " +
        (stat == null ? "N/A" : stat.getLen()));
    }
    metrics.incrCompletedWAL();
    return true;
  }

  private void dequeueCurrentLog() throws IOException {
    LOG.debug("EOF, closing {}", currentPath);
    closeReader();
<<<<<<< HEAD
    logQueue.remove(walGroupId);
=======
    logQueue.remove();
    setCurrentPath(null);
>>>>>>> 1beda0d5
    setPosition(0);
  }

  /**
   * Returns whether the file is opened for writing.
   */
  private boolean readNextEntryAndRecordReaderPosition() throws IOException {
    Entry readEntry = reader.next();
    long readerPos = reader.getPosition();
    OptionalLong fileLength = walFileLengthProvider.getLogFileSizeIfBeingWritten(currentPath);
    if (fileLength.isPresent() && readerPos > fileLength.getAsLong()) {
      // See HBASE-14004, for AsyncFSWAL which uses fan-out, it is possible that we read uncommitted
      // data, so we need to make sure that we do not read beyond the committed file length.
      if (LOG.isDebugEnabled()) {
        LOG.debug("The provider tells us the valid length for " + currentPath + " is " +
            fileLength.getAsLong() + ", but we have advanced to " + readerPos);
      }
      resetReader();
      return true;
    }
    if (readEntry != null) {
      LOG.trace("reading entry: {} ", readEntry);
      metrics.incrLogEditsRead();
      metrics.incrLogReadInBytes(readerPos - currentPositionOfEntry);
    }
    currentEntry = readEntry; // could be null
    this.currentPositionOfReader = readerPos;
    return fileLength.isPresent();
  }

  private void closeReader() throws IOException {
    if (reader != null) {
      reader.close();
      reader = null;
    }
  }

  // if we don't have a reader, open a reader on the next log
  private boolean checkReader() throws IOException {
    if (reader == null) {
      return openNextLog();
    }
    return true;
  }

  // open a reader on the next log in queue
  private boolean openNextLog() throws IOException {
    PriorityBlockingQueue<Path> queue = logQueue.getQueue(walGroupId);
    Path nextPath = queue.peek();
    if (nextPath != null) {
      openReader(nextPath);
      if (reader != null) {
        return true;
      }
    } else {
      // no more files in queue, this could happen for recovered queue, or for a wal group of a sync
      // replication peer which has already been transited to DA or S.
      setCurrentPath(null);
    }
    return false;
  }

  private Path getArchivedLog(Path path) throws IOException {
    Path walRootDir = CommonFSUtils.getWALRootDir(conf);

    // Try found the log in old dir
    Path oldLogDir = new Path(walRootDir, HConstants.HREGION_OLDLOGDIR_NAME);
    Path archivedLogLocation = new Path(oldLogDir, path.getName());
    if (fs.exists(archivedLogLocation)) {
      LOG.info("Log " + path + " was moved to " + archivedLogLocation);
      return archivedLogLocation;
    }

    // Try found the log in the seperate old log dir
    oldLogDir =
        new Path(walRootDir, new StringBuilder(HConstants.HREGION_OLDLOGDIR_NAME)
            .append(Path.SEPARATOR).append(serverName.getServerName()).toString());
    archivedLogLocation = new Path(oldLogDir, path.getName());
    if (fs.exists(archivedLogLocation)) {
      LOG.info("Log " + path + " was moved to " + archivedLogLocation);
      return archivedLogLocation;
    }

    LOG.error("Couldn't locate log: " + path);
    return path;
  }

  private void handleFileNotFound(Path path, FileNotFoundException fnfe) throws IOException {
    // If the log was archived, continue reading from there
    Path archivedLog = getArchivedLog(path);
    if (!path.equals(archivedLog)) {
      openReader(archivedLog);
    } else {
      throw fnfe;
    }
  }

  private void openReader(Path path) throws IOException {
    try {
      // Detect if this is a new file, if so get a new reader else
      // reset the current reader so that we see the new data
      if (reader == null || !getCurrentPath().equals(path)) {
        closeReader();
        reader = WALFactory.createReader(fs, path, conf);
        seek();
        setCurrentPath(path);
      } else {
        resetReader();
      }
    } catch (FileNotFoundException fnfe) {
      handleFileNotFound(path, fnfe);
    }  catch (RemoteException re) {
      IOException ioe = re.unwrapRemoteException(FileNotFoundException.class);
      if (!(ioe instanceof FileNotFoundException)) throw ioe;
      handleFileNotFound(path, (FileNotFoundException)ioe);
    } catch (LeaseNotRecoveredException lnre) {
      // HBASE-15019 the WAL was not closed due to some hiccup.
      LOG.warn("Try to recover the WAL lease " + currentPath, lnre);
      recoverLease(conf, currentPath);
      reader = null;
    } catch (NullPointerException npe) {
      // Workaround for race condition in HDFS-4380
      // which throws a NPE if we open a file before any data node has the most recent block
      // Just sleep and retry. Will require re-reading compressed WALs for compressionContext.
      LOG.warn("Got NPE opening reader, will retry.");
      reader = null;
    }
  }

  // For HBASE-15019
  private void recoverLease(final Configuration conf, final Path path) {
    try {
      final FileSystem dfs = CommonFSUtils.getWALFileSystem(conf);
      RecoverLeaseFSUtils.recoverFileLease(dfs, path, conf, new CancelableProgressable() {
        @Override
        public boolean progress() {
          LOG.debug("recover WAL lease: " + path);
          return true;
        }
      });
    } catch (IOException e) {
      LOG.warn("unable to recover lease for WAL: " + path, e);
    }
  }

  private void resetReader() throws IOException {
    try {
      currentEntry = null;
      reader.reset();
      seek();
    } catch (FileNotFoundException fnfe) {
      // If the log was archived, continue reading from there
      Path archivedLog = getArchivedLog(currentPath);
      if (!currentPath.equals(archivedLog)) {
        openReader(archivedLog);
      } else {
        throw fnfe;
      }
    } catch (NullPointerException npe) {
      throw new IOException("NPE resetting reader, likely HDFS-4380", npe);
    }
  }

  private void seek() throws IOException {
    if (currentPositionOfEntry != 0) {
      reader.seek(currentPositionOfEntry);
    }
  }

  private long currentTrailerSize() {
    long size = -1L;
    if (reader instanceof ProtobufLogReader) {
      final ProtobufLogReader pblr = (ProtobufLogReader) reader;
      size = pblr.trailerSize();
    }
    return size;
  }
}<|MERGE_RESOLUTION|>--- conflicted
+++ resolved
@@ -253,12 +253,8 @@
   private void dequeueCurrentLog() throws IOException {
     LOG.debug("EOF, closing {}", currentPath);
     closeReader();
-<<<<<<< HEAD
     logQueue.remove(walGroupId);
-=======
-    logQueue.remove();
     setCurrentPath(null);
->>>>>>> 1beda0d5
     setPosition(0);
   }
 
