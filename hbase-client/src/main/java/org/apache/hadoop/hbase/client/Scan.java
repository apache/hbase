--- conflicted
+++ resolved
@@ -205,13 +205,8 @@
    */
   @Deprecated
   public Scan(byte[] startRow, byte[] stopRow) {
-<<<<<<< HEAD
-    setStartRow(startRow);
+    withStartRow(startRow);
     withStopRow(stopRow, true);
-=======
-    withStartRow(startRow);
-    setStopRow(stopRow);
->>>>>>> b9e74e0b
   }
 
   /**
@@ -478,30 +473,18 @@
    * <p>This is a utility method that converts the desired rowPrefix into the appropriate values
    * for the startRow and stopRow to achieve the desired result.</p>
    * <p>This can safely be used in combination with setFilter.</p>
-<<<<<<< HEAD
-   * <p><b>NOTE: Doing a {@link #setStartRow(byte[])} and/or {@link #withStopRow(byte[])}
-=======
-   * <p><b>NOTE: Doing a {@link #withStartRow(byte[])} and/or {@link #setStopRow(byte[])}
->>>>>>> b9e74e0b
+   * <p><b>NOTE: Doing a {@link #withStartRow(byte[])} and/or {@link #withStopRow(byte[])}
    * after this method will yield undefined results.</b></p>
    * @param rowPrefix the prefix all rows must start with. (Set <i>null</i> to remove the filter.)
    * @return this
    */
   public Scan setRowPrefixFilter(byte[] rowPrefix) {
     if (rowPrefix == null) {
-<<<<<<< HEAD
-      setStartRow(HConstants.EMPTY_START_ROW);
+      withStartRow(HConstants.EMPTY_START_ROW);
       withStopRow(HConstants.EMPTY_END_ROW);
     } else {
-      this.setStartRow(rowPrefix);
+      this.withStartRow(rowPrefix);
       this.withStopRow(ClientUtil.calculateTheClosestNextRowKeyForPrefix(rowPrefix));
-=======
-      withStartRow(HConstants.EMPTY_START_ROW);
-      setStopRow(HConstants.EMPTY_END_ROW);
-    } else {
-      this.withStartRow(rowPrefix);
-      this.setStopRow(ClientUtil.calculateTheClosestNextRowKeyForPrefix(rowPrefix));
->>>>>>> b9e74e0b
     }
     return this;
   }
