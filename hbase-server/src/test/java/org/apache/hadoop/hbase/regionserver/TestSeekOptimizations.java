/**
 * Licensed to the Apache Software Foundation (ASF) under one
 * or more contributor license agreements.  See the NOTICE file
 * distributed with this work for additional information
 * regarding copyright ownership.  The ASF licenses this file
 * to you under the Apache License, Version 2.0 (the
 * "License"); you may not use this file except in compliance
 * with the License.  You may obtain a copy of the License at
 *
 *     http://www.apache.org/licenses/LICENSE-2.0
 *
 * Unless required by applicable law or agreed to in writing, software
 * distributed under the License is distributed on an "AS IS" BASIS,
 * WITHOUT WARRANTIES OR CONDITIONS OF ANY KIND, either express or implied.
 * See the License for the specific language governing permissions and
 * limitations under the License.
 */
package org.apache.hadoop.hbase.regionserver;

import static org.junit.Assert.assertTrue;

import java.io.IOException;
import java.util.ArrayList;
import java.util.Arrays;
import java.util.Collection;
import java.util.Collections;
import java.util.HashMap;
import java.util.HashSet;
import java.util.List;
import java.util.Map;
import java.util.Random;
import java.util.Set;
import org.apache.hadoop.hbase.Cell;
import org.apache.hadoop.hbase.CellComparatorImpl;
import org.apache.hadoop.hbase.CellUtil;
import org.apache.hadoop.hbase.HBaseClassTestRule;
import org.apache.hadoop.hbase.HBaseTestingUtility;
import org.apache.hadoop.hbase.HConstants;
import org.apache.hadoop.hbase.KeyValue;
import org.apache.hadoop.hbase.PrivateCellUtil;
import org.apache.hadoop.hbase.client.ColumnFamilyDescriptor;
import org.apache.hadoop.hbase.client.ColumnFamilyDescriptorBuilder;
import org.apache.hadoop.hbase.client.Delete;
import org.apache.hadoop.hbase.client.Put;
import org.apache.hadoop.hbase.client.Scan;
import org.apache.hadoop.hbase.io.compress.Compression;
import org.apache.hadoop.hbase.testclassification.MediumTests;
import org.apache.hadoop.hbase.testclassification.RegionServerTests;
import org.apache.hadoop.hbase.util.BloomFilterUtil;
import org.apache.hadoop.hbase.util.Bytes;
import org.junit.After;
import org.junit.Before;
import org.junit.ClassRule;
import org.junit.Test;
import org.junit.experimental.categories.Category;
import org.junit.runner.RunWith;
import org.junit.runners.Parameterized;
import org.junit.runners.Parameterized.Parameters;
import org.slf4j.Logger;
import org.slf4j.LoggerFactory;

/**
 * Test various seek optimizations for correctness and check if they are
 * actually saving I/O operations.
 */
@RunWith(Parameterized.class)
@Category({RegionServerTests.class, MediumTests.class})
public class TestSeekOptimizations {

  @ClassRule
  public static final HBaseClassTestRule CLASS_RULE =
      HBaseClassTestRule.forClass(TestSeekOptimizations.class);

  private static final Logger LOG =
      LoggerFactory.getLogger(TestSeekOptimizations.class);

  // Constants
  private static final String FAMILY = "myCF";
  private static final byte[] FAMILY_BYTES = Bytes.toBytes(FAMILY);

  private static final int PUTS_PER_ROW_COL = 50;
  private static final int DELETES_PER_ROW_COL = 10;

  private static final int NUM_ROWS = 3;
  private static final int NUM_COLS = 3;

  private static final boolean VERBOSE = false;

  /**
   * Disable this when this test fails hopelessly and you need to debug a
   * simpler case.
   */
  private static final boolean USE_MANY_STORE_FILES = true;

  private static final int[][] COLUMN_SETS = new int[][] {
    {},  // All columns
    {0},
    {1},
    {0, 2},
    {1, 2},
    {0, 1, 2},
  };

  // Both start row and end row are inclusive here for the purposes of this
  // test.
  private static final int[][] ROW_RANGES = new int[][] {
    {-1, -1},
    {0, 1},
    {1, 1},
    {1, 2},
    {0, 2}
  };

  private static final int[] MAX_VERSIONS_VALUES = new int[] { 1, 2 };

  // Instance variables
  private HRegion region;
  private Put put;
  private Delete del;
  private Random rand;
  private Set<Long> putTimestamps = new HashSet<>();
  private Set<Long> delTimestamps = new HashSet<>();
  private List<Cell> expectedKVs = new ArrayList<>();

  private Compression.Algorithm comprAlgo;
  private BloomType bloomType;

  private long totalSeekDiligent, totalSeekLazy;

  private final static HBaseTestingUtility TEST_UTIL = new HBaseTestingUtility();

  @Parameters
  public static final Collection<Object[]> parameters() {
    return HBaseTestingUtility.BLOOM_AND_COMPRESSION_COMBINATIONS;
  }

  public TestSeekOptimizations(Compression.Algorithm comprAlgo,
      BloomType bloomType) {
    this.comprAlgo = comprAlgo;
    this.bloomType = bloomType;
  }

  @Before
  public void setUp() {
    rand = new Random(91238123L);
    expectedKVs.clear();
    TEST_UTIL.getConfiguration().setInt(BloomFilterUtil.PREFIX_LENGTH_KEY, 10);
  }

  @Test
  public void testMultipleTimestampRanges() throws IOException {
    // enable seek counting
    StoreFileScanner.instrument();
    ColumnFamilyDescriptor columnFamilyDescriptor =
      ColumnFamilyDescriptorBuilder.newBuilder(Bytes.toBytes(FAMILY))
        .setCompressionType(comprAlgo)
        .setBloomFilterType(bloomType)
        .setMaxVersions(3)
        .build();

    region = TEST_UTIL.createTestRegion("testMultipleTimestampRanges", columnFamilyDescriptor);

    // Delete the given timestamp and everything before.
    final long latestDelTS = USE_MANY_STORE_FILES ? 1397 : -1;

    createTimestampRange(1, 50, -1);
    createTimestampRange(51, 100, -1);
    if (USE_MANY_STORE_FILES) {
      createTimestampRange(100, 500, 127);
      createTimestampRange(900, 1300, -1);
      createTimestampRange(1301, 2500, latestDelTS);
      createTimestampRange(2502, 2598, -1);
      createTimestampRange(2599, 2999, -1);
    }

    prepareExpectedKVs(latestDelTS);

    for (int[] columnArr : COLUMN_SETS) {
      for (int[] rowRange : ROW_RANGES) {
        for (int maxVersions : MAX_VERSIONS_VALUES) {
          for (boolean lazySeekEnabled : new boolean[] { false, true }) {
            testScan(columnArr, lazySeekEnabled, rowRange[0], rowRange[1],
                maxVersions);
          }
        }
      }
    }

    final double seekSavings = 1 - totalSeekLazy * 1.0 / totalSeekDiligent;
    System.err.println("For bloom=" + bloomType + ", compr=" + comprAlgo +
        " total seeks without optimization: " + totalSeekDiligent
        + ", with optimization: " + totalSeekLazy + " (" +
        String.format("%.2f%%", totalSeekLazy * 100.0 / totalSeekDiligent) +
        "), savings: " + String.format("%.2f%%",
            100.0 * seekSavings) + "\n");

    // Test that lazy seeks are buying us something. Without the actual
    // implementation of the lazy seek optimization this will be 0.
    final double expectedSeekSavings = 0.0;
    assertTrue("Lazy seek is only saving " +
        String.format("%.2f%%", seekSavings * 100) + " seeks but should " +
        "save at least " + String.format("%.2f%%", expectedSeekSavings * 100),
        seekSavings >= expectedSeekSavings);
  }

  private void testScan(final int[] columnArr, final boolean lazySeekEnabled,
      final int startRow, final int endRow, int maxVersions)
      throws IOException {
    StoreScanner.enableLazySeekGlobally(lazySeekEnabled);
    final Scan scan = new Scan();
    final Set<String> qualSet = new HashSet<>();
    for (int iColumn : columnArr) {
      String qualStr = getQualStr(iColumn);
      scan.addColumn(FAMILY_BYTES, Bytes.toBytes(qualStr));
      qualSet.add(qualStr);
    }
<<<<<<< HEAD
    scan.readVersions(maxVersions);
    scan.setStartRow(rowBytes(startRow));
=======
    scan.setMaxVersions(maxVersions);
    scan.withStartRow(rowBytes(startRow));
>>>>>>> b9e74e0b

    // Adjust for the fact that for multi-row queries the end row is exclusive.
    {
      final byte[] scannerStopRow =
          rowBytes(endRow + (startRow != endRow ? 1 : 0));
      scan.setStopRow(scannerStopRow);
    }

    final long initialSeekCount = StoreFileScanner.getSeekCount();
    final InternalScanner scanner = region.getScanner(scan);
    final List<Cell> results = new ArrayList<>();
    final List<Cell> actualKVs = new ArrayList<>();

    // Such a clumsy do-while loop appears to be the official way to use an
    // internalScanner. scanner.next() return value refers to the _next_
    // result, not to the one already returned in results.
    boolean hasNext;
    do {
      hasNext = scanner.next(results);
      actualKVs.addAll(results);
      results.clear();
    } while (hasNext);

    List<Cell> filteredKVs = filterExpectedResults(qualSet,
        rowBytes(startRow), rowBytes(endRow), maxVersions);
    final String rowRestrictionStr =
        (startRow == -1 && endRow == -1) ? "all rows" : (
            startRow == endRow ? ("row=" + startRow) : ("startRow="
            + startRow + ", " + "endRow=" + endRow));
    final String columnRestrictionStr =
        columnArr.length == 0 ? "all columns"
            : ("columns=" + Arrays.toString(columnArr));
    final String testDesc =
        "Bloom=" + bloomType + ", compr=" + comprAlgo + ", "
            + (scan.isGetScan() ? "Get" : "Scan") + ": "
            + columnRestrictionStr + ", " + rowRestrictionStr
            + ", maxVersions=" + maxVersions + ", lazySeek=" + lazySeekEnabled;
    long seekCount = StoreFileScanner.getSeekCount() - initialSeekCount;
    if (VERBOSE) {
      System.err.println("Seek count: " + seekCount + ", KVs returned: "
        + actualKVs.size() + ". " + testDesc +
        (lazySeekEnabled ? "\n" : ""));
    }
    if (lazySeekEnabled) {
      totalSeekLazy += seekCount;
    } else {
      totalSeekDiligent += seekCount;
    }
    assertKVListsEqual(testDesc, filteredKVs, actualKVs);
  }

  private List<Cell> filterExpectedResults(Set<String> qualSet,
      byte[] startRow, byte[] endRow, int maxVersions) {
    final List<Cell> filteredKVs = new ArrayList<>();
    final Map<String, Integer> verCount = new HashMap<>();
    for (Cell kv : expectedKVs) {
      if (startRow.length > 0 &&
          Bytes.compareTo(kv.getRowArray(), kv.getRowOffset(), kv.getRowLength(),
              startRow, 0, startRow.length) < 0) {
        continue;
      }

      // In this unit test the end row is always inclusive.
      if (endRow.length > 0 &&
          Bytes.compareTo(kv.getRowArray(), kv.getRowOffset(), kv.getRowLength(),
              endRow, 0, endRow.length) > 0) {
        continue;
      }

      if (!qualSet.isEmpty() && (!CellUtil.matchingFamily(kv, FAMILY_BYTES)
          || !qualSet.contains(Bytes.toString(CellUtil.cloneQualifier(kv))))) {
        continue;
      }

      final String rowColStr =
        Bytes.toStringBinary(CellUtil.cloneRow(kv)) + "/"
            + Bytes.toStringBinary(CellUtil.cloneFamily(kv)) + ":"
            + Bytes.toStringBinary(CellUtil.cloneQualifier(kv));
      final Integer curNumVer = verCount.get(rowColStr);
      final int newNumVer = curNumVer != null ? (curNumVer + 1) : 1;
      if (newNumVer <= maxVersions) {
        filteredKVs.add(kv);
        verCount.put(rowColStr, newNumVer);
      }
    }

    return filteredKVs;
  }

  private void prepareExpectedKVs(long latestDelTS) {
    final List<Cell> filteredKVs = new ArrayList<>();
    for (Cell kv : expectedKVs) {
      if (kv.getTimestamp() > latestDelTS || latestDelTS == -1) {
        filteredKVs.add(kv);
      }
    }
    expectedKVs = filteredKVs;
    Collections.sort(expectedKVs, CellComparatorImpl.COMPARATOR);
  }

  public void put(String qual, long ts) {
    if (!putTimestamps.contains(ts)) {
      put.addColumn(FAMILY_BYTES, Bytes.toBytes(qual), ts, createValue(ts));
      putTimestamps.add(ts);
    }
    if (VERBOSE) {
      LOG.info("put: row " + Bytes.toStringBinary(put.getRow())
          + ", cf " + FAMILY + ", qualifier " + qual + ", ts " + ts);
    }
  }

  private byte[] createValue(long ts) {
    return Bytes.toBytes("value" + ts);
  }

  public void delAtTimestamp(String qual, long ts) {
    del.addColumn(FAMILY_BYTES, Bytes.toBytes(qual), ts);
    logDelete(qual, ts, "at");
  }

  private void logDelete(String qual, long ts, String delType) {
    if (VERBOSE) {
      LOG.info("del " + delType + ": row "
          + Bytes.toStringBinary(put.getRow()) + ", cf " + FAMILY
          + ", qualifier " + qual + ", ts " + ts);
    }
  }

  private void delUpToTimestamp(String qual, long upToTS) {
    del.addColumns(FAMILY_BYTES, Bytes.toBytes(qual), upToTS);
    logDelete(qual, upToTS, "up to and including");
  }

  private long randLong(long n) {
    long l = rand.nextLong();
    if (l == Long.MIN_VALUE)
      l = Long.MAX_VALUE;
    return Math.abs(l) % n;
  }

  private long randBetween(long a, long b) {
    long x = a + randLong(b - a + 1);
    assertTrue(a <= x && x <= b);
    return x;
  }

  private final String rowStr(int i) {
    return ("row" + i).intern();
  }

  private final byte[] rowBytes(int i) {
    if (i == -1) {
      return HConstants.EMPTY_BYTE_ARRAY;
    }
    return Bytes.toBytes(rowStr(i));
  }

  private final String getQualStr(int i) {
    return ("qual" + i).intern();
  }

  public void createTimestampRange(long minTS, long maxTS,
      long deleteUpToTS) throws IOException {
    assertTrue(minTS < maxTS);
    assertTrue(deleteUpToTS == -1
        || (minTS <= deleteUpToTS && deleteUpToTS <= maxTS));

    for (int iRow = 0; iRow < NUM_ROWS; ++iRow) {
      final String row = rowStr(iRow);
      final byte[] rowBytes = Bytes.toBytes(row);
      for (int iCol = 0; iCol < NUM_COLS; ++iCol) {
        final String qual = getQualStr(iCol);
        final byte[] qualBytes = Bytes.toBytes(qual);
        put = new Put(rowBytes);

        putTimestamps.clear();
        put(qual, minTS);
        put(qual, maxTS);
        for (int i = 0; i < PUTS_PER_ROW_COL; ++i) {
          put(qual, randBetween(minTS, maxTS));
        }

        long[] putTimestampList = new long[putTimestamps.size()];
        {
          int i = 0;
          for (long ts : putTimestamps) {
            putTimestampList[i++] = ts;
          }
        }

        // Delete a predetermined number of particular timestamps
        delTimestamps.clear();
        assertTrue(putTimestampList.length >= DELETES_PER_ROW_COL);
        int numToDel = DELETES_PER_ROW_COL;
        int tsRemaining = putTimestampList.length;
        del = new Delete(rowBytes);
        for (long ts : putTimestampList) {
          if (rand.nextInt(tsRemaining) < numToDel) {
            delAtTimestamp(qual, ts);
            putTimestamps.remove(ts);
            --numToDel;
          }

          if (--tsRemaining == 0) {
            break;
          }
        }

        // Another type of delete: everything up to the given timestamp.
        if (deleteUpToTS != -1) {
          delUpToTimestamp(qual, deleteUpToTS);
        }

        region.put(put);
        if (!del.isEmpty()) {
          region.delete(del);
        }

        // Add remaining timestamps (those we have not deleted) to expected
        // results
        for (long ts : putTimestamps) {
          expectedKVs.add(new KeyValue(rowBytes, FAMILY_BYTES, qualBytes, ts,
              KeyValue.Type.Put));
        }
      }
    }

    region.flush(true);
  }

  @After
  public void tearDown() throws IOException {
    if (region != null) {
      HBaseTestingUtility.closeRegionAndWAL(region);
    }

    // We have to re-set the lazy seek flag back to the default so that other
    // unit tests are not affected.
    StoreScanner.enableLazySeekGlobally(
        StoreScanner.LAZY_SEEK_ENABLED_BY_DEFAULT);
  }


  public void assertKVListsEqual(String additionalMsg,
      final List<? extends Cell> expected,
      final List<? extends Cell> actual) {
    final int eLen = expected.size();
    final int aLen = actual.size();
    final int minLen = Math.min(eLen, aLen);

    int i;
    for (i = 0; i < minLen
        && PrivateCellUtil.compareKeyIgnoresMvcc(CellComparatorImpl.COMPARATOR, expected.get(i),
          actual.get(i)) == 0; ++i) {
    }

    if (additionalMsg == null) {
      additionalMsg = "";
    }
    if (!additionalMsg.isEmpty()) {
      additionalMsg = ". " + additionalMsg;
    }

    if (eLen != aLen || i != minLen) {
      throw new AssertionError(
          "Expected and actual KV arrays differ at position " + i + ": " +
          HBaseTestingUtility.safeGetAsStr(expected, i) + " (length " + eLen +") vs. " +
          HBaseTestingUtility.safeGetAsStr(actual, i) + " (length " + aLen + ")" + additionalMsg);
    }
  }
}
<|MERGE_RESOLUTION|>--- conflicted
+++ resolved
@@ -214,13 +214,8 @@
       scan.addColumn(FAMILY_BYTES, Bytes.toBytes(qualStr));
       qualSet.add(qualStr);
     }
-<<<<<<< HEAD
     scan.readVersions(maxVersions);
-    scan.setStartRow(rowBytes(startRow));
-=======
-    scan.setMaxVersions(maxVersions);
     scan.withStartRow(rowBytes(startRow));
->>>>>>> b9e74e0b
 
     // Adjust for the fact that for multi-row queries the end row is exclusive.
     {
