--- conflicted
+++ resolved
@@ -36,17 +36,14 @@
 import javax.xml.bind.annotation.XmlRootElement;
 import javax.xml.namespace.QName;
 
-<<<<<<< HEAD
-=======
-import org.apache.hadoop.hbase.client.ColumnFamilyDescriptorBuilder;
-import org.apache.hadoop.hbase.client.TableDescriptor;
-import org.apache.hadoop.hbase.client.TableDescriptorBuilder;
 import org.apache.yetus.audience.InterfaceAudience;
->>>>>>> 0bf933b0
 import org.apache.hadoop.hbase.HColumnDescriptor;
 import org.apache.hadoop.hbase.HConstants;
 import org.apache.hadoop.hbase.HTableDescriptor;
 import org.apache.hadoop.hbase.TableName;
+import org.apache.hadoop.hbase.client.ColumnFamilyDescriptorBuilder;
+import org.apache.hadoop.hbase.client.TableDescriptor;
+import org.apache.hadoop.hbase.client.TableDescriptorBuilder;
 import org.apache.hadoop.hbase.protobuf.ProtobufUtil;
 import org.apache.hadoop.hbase.rest.ProtobufMessageHandler;
 import org.apache.hadoop.hbase.rest.protobuf.generated.ColumnSchemaMessage.ColumnSchema;
@@ -346,29 +343,17 @@
    * @return a table descriptor
    */
   @JsonIgnore
-<<<<<<< HEAD
-  public HTableDescriptor getTableDescriptor() {
-    HTableDescriptor htd = new HTableDescriptor(TableName.valueOf(getName()));
-    for (Map.Entry<QName, Object> e : getAny().entrySet()) {
-      htd.setValue(e.getKey().getLocalPart(), e.getValue().toString());
-    }
-    for (ColumnSchemaModel column : getColumns()) {
-      HColumnDescriptor hcd = new HColumnDescriptor(column.getName());
-      for (Map.Entry<QName, Object> e : column.getAny().entrySet()) {
-        hcd.setValue(e.getKey().getLocalPart(), e.getValue().toString());
-=======
   public TableDescriptor getTableDescriptor() {
     TableDescriptorBuilder tableDescriptorBuilder =
       TableDescriptorBuilder.newBuilder(TableName.valueOf(getName()));
-    for (Map.Entry<QName, Object> e: getAny().entrySet()) {
+    for (Map.Entry<QName, Object> e : getAny().entrySet()) {
       tableDescriptorBuilder.setValue(e.getKey().getLocalPart(), e.getValue().toString());
     }
-    for (ColumnSchemaModel column: getColumns()) {
+    for (ColumnSchemaModel column : getColumns()) {
       ColumnFamilyDescriptorBuilder cfdb = ColumnFamilyDescriptorBuilder
         .newBuilder(Bytes.toBytes(column.getName()));
-      for (Map.Entry<QName, Object> e: column.getAny().entrySet()) {
+      for (Map.Entry<QName, Object> e : column.getAny().entrySet()) {
         cfdb.setValue(e.getKey().getLocalPart(), e.getValue().toString());
->>>>>>> 0bf933b0
       }
       tableDescriptorBuilder.setColumnFamily(cfdb.build());
     }
