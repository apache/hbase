/**
 * Licensed to the Apache Software Foundation (ASF) under one
 * or more contributor license agreements.  See the NOTICE file
 * distributed with this work for additional information
 * regarding copyright ownership.  The ASF licenses this file
 * to you under the Apache License, Version 2.0 (the
 * "License"); you may not use this file except in compliance
 * with the License.  You may obtain a copy of the License at
 *
 *     http://www.apache.org/licenses/LICENSE-2.0
 *
 * Unless required by applicable law or agreed to in writing, software
 * distributed under the License is distributed on an "AS IS" BASIS,
 * WITHOUT WARRANTIES OR CONDITIONS OF ANY KIND, either express or implied.
 * See the License for the specific language governing permissions and
 * limitations under the License.
 */
package org.apache.hadoop.hbase.rsgroup;

import edu.umd.cs.findbugs.annotations.NonNull;
import java.io.IOException;
import java.util.ArrayList;
import java.util.Collections;
import java.util.HashMap;
import java.util.HashSet;
import java.util.List;
import java.util.Map;
import java.util.Set;
import java.util.TreeMap;
import java.util.concurrent.CompletableFuture;
import java.util.concurrent.ExecutorService;
import java.util.concurrent.Executors;
import java.util.concurrent.locks.ReadWriteLock;
import java.util.concurrent.locks.ReentrantReadWriteLock;
import java.util.stream.Collectors;
import org.apache.commons.lang3.StringUtils;
import org.apache.hadoop.conf.Configuration;
import org.apache.hadoop.hbase.ClusterMetrics;
import org.apache.hadoop.hbase.HBaseIOException;
import org.apache.hadoop.hbase.HConstants;
import org.apache.hadoop.hbase.ServerName;
import org.apache.hadoop.hbase.TableName;
import org.apache.hadoop.hbase.client.RegionInfo;
import org.apache.hadoop.hbase.constraint.ConstraintException;
import org.apache.hadoop.hbase.favored.FavoredNodeLoadBalancer;
import org.apache.hadoop.hbase.favored.FavoredNodesManager;
import org.apache.hadoop.hbase.favored.FavoredNodesPromoter;
import org.apache.hadoop.hbase.master.LoadBalancer;
import org.apache.hadoop.hbase.master.MasterServices;
import org.apache.hadoop.hbase.master.RegionPlan;
import org.apache.hadoop.hbase.master.RegionState;
import org.apache.hadoop.hbase.master.assignment.RegionStateNode;
import org.apache.hadoop.hbase.master.balancer.ClusterInfoProvider;
import org.apache.hadoop.hbase.master.balancer.FavoredStochasticBalancer;
import org.apache.hadoop.hbase.master.balancer.LoadBalancerFactory;
import org.apache.hadoop.hbase.master.balancer.MasterClusterInfoProvider;
import org.apache.hadoop.hbase.net.Address;
import org.apache.hadoop.hbase.util.IdReadWriteLock;
import org.apache.hadoop.hbase.util.IdReadWriteLockWithObjectPool;
import org.apache.hadoop.hbase.util.Pair;
import org.apache.hadoop.hbase.util.ReflectionUtils;
import org.apache.yetus.audience.InterfaceAudience;
import org.slf4j.Logger;
import org.slf4j.LoggerFactory;

import org.apache.hbase.thirdparty.com.google.common.collect.ArrayListMultimap;
import org.apache.hbase.thirdparty.com.google.common.collect.ListMultimap;
import org.apache.hbase.thirdparty.com.google.common.collect.Lists;
import org.apache.hbase.thirdparty.com.google.common.collect.Maps;
import org.apache.hbase.thirdparty.com.google.common.util.concurrent.ThreadFactoryBuilder;

/**
 * GroupBasedLoadBalancer, used when Region Server Grouping is configured (HBase-6721) It does
 * region balance based on a table's group membership.
 * <p/>
 * Most assignment methods contain two exclusive code paths: Online - when the group table is online
 * and Offline - when it is unavailable.
 * <p/>
 * During Offline, assignments are assigned based on cached information in zookeeper. If unavailable
 * (ie bootstrap) then regions are assigned randomly.
 * <p/>
 * Once the GROUP table has been assigned, the balancer switches to Online and will then start
 * providing appropriate assignments for user tables.
 */
@InterfaceAudience.Private
public class RSGroupBasedLoadBalancer implements LoadBalancer {
  private static final Logger LOG = LoggerFactory.getLogger(RSGroupBasedLoadBalancer.class);

  private MasterServices masterServices;
  private FavoredNodesManager favoredNodesManager;
  private volatile RSGroupInfoManager rsGroupInfoManager;
<<<<<<< HEAD
  private LoadBalancer internalBalancer;
  private final IdReadWriteLock<String> groupLocks = new IdReadWriteLockWithObjectPool<>();
  private ExecutorService balancerPool;
  private boolean stopped = false;
  private ReentrantReadWriteLock lock = new ReentrantReadWriteLock();
=======
  private volatile LoadBalancer internalBalancer;
>>>>>>> 2da9964f

  /**
   * Set this key to {@code true} to allow region fallback.
   * Fallback to the default rsgroup first, then fallback to any group if no online servers in
   * default rsgroup.
   * Please keep balancer switch on at the same time, which is relied on to correct misplaced
   * regions
   */
  public static final String FALLBACK_GROUP_ENABLE_KEY = "hbase.rsgroup.fallback.enable";
  public static final String CONF_RSGROUP_BALANCE_THREADS = "hbase.rsgroup.balance.threads";

  private volatile boolean fallbackEnabled = false;

  /**
   * Used by reflection in {@link org.apache.hadoop.hbase.master.balancer.LoadBalancerFactory}.
   */
  @InterfaceAudience.Private
  public RSGroupBasedLoadBalancer() {}

  // must be called after calling initialize
  @Override
  public void updateClusterMetrics(ClusterMetrics sm) {
    assert internalBalancer != null;
    lock.writeLock().lock();
    try {
      internalBalancer.updateClusterMetrics(sm);
    } finally {
      lock.writeLock().unlock();
    }
  }

  public void setMasterServices(MasterServices masterServices) {
    this.masterServices = masterServices;
  }

  /**
   * Balance by RSGroup.
   */
  @Override
  public List<RegionPlan> balanceCluster(
      Map<TableName, Map<ServerName, List<RegionInfo>>> loadOfAllTable) throws IOException {
    if (!isOnline()) {
      throw new ConstraintException(
          RSGroupInfoManager.class.getSimpleName() + " is not online, unable to perform balance");
    }

    // Calculate correct assignments and a list of RegionPlan for mis-placed regions
    Pair<Map<TableName, Map<ServerName, List<RegionInfo>>>, List<RegionPlan>>
        correctedStateAndRegionPlans = correctAssignments(loadOfAllTable);
    Map<TableName, Map<ServerName, List<RegionInfo>>> correctedLoadOfAllTable =
        correctedStateAndRegionPlans.getFirst();
    List<RegionPlan> regionPlans = correctedStateAndRegionPlans.getSecond();
    RSGroupInfo defaultInfo = rsGroupInfoManager.getRSGroup(RSGroupInfo.DEFAULT_GROUP);
    // Add RegionPlan
    // for the regions which have been placed according to the region server group assignment
    // into the movement list
    try {
      // For each rsgroup
      for (RSGroupInfo rsgroup : rsGroupInfoManager.listRSGroups()) {
        Map<TableName, Map<ServerName, List<RegionInfo>>> loadOfTablesInGroup = new HashMap<>();
        for (Map.Entry<TableName, Map<ServerName, List<RegionInfo>>> entry : correctedLoadOfAllTable
            .entrySet()) {
          TableName tableName = entry.getKey();
          RSGroupInfo targetRSGInfo = RSGroupUtil.getRSGroupInfo(masterServices,
              rsGroupInfoManager, tableName).orElse(defaultInfo);
          if (targetRSGInfo.getName().equals(rsgroup.getName())) {
            loadOfTablesInGroup.put(tableName, entry.getValue());
          }
        }
        List<RegionPlan> groupPlans = null;
        if (!loadOfTablesInGroup.isEmpty()) {
          LOG.info("Start Generate Balance plan for group: " + rsgroup.getName());
          groupPlans = this.internalBalancer.balanceCluster(loadOfTablesInGroup);
        }
        if (groupPlans != null) {
          regionPlans.addAll(groupPlans);
        }
      }
    } catch (IOException exp) {
      LOG.warn("Exception while balancing cluster.", exp);
      regionPlans.clear();
    }

    // Return the whole movement list
    return regionPlans;
  }

  @Override
  @NonNull
  public Map<ServerName, List<RegionInfo>> roundRobinAssignment(List<RegionInfo> regions,
      List<ServerName> servers) throws IOException {
    Map<ServerName, List<RegionInfo>> assignments = Maps.newHashMap();
    List<Pair<List<RegionInfo>, List<ServerName>>> pairs =
        generateGroupAssignments(regions, servers);
    for (Pair<List<RegionInfo>, List<ServerName>> pair : pairs) {
      Map<ServerName, List<RegionInfo>> result =
          this.internalBalancer.roundRobinAssignment(pair.getFirst(), pair.getSecond());
      result.forEach((server, regionInfos) -> assignments
          .computeIfAbsent(server, s -> Lists.newArrayList()).addAll(regionInfos));
    }
    return assignments;
  }

  @Override
  @NonNull
  public Map<ServerName, List<RegionInfo>> retainAssignment(Map<RegionInfo, ServerName> regions,
      List<ServerName> servers) throws HBaseIOException {
    try {
      Map<ServerName, List<RegionInfo>> assignments = new TreeMap<>();
      List<Pair<List<RegionInfo>, List<ServerName>>> pairs =
          generateGroupAssignments(Lists.newArrayList(regions.keySet()), servers);
      for (Pair<List<RegionInfo>, List<ServerName>> pair : pairs) {
        List<RegionInfo> regionList = pair.getFirst();
        Map<RegionInfo, ServerName> currentAssignmentMap = Maps.newTreeMap();
        regionList.forEach(r -> currentAssignmentMap.put(r, regions.get(r)));
        Map<ServerName, List<RegionInfo>> pairResult =
            this.internalBalancer.retainAssignment(currentAssignmentMap, pair.getSecond());
        pairResult.forEach((server, rs) -> assignments
            .computeIfAbsent(server, s -> Lists.newArrayList()).addAll(rs));
      }
      return assignments;
    } catch (IOException e) {
      throw new HBaseIOException("Failed to do online retain assignment", e);
    }
  }

  @Override
  public ServerName randomAssignment(RegionInfo region,
      List<ServerName> servers) throws IOException {
    List<Pair<List<RegionInfo>, List<ServerName>>> pairs =
        generateGroupAssignments(Lists.newArrayList(region), servers);
    List<ServerName> filteredServers = pairs.iterator().next().getSecond();
    return this.internalBalancer.randomAssignment(region, filteredServers);
  }

  private List<Pair<List<RegionInfo>, List<ServerName>>> generateGroupAssignments(
      List<RegionInfo> regions, List<ServerName> servers) throws HBaseIOException {
    try {
      ListMultimap<String, RegionInfo> regionMap = ArrayListMultimap.create();
      ListMultimap<String, ServerName> serverMap = ArrayListMultimap.create();
      RSGroupInfo defaultInfo = rsGroupInfoManager.getRSGroup(RSGroupInfo.DEFAULT_GROUP);
      for (RegionInfo region : regions) {
        String groupName =
            RSGroupUtil.getRSGroupInfo(masterServices, rsGroupInfoManager, region.getTable())
                .orElse(defaultInfo).getName();
        regionMap.put(groupName, region);
      }
      for (String groupKey : regionMap.keySet()) {
        RSGroupInfo info = rsGroupInfoManager.getRSGroup(groupKey);
        serverMap.putAll(groupKey, filterOfflineServers(info, servers));
      }

      List<Pair<List<RegionInfo>, List<ServerName>>> result = Lists.newArrayList();
      List<RegionInfo> fallbackRegions = Lists.newArrayList();
      for (String groupKey : regionMap.keySet()) {
        if (serverMap.get(groupKey).isEmpty()) {
          fallbackRegions.addAll(regionMap.get(groupKey));
        } else {
          result.add(Pair.newPair(regionMap.get(groupKey), serverMap.get(groupKey)));
        }
      }
      if (!fallbackRegions.isEmpty()) {
        List<ServerName> candidates = null;
        if (isFallbackEnabled()) {
          candidates = getFallBackCandidates(servers);
        }
        candidates = (candidates == null || candidates.isEmpty()) ?
          Lists.newArrayList(BOGUS_SERVER_NAME) : candidates;
        result.add(Pair.newPair(fallbackRegions, candidates));
      }
      return result;
    } catch(IOException e) {
      throw new HBaseIOException("Failed to generate group assignments", e);
    }
  }

  private List<ServerName> filterOfflineServers(RSGroupInfo RSGroupInfo,
                                                List<ServerName> onlineServers) {
    if (RSGroupInfo != null) {
      return filterServers(RSGroupInfo.getServers(), onlineServers);
    } else {
      LOG.warn("RSGroup Information found to be null. Some regions might be unassigned.");
      return Collections.emptyList();
    }
  }

  /**
   * Filter servers based on the online servers.
   * <p/>
   * servers is actually a TreeSet (see {@link org.apache.hadoop.hbase.rsgroup.RSGroupInfo}), having
   * its contains()'s time complexity as O(logn), which is good enough.
   * <p/>
   * TODO: consider using HashSet to pursue O(1) for contains() throughout the calling chain if
   * needed.
   * @param servers the servers
   * @param onlineServers List of servers which are online.
   * @return the list
   */
  private List<ServerName> filterServers(Set<Address> servers, List<ServerName> onlineServers) {
    ArrayList<ServerName> finalList = new ArrayList<>();
    for (ServerName onlineServer : onlineServers) {
      if (servers.contains(onlineServer.getAddress())) {
        finalList.add(onlineServer);
      }
    }
    return finalList;
  }

  private Pair<Map<TableName, Map<ServerName, List<RegionInfo>>>, List<RegionPlan>>
      correctAssignments(Map<TableName, Map<ServerName, List<RegionInfo>>> existingAssignments)
          throws IOException {
    // To return
    Map<TableName, Map<ServerName, List<RegionInfo>>> correctAssignments = new HashMap<>();
    List<RegionPlan> regionPlansForMisplacedRegions = new ArrayList<>();
    RSGroupInfo defaultInfo = rsGroupInfoManager.getRSGroup(RSGroupInfo.DEFAULT_GROUP);
    for (Map.Entry<TableName, Map<ServerName, List<RegionInfo>>> assignments : existingAssignments
        .entrySet()) {
      TableName tableName = assignments.getKey();
      Map<ServerName, List<RegionInfo>> clusterLoad = assignments.getValue();
      RSGroupInfo targetRSGInfo = null;
      Map<ServerName, List<RegionInfo>> correctServerRegion = new TreeMap<>();
      try {
        targetRSGInfo = RSGroupUtil.getRSGroupInfo(masterServices, rsGroupInfoManager, tableName)
            .orElse(defaultInfo);
      } catch (IOException exp) {
        LOG.debug("RSGroup information null for region of table " + tableName, exp);
      }
      for (Map.Entry<ServerName, List<RegionInfo>> serverRegionMap : clusterLoad.entrySet()) {
        ServerName currentHostServer = serverRegionMap.getKey();
        List<RegionInfo> regionInfoList = serverRegionMap.getValue();
        if (targetRSGInfo == null
            || !targetRSGInfo.containsServer(currentHostServer.getAddress())) {
          regionInfoList.forEach(regionInfo -> {
            regionPlansForMisplacedRegions.add(new RegionPlan(regionInfo, currentHostServer, null));
          });
        } else {
          correctServerRegion.put(currentHostServer, regionInfoList);
        }
      }
      correctAssignments.put(tableName, correctServerRegion);
    }

    // Return correct assignments and region movement plan for mis-placed regions together
    return new Pair<Map<TableName, Map<ServerName, List<RegionInfo>>>, List<RegionPlan>>(
        correctAssignments, regionPlansForMisplacedRegions);
  }

  @Override
  public void initialize() throws IOException {
    if (rsGroupInfoManager == null) {
      rsGroupInfoManager = masterServices.getRSGroupInfoManager();
      if (rsGroupInfoManager == null) {
        String msg = "RSGroupInfoManager hasn't been initialized";
        LOG.error(msg);
        throw new HBaseIOException(msg);
      }
      rsGroupInfoManager.start();
    }

    // Create the balancer
    Configuration conf = masterServices.getConfiguration();
    Class<? extends LoadBalancer> balancerClass;
    @SuppressWarnings("deprecation")
    String balancerClassName = conf.get(HBASE_RSGROUP_LOADBALANCER_CLASS);
    if (balancerClassName == null) {
      balancerClass = conf.getClass(HConstants.HBASE_MASTER_LOADBALANCER_CLASS,
        LoadBalancerFactory.getDefaultLoadBalancerClass(), LoadBalancer.class);
    } else {
      try {
        balancerClass = Class.forName(balancerClassName).asSubclass(LoadBalancer.class);
      } catch (ClassNotFoundException e) {
        throw new IOException(e);
      }
    }
    // avoid infinite nesting
    if (getClass().isAssignableFrom(balancerClass)) {
      balancerClass = LoadBalancerFactory.getDefaultLoadBalancerClass();
    }
    internalBalancer = ReflectionUtils.newInstance(balancerClass);
    internalBalancer.setClusterInfoProvider(new MasterClusterInfoProvider(masterServices));
    // special handling for favor node balancers
    if (internalBalancer instanceof FavoredNodesPromoter) {
      favoredNodesManager = new FavoredNodesManager(masterServices);
      if (internalBalancer instanceof FavoredNodeLoadBalancer) {
        ((FavoredNodeLoadBalancer) internalBalancer).setMasterServices(masterServices);
      }
      if (internalBalancer instanceof FavoredStochasticBalancer) {
        ((FavoredStochasticBalancer) internalBalancer).setMasterServices(masterServices);
      }
    }
    internalBalancer.initialize();
    // init fallback groups
    this.fallbackEnabled = conf.getBoolean(FALLBACK_GROUP_ENABLE_KEY, false);

    this.balancerPool = Executors.newFixedThreadPool(
      conf.getInt(CONF_RSGROUP_BALANCE_THREADS, 10),
      new ThreadFactoryBuilder().setNameFormat("RSGroup-balancer-%d").setDaemon(true).build());
  }

  public boolean isOnline() {
    if (this.rsGroupInfoManager == null) {
      return false;
    }

    return this.rsGroupInfoManager.isOnline();
  }

  public boolean isFallbackEnabled() {
    return fallbackEnabled;
  }

  @Override
  public void regionOnline(RegionInfo regionInfo, ServerName sn) {
  }

  @Override
  public void regionOffline(RegionInfo regionInfo) {
  }

  @Override
  public void onConfigurationChange(Configuration conf) {
    lock.writeLock().lock();
    try {
      boolean newFallbackEnabled = conf.getBoolean(FALLBACK_GROUP_ENABLE_KEY, false);
      if (fallbackEnabled != newFallbackEnabled) {
        LOG.info("Changing the value of {} from {} to {}", FALLBACK_GROUP_ENABLE_KEY,
          fallbackEnabled, newFallbackEnabled);
        fallbackEnabled = newFallbackEnabled;
      }
      internalBalancer.onConfigurationChange(conf);
    } finally {
      lock.writeLock().unlock();
    }
  }

  @Override
  public void stop(String why) {
    internalBalancer.stop(why);
    if (this.balancerPool != null) {
      this.balancerPool.shutdownNow();
    }
  }

  @Override
  public boolean isStopped() {
    return internalBalancer.isStopped();
  }

  public LoadBalancer getInternalBalancer() {
    return internalBalancer;
  }

  public FavoredNodesManager getFavoredNodesManager() {
    return favoredNodesManager;
  }

  @Override
  public synchronized void postMasterStartupInitialize() {
    this.internalBalancer.postMasterStartupInitialize();
  }

  public void updateBalancerStatus(boolean status) {
    internalBalancer.updateBalancerStatus(status);
  }

  public CompletableFuture<List<RegionPlan>> balance(boolean force) throws IOException{
    List<RSGroupInfo> groups = rsGroupInfoManager.listRSGroups();
    return balanceRSGroupsParallel(groups, force);
  }

  private CompletableFuture<List<RegionPlan>> balanceRSGroupsParallel(List<RSGroupInfo> groups,
    boolean force) {
    return CompletableFuture
      .supplyAsync(() -> groups.stream().map(groupInfo -> CompletableFuture.supplyAsync(() -> {
        try {
          return balanceRSGroup(groupInfo.getName(), force);
        } catch (IOException e) {
          LOG.error("Balance RSGroup {} error", groupInfo.getName(), e);
        }
        return new ArrayList<RegionPlan>();
      }, balancerPool)).map(CompletableFuture::join).flatMap(List::stream)
        .collect(Collectors.toList()), balancerPool);
  }

  public List<RegionPlan> balanceRSGroup(String groupName, boolean force) throws IOException {
    lock.readLock().lock();
    try {
      List<RegionPlan> balancedPlans = new ArrayList<>();
      if (masterServices == null || masterServices.skipRegionManagementAction("balancer")) {
        LOG.warn("Master service is null or master has not initialized, skip balance RSGroup {}",
            groupName);
        return balancedPlans;
      }
      // If balance not true, don't run balancer.
      if (!masterServices.isBalancerOn()) {
        return balancedPlans;
      }
      RSGroupInfo groupInfo = rsGroupInfoManager.getRSGroup(groupName);
      if (groupInfo == null) {
        throw new ConstraintException("RSGroup " + groupName + " does not exist");
      }
      ReadWriteLock groupBalanceLock = groupLocks.getLock(groupInfo.getName());
      if (groupBalanceLock.writeLock().tryLock()) {
        try {
          if (masterServices.getServerManager().areDeadServersInProgress()) {
            LOG.debug("Not running balancer for RSGroup {}, " +
                "because processing dead regionserver(s): {}", groupName,
                masterServices.getServerManager().getDeadServers());
            return balancedPlans;
          }
          Map<String, RegionState> groupRIT = rsGroupGetRegionsInTransition(groupName);
          if (groupRIT.size() > 0 && !force) {
            LOG.debug("Not running balancer for RSGroup {}, because {} region(s) in transition: {}",
                groupName, groupRIT.size(), StringUtils.abbreviate(
                    masterServices.getAssignmentManager().getRegionStates()
                        .getRegionsInTransition().toString(), 256));
            return balancedPlans;
          }
          // We balance per group instead of per table
          Map<TableName, Map<ServerName, List<RegionInfo>>> assignmentsByTable =
              getRSGroupAssignmentsByTable(groupName);
          List<RegionPlan> plans = balanceCluster(assignmentsByTable);
          if (!plans.isEmpty()) {
            LOG.info("Balance RSGroup {}, starting {} balance plans", groupName, plans.size());
            balancedPlans = masterServices.executeRegionPlansWithThrottling(plans);
            LOG.info("Balance RSGroup {} completed", groupName);
          }
        } finally {
          groupBalanceLock.writeLock().unlock();
        }
      }
      return balancedPlans;
    } finally {
      lock.readLock().unlock();
    }
  }

  private Map<String, RegionState> rsGroupGetRegionsInTransition(String groupName)
    throws IOException {
    Map<String, RegionState> rit = Maps.newTreeMap();
    Set<TableName> tablesInGroup = new HashSet<>();
    for (RegionStateNode regionNode : masterServices.getAssignmentManager()
      .getRegionsInTransition()) {
      TableName tn = regionNode.getTable();
      if (tablesInGroup.contains(tn) || RSGroupUtil
        .getRSGroupInfo(masterServices, rsGroupInfoManager, tn).map(RSGroupInfo::getName)
        .orElse(RSGroupInfo.DEFAULT_GROUP).equals(groupName)) {
        tablesInGroup.add(tn);
        rit.put(regionNode.getRegionInfo().getEncodedName(), regionNode.toRegionState());
      }
    }
    return rit;
  }

  /**
   * This is an EXPENSIVE clone. Cloning though is the safest thing to do. Can't let out original
   * since it can change and at least the load balancer wants to iterate this exported list. Load
   * balancer should iterate over this list because cloned list will ignore disabled table and split
   * parent region cases. This method is invoked by {@link #balanceRSGroup}
   * @return A clone of current assignments for this group.
   */
  Map<TableName, Map<ServerName, List<RegionInfo>>> getRSGroupAssignmentsByTable(String groupName)
    throws IOException {
    Map<TableName, Map<ServerName, List<RegionInfo>>> assignments =
      masterServices.getAssignmentManager().getRegionStates()
        .getAssignmentsForBalancer(masterServices.getTableStateManager(),
          masterServices.getServerManager().getOnlineServersList());
    for (Map<ServerName, List<RegionInfo>> serverMap : assignments.values()) {
      serverMap.keySet().removeAll(masterServices.getServerManager().getDrainingServersList());
    }
    Map<TableName, Map<ServerName, List<RegionInfo>>> result = Maps.newHashMap();
    for (Map.Entry<TableName, Map<ServerName, List<RegionInfo>>> entry : assignments.entrySet()) {
      if (RSGroupUtil.getRSGroupInfo(masterServices, rsGroupInfoManager, entry.getKey())
        .map(RSGroupInfo::getName).orElse(RSGroupInfo.DEFAULT_GROUP).equals(groupName)) {
        result.putIfAbsent(entry.getKey(), entry.getValue());
      }
    }
    return result;
  }

  private List<ServerName> getFallBackCandidates(List<ServerName> servers) {
    List<ServerName> serverNames = null;
    try {
      RSGroupInfo info = rsGroupInfoManager.getRSGroup(RSGroupInfo.DEFAULT_GROUP);
      serverNames = filterOfflineServers(info, servers);
    } catch (IOException e) {
      LOG.error("Failed to get default rsgroup info to fallback", e);
    }
    return serverNames == null || serverNames.isEmpty() ? servers : serverNames;
  }

  @Override
  public void setClusterInfoProvider(ClusterInfoProvider provider) {
    throw new UnsupportedOperationException("Just call set master service instead");
  }
}<|MERGE_RESOLUTION|>--- conflicted
+++ resolved
@@ -89,15 +89,10 @@
   private MasterServices masterServices;
   private FavoredNodesManager favoredNodesManager;
   private volatile RSGroupInfoManager rsGroupInfoManager;
-<<<<<<< HEAD
-  private LoadBalancer internalBalancer;
+  private volatile LoadBalancer internalBalancer;
   private final IdReadWriteLock<String> groupLocks = new IdReadWriteLockWithObjectPool<>();
   private ExecutorService balancerPool;
-  private boolean stopped = false;
   private ReentrantReadWriteLock lock = new ReentrantReadWriteLock();
-=======
-  private volatile LoadBalancer internalBalancer;
->>>>>>> 2da9964f
 
   /**
    * Set this key to {@code true} to allow region fallback.
