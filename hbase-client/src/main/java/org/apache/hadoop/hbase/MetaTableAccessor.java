/*
 * Licensed to the Apache Software Foundation (ASF) under one
 * or more contributor license agreements.  See the NOTICE file
 * distributed with this work for additional information
 * regarding copyright ownership.  The ASF licenses this file
 * to you under the Apache License, Version 2.0 (the
 * "License"); you may not use this file except in compliance
 * with the License.  You may obtain a copy of the License at
 *
 *     http://www.apache.org/licenses/LICENSE-2.0
 *
 * Unless required by applicable law or agreed to in writing, software
 * distributed under the License is distributed on an "AS IS" BASIS,
 * WITHOUT WARRANTIES OR CONDITIONS OF ANY KIND, either express or implied.
 * See the License for the specific language governing permissions and
 * limitations under the License.
 */
package org.apache.hadoop.hbase;

import edu.umd.cs.findbugs.annotations.NonNull;
import edu.umd.cs.findbugs.annotations.Nullable;
import java.io.ByteArrayOutputStream;
import java.io.Closeable;
import java.io.IOException;
import java.util.ArrayList;
import java.util.Arrays;
import java.util.Collection;
import java.util.Collections;
import java.util.Iterator;
import java.util.LinkedHashMap;
import java.util.List;
import java.util.Map;
import java.util.NavigableMap;
import java.util.Objects;
import java.util.Set;
import java.util.SortedMap;
import java.util.regex.Matcher;
import java.util.regex.Pattern;
import java.util.stream.Collectors;
import org.apache.hadoop.conf.Configuration;
import org.apache.hadoop.hbase.Cell.Type;
import org.apache.hadoop.hbase.client.Connection;
import org.apache.hadoop.hbase.client.ConnectionFactory;
import org.apache.hadoop.hbase.client.Consistency;
import org.apache.hadoop.hbase.client.Delete;
import org.apache.hadoop.hbase.client.Get;
import org.apache.hadoop.hbase.client.Mutation;
import org.apache.hadoop.hbase.client.Put;
import org.apache.hadoop.hbase.client.RegionInfo;
import org.apache.hadoop.hbase.client.RegionInfoBuilder;
import org.apache.hadoop.hbase.client.RegionLocator;
import org.apache.hadoop.hbase.client.RegionReplicaUtil;
import org.apache.hadoop.hbase.client.Result;
import org.apache.hadoop.hbase.client.ResultScanner;
import org.apache.hadoop.hbase.client.Scan;
import org.apache.hadoop.hbase.client.Table;
import org.apache.hadoop.hbase.client.TableState;
import org.apache.hadoop.hbase.client.coprocessor.Batch;
import org.apache.hadoop.hbase.exceptions.DeserializationException;
import org.apache.hadoop.hbase.filter.Filter;
import org.apache.hadoop.hbase.filter.FirstKeyOnlyFilter;
import org.apache.hadoop.hbase.filter.RowFilter;
import org.apache.hadoop.hbase.filter.SubstringComparator;
import org.apache.hadoop.hbase.ipc.CoprocessorRpcUtils;
import org.apache.hadoop.hbase.ipc.ServerRpcController;
import org.apache.hadoop.hbase.master.RegionState;
import org.apache.hadoop.hbase.master.RegionState.State;
import org.apache.hadoop.hbase.protobuf.ProtobufUtil;
import org.apache.hadoop.hbase.protobuf.generated.ClientProtos;
import org.apache.hadoop.hbase.protobuf.generated.MultiRowMutationProtos.MultiRowMutationService;
import org.apache.hadoop.hbase.protobuf.generated.MultiRowMutationProtos.MutateRowsRequest;
import org.apache.hadoop.hbase.protobuf.generated.MultiRowMutationProtos.MutateRowsResponse;
import org.apache.hadoop.hbase.util.Bytes;
import org.apache.hadoop.hbase.util.EnvironmentEdgeManager;
import org.apache.hadoop.hbase.util.ExceptionUtil;
import org.apache.hadoop.hbase.util.Pair;
import org.apache.hadoop.hbase.util.PairOfSameType;
import org.apache.yetus.audience.InterfaceAudience;
import org.slf4j.Logger;
import org.slf4j.LoggerFactory;

import org.apache.hbase.thirdparty.com.google.common.annotations.VisibleForTesting;
import org.apache.hbase.thirdparty.com.google.common.base.Throwables;

/**
 * <p>
 * Read/write operations on <code>hbase:meta</code> region as well as assignment information stored
 * to <code>hbase:meta</code>.
 * </p>
 * <p>
 * Some of the methods of this class take ZooKeeperWatcher as a param. The only reason for this is
 * when this class is used on client-side (e.g. HBaseAdmin), we want to use short-lived connection
 * (opened before each operation, closed right after), while when used on HM or HRS (like in
 * AssignmentManager) we want permanent connection.
 * </p>
 * <p>
 * HBASE-10070 adds a replicaId to HRI, meaning more than one HRI can be defined for the same table
 * range (table, startKey, endKey). For every range, there will be at least one HRI defined which is
 * called default replica.
 * </p>
 * <p>
 * <h2>Meta layout</h2>
 *
 * <pre>
 * For each table there is single row named for the table with a 'table' column family.
 * The column family currently has one column in it, the 'state' column:
 *
 * table:state             => contains table state
 *
 * Then for each table range ('Region'), there is a single row, formatted as:
 * &lt;tableName&gt;,&lt;startKey&gt;,&lt;regionId&gt;,&lt;encodedRegionName&gt;.
 * This row is the serialized regionName of the default region replica.
 * Columns are:
 * info:regioninfo         => contains serialized HRI for the default region replica
 * info:server             => contains hostname:port (in string form) for the server hosting
 *                            the default regionInfo replica
 * info:server_&lt;replicaId&gt => contains hostname:port (in string form) for the server hosting
 *                                 the regionInfo replica with replicaId
 * info:serverstartcode    => contains server start code (in binary long form) for the server
 *                            hosting the default regionInfo replica
 * info:serverstartcode_&lt;replicaId&gt => contains server start code (in binary long form) for
 *                                          the server hosting the regionInfo replica with
 *                                          replicaId
 * info:seqnumDuringOpen   => contains seqNum (in binary long form) for the region at the time
 *                             the server opened the region with default replicaId
 * info:seqnumDuringOpen_&lt;replicaId&gt => contains seqNum (in binary long form) for the region
 *                                           at the time the server opened the region with
 *                                           replicaId
 * info:splitA             => contains a serialized HRI for the first daughter region if the
 *                             region is split
 * info:splitB             => contains a serialized HRI for the second daughter region if the
 *                             region is split
 * info:merge*             => contains a serialized HRI for a merge parent region. There will be two
 *                             or more of these columns in a row. A row that has these columns is
 *                             undergoing a merge and is the result of the merge. Columns listed
 *                             in marge* columns are the parents of this merged region. Example
 *                             columns: info:merge0001, info:merge0002. You make also see 'mergeA',
 *                             and 'mergeB'. This is old form replaced by the new format that allows
 *                             for more than two parents to be merged at a time.
 * TODO: Add rep_barrier for serial replication explaination. See SerialReplicationChecker.
 * </pre>
 * </p>
 * <p>
 * The actual layout of meta should be encapsulated inside MetaTableAccessor methods, and should not
 * leak out of it (through Result objects, etc)
 * </p>
 */
@InterfaceAudience.Private
public class MetaTableAccessor {

  private static final Logger LOG = LoggerFactory.getLogger(MetaTableAccessor.class);
  private static final Logger METALOG = LoggerFactory.getLogger("org.apache.hadoop.hbase.META");

  @VisibleForTesting
  public static final byte[] REPLICATION_PARENT_QUALIFIER = Bytes.toBytes("parent");

  private static final byte ESCAPE_BYTE = (byte) 0xFF;

  private static final byte SEPARATED_BYTE = 0x00;

  @InterfaceAudience.Private
  public enum QueryType {
    ALL(HConstants.TABLE_FAMILY, HConstants.CATALOG_FAMILY),
    REGION(HConstants.CATALOG_FAMILY),
    TABLE(HConstants.TABLE_FAMILY),
    REPLICATION(HConstants.REPLICATION_BARRIER_FAMILY);

    private final byte[][] families;

    QueryType(byte[]... families) {
      this.families = families;
    }

    byte[][] getFamilies() {
      return this.families;
    }
  }

  /** The delimiter for meta columns for replicaIds &gt; 0 */
  static final char META_REPLICA_ID_DELIMITER = '_';

  /** A regex for parsing server columns from meta. See above javadoc for meta layout */
  private static final Pattern SERVER_COLUMN_PATTERN
    = Pattern.compile("^server(_[0-9a-fA-F]{4})?$");

  ////////////////////////
  // Reading operations //
  ////////////////////////

  /**
   * Performs a full scan of <code>hbase:meta</code> for regions.
   * @param connection connection we're using
   * @param visitor Visitor invoked against each row in regions family.
   */
  public static void fullScanRegions(Connection connection, final Visitor visitor)
      throws IOException {
    scanMeta(connection, null, null, QueryType.REGION, visitor);
  }

  /**
   * Performs a full scan of <code>hbase:meta</code> for regions.
   * @param connection connection we're using
   */
  public static List<Result> fullScanRegions(Connection connection) throws IOException {
    return fullScan(connection, QueryType.REGION);
  }

  /**
   * Performs a full scan of <code>hbase:meta</code> for tables.
   * @param connection connection we're using
   * @param visitor Visitor invoked against each row in tables family.
   */
  public static void fullScanTables(Connection connection, final Visitor visitor)
      throws IOException {
    scanMeta(connection, null, null, QueryType.TABLE, visitor);
  }

  /**
   * Performs a full scan of <code>hbase:meta</code>.
   * @param connection connection we're using
   * @param type scanned part of meta
   * @return List of {@link Result}
   */
  private static List<Result> fullScan(Connection connection, QueryType type) throws IOException {
    CollectAllVisitor v = new CollectAllVisitor();
    scanMeta(connection, null, null, type, v);
    return v.getResults();
  }

  /**
   * Callers should call close on the returned {@link Table} instance.
   * @param connection connection we're using to access Meta
   * @return An {@link Table} for <code>hbase:meta</code>
   * @throws NullPointerException if {@code connection} is {@code null}
   */
  public static Table getMetaHTable(final Connection connection) throws IOException {
    // We used to pass whole CatalogTracker in here, now we just pass in Connection
    Objects.requireNonNull(connection, "Connection cannot be null");
    if (connection.isClosed()) {
      throw new IOException("connection is closed");
    }
    return connection.getTable(TableName.META_TABLE_NAME);
  }

  /**
   * @param t Table to use (will be closed when done).
   * @param g Get to run
   */
  private static Result get(final Table t, final Get g) throws IOException {
    if (t == null) return null;
    try {
      return t.get(g);
    } finally {
      t.close();
    }
  }

  /**
   * Gets the region info and assignment for the specified region.
   * @param connection connection we're using
   * @param regionName Region to lookup.
   * @return Location and RegionInfo for <code>regionName</code>
   * @deprecated use {@link #getRegionLocation(Connection, byte[])} instead
   */
  @Deprecated
  public static Pair<RegionInfo, ServerName> getRegion(Connection connection, byte [] regionName)
    throws IOException {
    HRegionLocation location = getRegionLocation(connection, regionName);
    return location == null
      ? null
      : new Pair<>(location.getRegion(), location.getServerName());
  }

  /**
   * Returns the HRegionLocation from meta for the given region
   * @param connection connection we're using
   * @param regionName region we're looking for
   * @return HRegionLocation for the given region
   */
  public static HRegionLocation getRegionLocation(Connection connection, byte[] regionName)
      throws IOException {
    byte[] row = regionName;
    RegionInfo parsedInfo = null;
    try {
      parsedInfo = parseRegionInfoFromRegionName(regionName);
      row = getMetaKeyForRegion(parsedInfo);
    } catch (Exception parseEx) {
      // Ignore. This is used with tableName passed as regionName.
    }
    Get get = new Get(row);
    get.addFamily(HConstants.CATALOG_FAMILY);
    Result r = get(getMetaHTable(connection), get);
    RegionLocations locations = getRegionLocations(r);
    return locations == null ? null
      : locations.getRegionLocation(parsedInfo == null ? 0 : parsedInfo.getReplicaId());
  }

  /**
   * Returns the HRegionLocation from meta for the given region
   * @param connection connection we're using
   * @param regionInfo region information
   * @return HRegionLocation for the given region
   */
  public static HRegionLocation getRegionLocation(Connection connection, RegionInfo regionInfo)
      throws IOException {
    return getRegionLocation(getCatalogFamilyRow(connection, regionInfo),
        regionInfo, regionInfo.getReplicaId());
  }

  /**
   * @return Return the {@link HConstants#CATALOG_FAMILY} row from hbase:meta.
   */
  public static Result getCatalogFamilyRow(Connection connection, RegionInfo ri)
      throws IOException {
    Get get = new Get(getMetaKeyForRegion(ri));
    get.addFamily(HConstants.CATALOG_FAMILY);
    return get(getMetaHTable(connection), get);
  }

  /** Returns the row key to use for this regionInfo */
  public static byte[] getMetaKeyForRegion(RegionInfo regionInfo) {
    return RegionReplicaUtil.getRegionInfoForDefaultReplica(regionInfo).getRegionName();
  }

  /** Returns an HRI parsed from this regionName. Not all the fields of the HRI
   * is stored in the name, so the returned object should only be used for the fields
   * in the regionName.
   */
  // This should be moved to RegionInfo? TODO.
  public static RegionInfo parseRegionInfoFromRegionName(byte[] regionName) throws IOException {
    byte[][] fields = RegionInfo.parseRegionName(regionName);
    long regionId = Long.parseLong(Bytes.toString(fields[2]));
    int replicaId = fields.length > 3 ? Integer.parseInt(Bytes.toString(fields[3]), 16) : 0;
    return RegionInfoBuilder.newBuilder(TableName.valueOf(fields[0]))
              .setStartKey(fields[1])
              .setEndKey(fields[2])
              .setSplit(false)
              .setRegionId(regionId)
              .setReplicaId(replicaId)
              .build();
  }

  /**
   * Gets the result in hbase:meta for the specified region.
   * @param connection connection we're using
   * @param regionName region we're looking for
   * @return result of the specified region
   */
  public static Result getRegionResult(Connection connection,
      byte[] regionName) throws IOException {
    Get get = new Get(regionName);
    get.addFamily(HConstants.CATALOG_FAMILY);
    return get(getMetaHTable(connection), get);
  }

  /**
   * Scans META table for a row whose key contains the specified <B>regionEncodedName</B>,
   * returning a single related <code>Result</code> instance if any row is found, null otherwise.
   *
   * @param connection the connection to query META table.
   * @param regionEncodedName the region encoded name to look for at META.
   * @return <code>Result</code> instance with the row related info in META, null otherwise.
   * @throws IOException if any errors occur while querying META.
   */
  public static Result scanByRegionEncodedName(Connection connection,
      String regionEncodedName) throws IOException {
    RowFilter rowFilter = new RowFilter(CompareOperator.EQUAL,
      new SubstringComparator(regionEncodedName));
    Scan scan = getMetaScan(connection, 1);
    scan.setFilter(rowFilter);
    ResultScanner resultScanner = getMetaHTable(connection).getScanner(scan);
    return resultScanner.next();
  }

  /**
   * @return Return all regioninfos listed in the 'info:merge*' columns of
   *   the <code>regionName</code> row.
   */
  @Nullable
  public static List<RegionInfo> getMergeRegions(Connection connection, byte[] regionName)
      throws IOException {
    return getMergeRegions(getRegionResult(connection, regionName).rawCells());
  }

  /**
   * @return Deserialized regioninfo values taken from column values that match
   *   the regex 'info:merge.*' in array of <code>cells</code>.
   */
  @Nullable
  public static List<RegionInfo> getMergeRegions(Cell [] cells) {
    if (cells == null) {
      return null;
    }
    List<RegionInfo> regionsToMerge = null;
    for (Cell cell: cells) {
      if (!isMergeQualifierPrefix(cell)) {
        continue;
      }
      // Ok. This cell is that of a info:merge* column.
      RegionInfo ri = RegionInfo.parseFromOrNull(cell.getValueArray(), cell.getValueOffset(),
         cell.getValueLength());
      if (ri != null) {
        if (regionsToMerge == null) {
          regionsToMerge = new ArrayList<>();
        }
        regionsToMerge.add(ri);
      }
    }
    return regionsToMerge;
  }

  /**
   * @return True if any merge regions present in <code>cells</code>; i.e.
   *   the column in <code>cell</code> matches the regex 'info:merge.*'.
   */
  public static boolean hasMergeRegions(Cell [] cells) {
    for (Cell cell: cells) {
      if (!isMergeQualifierPrefix(cell)) {
        continue;
      }
      return true;
    }
    return false;
  }

  /**
   * @return True if the column in <code>cell</code> matches the regex 'info:merge.*'.
   */
  private static boolean isMergeQualifierPrefix(Cell cell) {
    // Check to see if has family and that qualifier starts with the merge qualifier 'merge'
    return CellUtil.matchingFamily(cell, HConstants.CATALOG_FAMILY) &&
      PrivateCellUtil.qualifierStartsWith(cell, HConstants.MERGE_QUALIFIER_PREFIX);
  }

  /**
   * Checks if the specified table exists.  Looks at the hbase:meta table hosted on
   * the specified server.
   * @param connection connection we're using
   * @param tableName table to check
   * @return true if the table exists in meta, false if not
   */
  public static boolean tableExists(Connection connection,
      final TableName tableName)
  throws IOException {
    // Catalog tables always exist.
    return tableName.equals(TableName.META_TABLE_NAME) ||
        getTableState(connection, tableName) != null;
  }

  /**
   * Lists all of the regions currently in META.
   *
   * @param connection to connect with
   * @param excludeOfflinedSplitParents False if we are to include offlined/splitparents regions,
   *                                    true and we'll leave out offlined regions from returned list
   * @return List of all user-space regions.
   */
  @VisibleForTesting
  public static List<RegionInfo> getAllRegions(Connection connection,
      boolean excludeOfflinedSplitParents)
      throws IOException {
    List<Pair<RegionInfo, ServerName>> result;

    result = getTableRegionsAndLocations(connection, null,
        excludeOfflinedSplitParents);

    return getListOfRegionInfos(result);

  }

  /**
   * Gets all of the regions of the specified table. Do not use this method
   * to get meta table regions, use methods in MetaTableLocator instead.
   * @param connection connection we're using
   * @param tableName table we're looking for
   * @return Ordered list of {@link RegionInfo}.
   */
  public static List<RegionInfo> getTableRegions(Connection connection, TableName tableName)
  throws IOException {
    return getTableRegions(connection, tableName, false);
  }

  /**
   * Gets all of the regions of the specified table. Do not use this method
   * to get meta table regions, use methods in MetaTableLocator instead.
   * @param connection connection we're using
   * @param tableName table we're looking for
   * @param excludeOfflinedSplitParents If true, do not include offlined split
   * parents in the return.
   * @return Ordered list of {@link RegionInfo}.
   */
  public static List<RegionInfo> getTableRegions(Connection connection, TableName tableName,
      final boolean excludeOfflinedSplitParents) throws IOException {
    List<Pair<RegionInfo, ServerName>> result =
      getTableRegionsAndLocations(connection, tableName, excludeOfflinedSplitParents);
    return getListOfRegionInfos(result);
  }

  private static List<RegionInfo> getListOfRegionInfos(
      final List<Pair<RegionInfo, ServerName>> pairs) {
    if (pairs == null || pairs.isEmpty()) {
      return Collections.emptyList();
    }
    List<RegionInfo> result = new ArrayList<>(pairs.size());
    for (Pair<RegionInfo, ServerName> pair : pairs) {
      result.add(pair.getFirst());
    }
    return result;
  }

  /**
   * @param tableName table we're working with
   * @return start row for scanning META according to query type
   */
  public static byte[] getTableStartRowForMeta(TableName tableName, QueryType type) {
    if (tableName == null) {
      return null;
    }
    switch (type) {
    case REGION:
      byte[] startRow = new byte[tableName.getName().length + 2];
      System.arraycopy(tableName.getName(), 0, startRow, 0, tableName.getName().length);
      startRow[startRow.length - 2] = HConstants.DELIMITER;
      startRow[startRow.length - 1] = HConstants.DELIMITER;
      return startRow;
    case ALL:
    case TABLE:
    default:
      return tableName.getName();
    }
  }

  /**
   * @param tableName table we're working with
   * @return stop row for scanning META according to query type
   */
  public static byte[] getTableStopRowForMeta(TableName tableName, QueryType type) {
    if (tableName == null) {
      return null;
    }
    final byte[] stopRow;
    switch (type) {
    case REGION:
      stopRow = new byte[tableName.getName().length + 3];
      System.arraycopy(tableName.getName(), 0, stopRow, 0, tableName.getName().length);
      stopRow[stopRow.length - 3] = ' ';
      stopRow[stopRow.length - 2] = HConstants.DELIMITER;
      stopRow[stopRow.length - 1] = HConstants.DELIMITER;
      break;
    case ALL:
    case TABLE:
    default:
      stopRow = new byte[tableName.getName().length + 1];
      System.arraycopy(tableName.getName(), 0, stopRow, 0, tableName.getName().length);
      stopRow[stopRow.length - 1] = ' ';
      break;
    }
    return stopRow;
  }

  /**
   * This method creates a Scan object that will only scan catalog rows that
   * belong to the specified table. It doesn't specify any columns.
   * This is a better alternative to just using a start row and scan until
   * it hits a new table since that requires parsing the HRI to get the table
   * name.
   * @param tableName bytes of table's name
   * @return configured Scan object
   */
  @Deprecated
  public static Scan getScanForTableName(Connection connection, TableName tableName) {
    // Start key is just the table name with delimiters
    byte[] startKey = getTableStartRowForMeta(tableName, QueryType.REGION);
    // Stop key appends the smallest possible char to the table name
    byte[] stopKey = getTableStopRowForMeta(tableName, QueryType.REGION);

    Scan scan = getMetaScan(connection, -1);
<<<<<<< HEAD
    scan.setStartRow(startKey);
    scan.withStopRow(stopKey);
=======
    scan.withStartRow(startKey);
    scan.setStopRow(stopKey);
>>>>>>> b9e74e0b
    return scan;
  }

  private static Scan getMetaScan(Connection connection, int rowUpperLimit) {
    Scan scan = new Scan();
    int scannerCaching = connection.getConfiguration()
        .getInt(HConstants.HBASE_META_SCANNER_CACHING,
            HConstants.DEFAULT_HBASE_META_SCANNER_CACHING);
    if (connection.getConfiguration().getBoolean(HConstants.USE_META_REPLICAS,
        HConstants.DEFAULT_USE_META_REPLICAS)) {
      scan.setConsistency(Consistency.TIMELINE);
    }
    if (rowUpperLimit > 0) {
      scan.setLimit(rowUpperLimit);
      scan.setReadType(Scan.ReadType.PREAD);
    }
    scan.setCaching(scannerCaching);
    return scan;
  }
  /**
   * Do not use this method to get meta table regions, use methods in MetaTableLocator instead.
   * @param connection connection we're using
   * @param tableName table we're looking for
   * @return Return list of regioninfos and server.
   */
  public static List<Pair<RegionInfo, ServerName>>
    getTableRegionsAndLocations(Connection connection, TableName tableName)
      throws IOException {
    return getTableRegionsAndLocations(connection, tableName, true);
  }

  /**
   * Do not use this method to get meta table regions, use methods in MetaTableLocator instead.
   * @param connection connection we're using
   * @param tableName table to work with, can be null for getting all regions
   * @param excludeOfflinedSplitParents don't return split parents
   * @return Return list of regioninfos and server addresses.
   */
  // What happens here when 1M regions in hbase:meta? This won't scale?
  public static List<Pair<RegionInfo, ServerName>> getTableRegionsAndLocations(
      Connection connection, @Nullable final TableName tableName,
      final boolean excludeOfflinedSplitParents) throws IOException {
    if (tableName != null && tableName.equals(TableName.META_TABLE_NAME)) {
      throw new IOException("This method can't be used to locate meta regions;"
        + " use MetaTableLocator instead");
    }
    // Make a version of CollectingVisitor that collects RegionInfo and ServerAddress
    CollectingVisitor<Pair<RegionInfo, ServerName>> visitor =
      new CollectingVisitor<Pair<RegionInfo, ServerName>>() {
        private RegionLocations current = null;

        @Override
        public boolean visit(Result r) throws IOException {
          current = getRegionLocations(r);
          if (current == null || current.getRegionLocation().getRegion() == null) {
            LOG.warn("No serialized RegionInfo in " + r);
            return true;
          }
          RegionInfo hri = current.getRegionLocation().getRegion();
          if (excludeOfflinedSplitParents && hri.isSplitParent()) return true;
          // Else call super and add this Result to the collection.
          return super.visit(r);
        }

        @Override
        void add(Result r) {
          if (current == null) {
            return;
          }
          for (HRegionLocation loc : current.getRegionLocations()) {
            if (loc != null) {
              this.results.add(new Pair<>(loc.getRegion(), loc.getServerName()));
            }
          }
        }
      };
    scanMeta(connection,
        getTableStartRowForMeta(tableName, QueryType.REGION),
        getTableStopRowForMeta(tableName, QueryType.REGION),
        QueryType.REGION, visitor);
    return visitor.getResults();
  }

  public static void fullScanMetaAndPrint(Connection connection)
    throws IOException {
    Visitor v = r -> {
      if (r ==  null || r.isEmpty()) {
        return true;
      }
      LOG.info("fullScanMetaAndPrint.Current Meta Row: " + r);
      TableState state = getTableState(r);
      if (state != null) {
        LOG.info("fullScanMetaAndPrint.Table State={}" + state);
      } else {
        RegionLocations locations = getRegionLocations(r);
        if (locations == null) {
          return true;
        }
        for (HRegionLocation loc : locations.getRegionLocations()) {
          if (loc != null) {
            LOG.info("fullScanMetaAndPrint.HRI Print={}", loc.getRegion());
          }
        }
      }
      return true;
    };
    scanMeta(connection, null, null, QueryType.ALL, v);
  }

  public static void scanMetaForTableRegions(Connection connection, Visitor visitor,
      TableName tableName) throws IOException {
    scanMeta(connection, tableName, QueryType.REGION, Integer.MAX_VALUE, visitor);
  }

  private static void scanMeta(Connection connection, TableName table, QueryType type, int maxRows,
      final Visitor visitor) throws IOException {
    scanMeta(connection, getTableStartRowForMeta(table, type), getTableStopRowForMeta(table, type),
      type, maxRows, visitor);
  }

  private static void scanMeta(Connection connection, @Nullable final byte[] startRow,
      @Nullable final byte[] stopRow, QueryType type, final Visitor visitor) throws IOException {
    scanMeta(connection, startRow, stopRow, type, Integer.MAX_VALUE, visitor);
  }

  /**
   * Performs a scan of META table for given table starting from given row.
   * @param connection connection we're using
   * @param visitor    visitor to call
   * @param tableName  table withing we scan
   * @param row        start scan from this row
   * @param rowLimit   max number of rows to return
   */
  public static void scanMeta(Connection connection, final Visitor visitor,
      final TableName tableName, final byte[] row, final int rowLimit) throws IOException {
    byte[] startRow = null;
    byte[] stopRow = null;
    if (tableName != null) {
      startRow = getTableStartRowForMeta(tableName, QueryType.REGION);
      if (row != null) {
        RegionInfo closestRi = getClosestRegionInfo(connection, tableName, row);
        startRow =
          RegionInfo.createRegionName(tableName, closestRi.getStartKey(), HConstants.ZEROES, false);
      }
      stopRow = getTableStopRowForMeta(tableName, QueryType.REGION);
    }
    scanMeta(connection, startRow, stopRow, QueryType.REGION, rowLimit, visitor);
  }

  /**
   * Performs a scan of META table.
   * @param connection connection we're using
   * @param startRow Where to start the scan. Pass null if want to begin scan
   *                 at first row.
   * @param stopRow Where to stop the scan. Pass null if want to scan all rows
   *                from the start one
   * @param type scanned part of meta
   * @param maxRows maximum rows to return
   * @param visitor Visitor invoked against each row.
   */
  static void scanMeta(Connection connection, @Nullable final byte[] startRow,
        @Nullable final byte[] stopRow, QueryType type, int maxRows, final Visitor visitor)
      throws IOException {
    scanMeta(connection, startRow, stopRow, type, null, maxRows, visitor);
  }

  private static void scanMeta(Connection connection, @Nullable final byte[] startRow,
      @Nullable final byte[] stopRow, QueryType type, @Nullable Filter filter, int maxRows,
      final Visitor visitor) throws IOException {
    int rowUpperLimit = maxRows > 0 ? maxRows : Integer.MAX_VALUE;
    Scan scan = getMetaScan(connection, rowUpperLimit);

    for (byte[] family : type.getFamilies()) {
      scan.addFamily(family);
    }
    if (startRow != null) {
      scan.withStartRow(startRow);
    }
    if (stopRow != null) {
      scan.withStopRow(stopRow);
    }
    if (filter != null) {
      scan.setFilter(filter);
    }

    if (LOG.isTraceEnabled()) {
      LOG.trace("Scanning META" + " starting at row=" + Bytes.toStringBinary(startRow) +
        " stopping at row=" + Bytes.toStringBinary(stopRow) + " for max=" + rowUpperLimit +
        " with caching=" + scan.getCaching());
    }

    int currentRow = 0;
    try (Table metaTable = getMetaHTable(connection)) {
      try (ResultScanner scanner = metaTable.getScanner(scan)) {
        Result data;
        while ((data = scanner.next()) != null) {
          if (data.isEmpty()) continue;
          // Break if visit returns false.
          if (!visitor.visit(data)) break;
          if (++currentRow >= rowUpperLimit) break;
        }
      }
    }
    if (visitor instanceof Closeable) {
      try {
        ((Closeable) visitor).close();
      } catch (Throwable t) {
        ExceptionUtil.rethrowIfInterrupt(t);
        LOG.debug("Got exception in closing the meta scanner visitor", t);
      }
    }
  }

  /**
   * @return Get closest metatable region row to passed <code>row</code>
   */
  @NonNull
  private static RegionInfo getClosestRegionInfo(Connection connection,
      @NonNull final TableName tableName, @NonNull final byte[] row) throws IOException {
    byte[] searchRow = RegionInfo.createRegionName(tableName, row, HConstants.NINES, false);
    Scan scan = getMetaScan(connection, 1);
    scan.setReversed(true);
    scan.withStartRow(searchRow);
    try (ResultScanner resultScanner = getMetaHTable(connection).getScanner(scan)) {
      Result result = resultScanner.next();
      if (result == null) {
        throw new TableNotFoundException("Cannot find row in META " +
            " for table: " + tableName + ", row=" + Bytes.toStringBinary(row));
      }
      RegionInfo regionInfo = getRegionInfo(result);
      if (regionInfo == null) {
        throw new IOException("RegionInfo was null or empty in Meta for " +
            tableName + ", row=" + Bytes.toStringBinary(row));
      }
      return regionInfo;
    }
  }

  /**
   * Returns the column family used for meta columns.
   * @return HConstants.CATALOG_FAMILY.
   */
  public static byte[] getCatalogFamily() {
    return HConstants.CATALOG_FAMILY;
  }

  /**
   * Returns the column family used for table columns.
   * @return HConstants.TABLE_FAMILY.
   */
  private static byte[] getTableFamily() {
    return HConstants.TABLE_FAMILY;
  }

  /**
   * Returns the column qualifier for serialized region info
   * @return HConstants.REGIONINFO_QUALIFIER
   */
  public static byte[] getRegionInfoColumn() {
    return HConstants.REGIONINFO_QUALIFIER;
  }

  /**
   * Returns the column qualifier for serialized table state
   * @return HConstants.TABLE_STATE_QUALIFIER
   */
  private static byte[] getTableStateColumn() {
    return HConstants.TABLE_STATE_QUALIFIER;
  }

  /**
   * Returns the column qualifier for serialized region state
   * @return HConstants.STATE_QUALIFIER
   */
  private static byte[] getRegionStateColumn() {
    return HConstants.STATE_QUALIFIER;
  }

  /**
   * Returns the column qualifier for serialized region state
   * @param replicaId the replicaId of the region
   * @return a byte[] for state qualifier
   */
  @VisibleForTesting
  static byte[] getRegionStateColumn(int replicaId) {
    return replicaId == 0 ? HConstants.STATE_QUALIFIER
        : Bytes.toBytes(HConstants.STATE_QUALIFIER_STR + META_REPLICA_ID_DELIMITER
            + String.format(RegionInfo.REPLICA_ID_FORMAT, replicaId));
  }

  /**
   * Returns the column qualifier for serialized region state
   * @param replicaId the replicaId of the region
   * @return a byte[] for sn column qualifier
   */
  @VisibleForTesting
  static byte[] getServerNameColumn(int replicaId) {
    return replicaId == 0 ? HConstants.SERVERNAME_QUALIFIER
        : Bytes.toBytes(HConstants.SERVERNAME_QUALIFIER_STR + META_REPLICA_ID_DELIMITER
            + String.format(RegionInfo.REPLICA_ID_FORMAT, replicaId));
  }

  /**
   * Returns the column qualifier for server column for replicaId
   * @param replicaId the replicaId of the region
   * @return a byte[] for server column qualifier
   */
  @VisibleForTesting
  public static byte[] getServerColumn(int replicaId) {
    return replicaId == 0
      ? HConstants.SERVER_QUALIFIER
      : Bytes.toBytes(HConstants.SERVER_QUALIFIER_STR + META_REPLICA_ID_DELIMITER
      + String.format(RegionInfo.REPLICA_ID_FORMAT, replicaId));
  }

  /**
   * Returns the column qualifier for server start code column for replicaId
   * @param replicaId the replicaId of the region
   * @return a byte[] for server start code column qualifier
   */
  @VisibleForTesting
  public static byte[] getStartCodeColumn(int replicaId) {
    return replicaId == 0
      ? HConstants.STARTCODE_QUALIFIER
      : Bytes.toBytes(HConstants.STARTCODE_QUALIFIER_STR + META_REPLICA_ID_DELIMITER
      + String.format(RegionInfo.REPLICA_ID_FORMAT, replicaId));
  }

  /**
   * Returns the column qualifier for seqNum column for replicaId
   * @param replicaId the replicaId of the region
   * @return a byte[] for seqNum column qualifier
   */
  @VisibleForTesting
  public static byte[] getSeqNumColumn(int replicaId) {
    return replicaId == 0
      ? HConstants.SEQNUM_QUALIFIER
      : Bytes.toBytes(HConstants.SEQNUM_QUALIFIER_STR + META_REPLICA_ID_DELIMITER
      + String.format(RegionInfo.REPLICA_ID_FORMAT, replicaId));
  }

  /**
   * Parses the replicaId from the server column qualifier. See top of the class javadoc
   * for the actual meta layout
   * @param serverColumn the column qualifier
   * @return an int for the replicaId
   */
  @VisibleForTesting
  static int parseReplicaIdFromServerColumn(byte[] serverColumn) {
    String serverStr = Bytes.toString(serverColumn);

    Matcher matcher = SERVER_COLUMN_PATTERN.matcher(serverStr);
    if (matcher.matches() && matcher.groupCount() > 0) {
      String group = matcher.group(1);
      if (group != null && group.length() > 0) {
        return Integer.parseInt(group.substring(1), 16);
      } else {
        return 0;
      }
    }
    return -1;
  }

  /**
   * Returns a {@link ServerName} from catalog table {@link Result}.
   * @param r Result to pull from
   * @return A ServerName instance or null if necessary fields not found or empty.
   */
  @Nullable
  @InterfaceAudience.Private // for use by HMaster#getTableRegionRow which is used for testing only
  public static ServerName getServerName(final Result r, final int replicaId) {
    byte[] serverColumn = getServerColumn(replicaId);
    Cell cell = r.getColumnLatestCell(getCatalogFamily(), serverColumn);
    if (cell == null || cell.getValueLength() == 0) return null;
    String hostAndPort = Bytes.toString(
      cell.getValueArray(), cell.getValueOffset(), cell.getValueLength());
    byte[] startcodeColumn = getStartCodeColumn(replicaId);
    cell = r.getColumnLatestCell(getCatalogFamily(), startcodeColumn);
    if (cell == null || cell.getValueLength() == 0) return null;
    try {
      return ServerName.valueOf(hostAndPort,
          Bytes.toLong(cell.getValueArray(), cell.getValueOffset(), cell.getValueLength()));
    } catch (IllegalArgumentException e) {
      LOG.error("Ignoring invalid region for server " + hostAndPort + "; cell=" + cell, e);
      return null;
    }
  }

  /**
   * The latest seqnum that the server writing to meta observed when opening the region.
   * E.g. the seqNum when the result of {@link #getServerName(Result, int)} was written.
   * @param r Result to pull the seqNum from
   * @return SeqNum, or HConstants.NO_SEQNUM if there's no value written.
   */
  private static long getSeqNumDuringOpen(final Result r, final int replicaId) {
    Cell cell = r.getColumnLatestCell(getCatalogFamily(), getSeqNumColumn(replicaId));
    if (cell == null || cell.getValueLength() == 0) return HConstants.NO_SEQNUM;
    return Bytes.toLong(cell.getValueArray(), cell.getValueOffset(), cell.getValueLength());
  }

  /**
   * Returns the daughter regions by reading the corresponding columns of the catalog table
   * Result.
   * @param data a Result object from the catalog table scan
   * @return pair of RegionInfo or PairOfSameType(null, null) if region is not a split parent
   */
  public static PairOfSameType<RegionInfo> getDaughterRegions(Result data) {
    RegionInfo splitA = getRegionInfo(data, HConstants.SPLITA_QUALIFIER);
    RegionInfo splitB = getRegionInfo(data, HConstants.SPLITB_QUALIFIER);
    return new PairOfSameType<>(splitA, splitB);
  }

  /**
   * Returns an HRegionLocationList extracted from the result.
   * @return an HRegionLocationList containing all locations for the region range or null if
   *  we can't deserialize the result.
   */
  @Nullable
  public static RegionLocations getRegionLocations(final Result r) {
    if (r == null) return null;
    RegionInfo regionInfo = getRegionInfo(r, getRegionInfoColumn());
    if (regionInfo == null) return null;

    List<HRegionLocation> locations = new ArrayList<>(1);
    NavigableMap<byte[],NavigableMap<byte[],byte[]>> familyMap = r.getNoVersionMap();

    locations.add(getRegionLocation(r, regionInfo, 0));

    NavigableMap<byte[], byte[]> infoMap = familyMap.get(getCatalogFamily());
    if (infoMap == null) return new RegionLocations(locations);

    // iterate until all serverName columns are seen
    int replicaId = 0;
    byte[] serverColumn = getServerColumn(replicaId);
    SortedMap<byte[], byte[]> serverMap;
    serverMap = infoMap.tailMap(serverColumn, false);

    if (serverMap.isEmpty()) return new RegionLocations(locations);

    for (Map.Entry<byte[], byte[]> entry : serverMap.entrySet()) {
      replicaId = parseReplicaIdFromServerColumn(entry.getKey());
      if (replicaId < 0) {
        break;
      }
      HRegionLocation location = getRegionLocation(r, regionInfo, replicaId);
      // In case the region replica is newly created, it's location might be null. We usually do not
      // have HRL's in RegionLocations object with null ServerName. They are handled as null HRLs.
      if (location.getServerName() == null) {
        locations.add(null);
      } else {
        locations.add(location);
      }
    }

    return new RegionLocations(locations);
  }

  /**
   * Returns the HRegionLocation parsed from the given meta row Result
   * for the given regionInfo and replicaId. The regionInfo can be the default region info
   * for the replica.
   * @param r the meta row result
   * @param regionInfo RegionInfo for default replica
   * @param replicaId the replicaId for the HRegionLocation
   * @return HRegionLocation parsed from the given meta row Result for the given replicaId
   */
  private static HRegionLocation getRegionLocation(final Result r, final RegionInfo regionInfo,
                                                   final int replicaId) {
    ServerName serverName = getServerName(r, replicaId);
    long seqNum = getSeqNumDuringOpen(r, replicaId);
    RegionInfo replicaInfo = RegionReplicaUtil.getRegionInfoForReplica(regionInfo, replicaId);
    return new HRegionLocation(replicaInfo, serverName, seqNum);
  }

  /**
   * Returns RegionInfo object from the column
   * HConstants.CATALOG_FAMILY:HConstants.REGIONINFO_QUALIFIER of the catalog
   * table Result.
   * @param data a Result object from the catalog table scan
   * @return RegionInfo or null
   */
  public static RegionInfo getRegionInfo(Result data) {
    return getRegionInfo(data, HConstants.REGIONINFO_QUALIFIER);
  }

  /**
   * Returns the RegionInfo object from the column {@link HConstants#CATALOG_FAMILY} and
   * <code>qualifier</code> of the catalog table result.
   * @param r a Result object from the catalog table scan
   * @param qualifier Column family qualifier
   * @return An RegionInfo instance or null.
   */
  @Nullable
  public static RegionInfo getRegionInfo(final Result r, byte [] qualifier) {
    Cell cell = r.getColumnLatestCell(getCatalogFamily(), qualifier);
    if (cell == null) return null;
    return RegionInfo.parseFromOrNull(cell.getValueArray(),
      cell.getValueOffset(), cell.getValueLength());
  }

  /**
   * Fetch table state for given table from META table
   * @param conn connection to use
   * @param tableName table to fetch state for
   */
  @Nullable
  public static TableState getTableState(Connection conn, TableName tableName)
      throws IOException {
    if (tableName.equals(TableName.META_TABLE_NAME)) {
      return new TableState(tableName, TableState.State.ENABLED);
    }
    Table metaHTable = getMetaHTable(conn);
    Get get = new Get(tableName.getName()).addColumn(getTableFamily(), getTableStateColumn());
    Result result = metaHTable.get(get);
    return getTableState(result);
  }

  /**
   * Fetch table states from META table
   * @param conn connection to use
   * @return map {tableName -&gt; state}
   */
  public static Map<TableName, TableState> getTableStates(Connection conn)
      throws IOException {
    final Map<TableName, TableState> states = new LinkedHashMap<>();
    Visitor collector = r -> {
      TableState state = getTableState(r);
      if (state != null) {
        states.put(state.getTableName(), state);
      }
      return true;
    };
    fullScanTables(conn, collector);
    return states;
  }

  /**
   * Updates state in META
   * Do not use. For internal use only.
   * @param conn connection to use
   * @param tableName table to look for
   */
  public static void updateTableState(Connection conn, TableName tableName,
      TableState.State actual) throws IOException {
    updateTableState(conn, new TableState(tableName, actual));
  }

  /**
   * Decode table state from META Result.
   * Should contain cell from HConstants.TABLE_FAMILY
   * @return null if not found
   */
  @Nullable
  public static TableState getTableState(Result r) throws IOException {
    Cell cell = r.getColumnLatestCell(getTableFamily(), getTableStateColumn());
    if (cell == null) {
      return null;
    }
    try {
      return TableState.parseFrom(TableName.valueOf(r.getRow()),
        Arrays.copyOfRange(cell.getValueArray(), cell.getValueOffset(),
          cell.getValueOffset() + cell.getValueLength()));
    } catch (DeserializationException e) {
      throw new IOException(e);
    }
  }

  /**
   * Implementations 'visit' a catalog table row.
   */
  public interface Visitor {
    /**
     * Visit the catalog table row.
     * @param r A row from catalog table
     * @return True if we are to proceed scanning the table, else false if
     * we are to stop now.
     */
    boolean visit(final Result r) throws IOException;
  }

  /**
   * Implementations 'visit' a catalog table row but with close() at the end.
   */
  public interface CloseableVisitor extends Visitor, Closeable {
  }

  /**
   * A {@link Visitor} that collects content out of passed {@link Result}.
   */
  static abstract class CollectingVisitor<T> implements Visitor {
    final List<T> results = new ArrayList<>();
    @Override
    public boolean visit(Result r) throws IOException {
      if (r != null && !r.isEmpty()) {
        add(r);
      }
      return true;
    }

    abstract void add(Result r);

    /**
     * @return Collected results; wait till visits complete to collect all
     * possible results
     */
    List<T> getResults() {
      return this.results;
    }
  }

  /**
   * Collects all returned.
   */
  static class CollectAllVisitor extends CollectingVisitor<Result> {
    @Override
    void add(Result r) {
      this.results.add(r);
    }
  }

  /**
   * A Visitor that skips offline regions and split parents
   */
  public static abstract class DefaultVisitorBase implements Visitor {

    DefaultVisitorBase() {
      super();
    }

    public abstract boolean visitInternal(Result rowResult) throws IOException;

    @Override
    public boolean visit(Result rowResult) throws IOException {
      RegionInfo info = getRegionInfo(rowResult);
      if (info == null) {
        return true;
      }

      //skip over offline and split regions
      if (!(info.isOffline() || info.isSplit())) {
        return visitInternal(rowResult);
      }
      return true;
    }
  }

  /**
   * Count regions in <code>hbase:meta</code> for passed table.
   * @param c Configuration object
   * @param tableName table name to count regions for
   * @return Count or regions in table <code>tableName</code>
   */
  public static int getRegionCount(final Configuration c, final TableName tableName)
      throws IOException {
    try (Connection connection = ConnectionFactory.createConnection(c)) {
      return getRegionCount(connection, tableName);
    }
  }

  /**
   * Count regions in <code>hbase:meta</code> for passed table.
   * @param connection Connection object
   * @param tableName table name to count regions for
   * @return Count or regions in table <code>tableName</code>
   */
  public static int getRegionCount(final Connection connection, final TableName tableName)
      throws IOException {
    try (RegionLocator locator = connection.getRegionLocator(tableName)) {
      List<HRegionLocation> locations = locator.getAllRegionLocations();
      return locations == null ? 0 : locations.size();
    }
  }

  ////////////////////////
  // Editing operations //
  ////////////////////////
  /**
   * Generates and returns a Put containing the region into for the catalog table
   */
  public static Put makePutFromRegionInfo(RegionInfo regionInfo, long ts) throws IOException {
    return addRegionInfo(new Put(regionInfo.getRegionName(), ts), regionInfo);
  }

  /**
   * Generates and returns a Delete containing the region info for the catalog table
   */
  private static Delete makeDeleteFromRegionInfo(RegionInfo regionInfo, long ts) {
    if (regionInfo == null) {
      throw new IllegalArgumentException("Can't make a delete for null region");
    }
    Delete delete = new Delete(regionInfo.getRegionName());
    delete.addFamily(getCatalogFamily(), ts);
    return delete;
  }

  /**
   * Adds split daughters to the Put
   */
  private static Put addDaughtersToPut(Put put, RegionInfo splitA, RegionInfo splitB)
      throws IOException {
    if (splitA != null) {
      put.add(CellBuilderFactory.create(CellBuilderType.SHALLOW_COPY)
                .setRow(put.getRow())
                .setFamily(HConstants.CATALOG_FAMILY)
                .setQualifier(HConstants.SPLITA_QUALIFIER)
                .setTimestamp(put.getTimestamp())
                .setType(Type.Put)
                .setValue(RegionInfo.toByteArray(splitA))
                .build());
    }
    if (splitB != null) {
      put.add(CellBuilderFactory.create(CellBuilderType.SHALLOW_COPY)
                .setRow(put.getRow())
                .setFamily(HConstants.CATALOG_FAMILY)
                .setQualifier(HConstants.SPLITB_QUALIFIER)
                .setTimestamp(put.getTimestamp())
                .setType(Type.Put)
                .setValue(RegionInfo.toByteArray(splitB))
                .build());
    }
    return put;
  }

  /**
   * Put the passed <code>p</code> to the <code>hbase:meta</code> table.
   * @param connection connection we're using
   * @param p Put to add to hbase:meta
   */
  private static void putToMetaTable(Connection connection, Put p) throws IOException {
    try (Table table = getMetaHTable(connection)) {
      put(table, p);
    }
  }

  /**
   * @param t Table to use
   * @param p put to make
   */
  private static void put(Table t, Put p) throws IOException {
    debugLogMutation(p);
    t.put(p);
  }

  /**
   * Put the passed <code>ps</code> to the <code>hbase:meta</code> table.
   * @param connection connection we're using
   * @param ps Put to add to hbase:meta
   */
  public static void putsToMetaTable(final Connection connection, final List<Put> ps)
      throws IOException {
    if (ps.isEmpty()) {
      return;
    }
    try (Table t = getMetaHTable(connection)) {
      debugLogMutations(ps);
      // the implementation for putting a single Put is much simpler so here we do a check first.
      if (ps.size() == 1) {
        t.put(ps.get(0));
      } else {
        t.put(ps);
      }
    }
  }

  /**
   * Delete the passed <code>d</code> from the <code>hbase:meta</code> table.
   * @param connection connection we're using
   * @param d Delete to add to hbase:meta
   */
  private static void deleteFromMetaTable(final Connection connection, final Delete d)
      throws IOException {
    List<Delete> dels = new ArrayList<>(1);
    dels.add(d);
    deleteFromMetaTable(connection, dels);
  }

  /**
   * Delete the passed <code>deletes</code> from the <code>hbase:meta</code> table.
   * @param connection connection we're using
   * @param deletes Deletes to add to hbase:meta  This list should support #remove.
   */
  private static void deleteFromMetaTable(final Connection connection, final List<Delete> deletes)
      throws IOException {
    try (Table t = getMetaHTable(connection)) {
      debugLogMutations(deletes);
      t.delete(deletes);
    }
  }

  /**
   * Deletes some replica columns corresponding to replicas for the passed rows
   * @param metaRows rows in hbase:meta
   * @param replicaIndexToDeleteFrom the replica ID we would start deleting from
   * @param numReplicasToRemove how many replicas to remove
   * @param connection connection we're using to access meta table
   */
  public static void removeRegionReplicasFromMeta(Set<byte[]> metaRows,
    int replicaIndexToDeleteFrom, int numReplicasToRemove, Connection connection)
      throws IOException {
    int absoluteIndex = replicaIndexToDeleteFrom + numReplicasToRemove;
    for (byte[] row : metaRows) {
      long now = EnvironmentEdgeManager.currentTime();
      Delete deleteReplicaLocations = new Delete(row);
      for (int i = replicaIndexToDeleteFrom; i < absoluteIndex; i++) {
        deleteReplicaLocations.addColumns(getCatalogFamily(),
          getServerColumn(i), now);
        deleteReplicaLocations.addColumns(getCatalogFamily(),
          getSeqNumColumn(i), now);
        deleteReplicaLocations.addColumns(getCatalogFamily(),
          getStartCodeColumn(i), now);
        deleteReplicaLocations.addColumns(getCatalogFamily(), getServerNameColumn(i), now);
        deleteReplicaLocations.addColumns(getCatalogFamily(), getRegionStateColumn(i), now);
      }

      deleteFromMetaTable(connection, deleteReplicaLocations);
    }
  }

  private static Put addRegionStateToPut(Put put, RegionState.State state) throws IOException {
    put.add(CellBuilderFactory.create(CellBuilderType.SHALLOW_COPY)
        .setRow(put.getRow())
        .setFamily(HConstants.CATALOG_FAMILY)
        .setQualifier(getRegionStateColumn())
        .setTimestamp(put.getTimestamp())
        .setType(Cell.Type.Put)
        .setValue(Bytes.toBytes(state.name()))
        .build());
    return put;
  }

  /**
   * Update state column in hbase:meta.
   */
  public static void updateRegionState(Connection connection, RegionInfo ri,
      RegionState.State state) throws IOException {
    Put put = new Put(RegionReplicaUtil.getRegionInfoForDefaultReplica(ri).getRegionName());
    MetaTableAccessor.putsToMetaTable(connection,
        Collections.singletonList(addRegionStateToPut(put, state)));
  }

  /**
   * Adds daughter region infos to hbase:meta row for the specified region. Note that this does not
   * add its daughter's as different rows, but adds information about the daughters in the same row
   * as the parent. Use
   * {@link #splitRegion(Connection, RegionInfo, long, RegionInfo, RegionInfo, ServerName, int)}
   * if you want to do that.
   * @param connection connection we're using
   * @param regionInfo RegionInfo of parent region
   * @param splitA first split daughter of the parent regionInfo
   * @param splitB second split daughter of the parent regionInfo
   * @throws IOException if problem connecting or updating meta
   */
  public static void addSplitsToParent(Connection connection, RegionInfo regionInfo,
      RegionInfo splitA, RegionInfo splitB) throws IOException {
    try (Table meta = getMetaHTable(connection)) {
      Put put = makePutFromRegionInfo(regionInfo, EnvironmentEdgeManager.currentTime());
      addDaughtersToPut(put, splitA, splitB);
      meta.put(put);
      debugLogMutation(put);
      LOG.debug("Added region {}", regionInfo.getRegionNameAsString());
    }
  }

  /**
   * Adds a (single) hbase:meta row for the specified new region and its daughters. Note that this
   * does not add its daughter's as different rows, but adds information about the daughters
   * in the same row as the parent. Use
   * {@link #splitRegion(Connection, RegionInfo, long, RegionInfo, RegionInfo, ServerName, int)}
   * if you want to do that.
   * @param connection connection we're using
   * @param regionInfo region information
   * @throws IOException if problem connecting or updating meta
   */
  @VisibleForTesting
  public static void addRegionToMeta(Connection connection, RegionInfo regionInfo)
      throws IOException {
    addRegionsToMeta(connection, Collections.singletonList(regionInfo), 1);
  }

  /**
   * Adds a hbase:meta row for each of the specified new regions. Initial state for new regions
   * is CLOSED.
   * @param connection connection we're using
   * @param regionInfos region information list
   * @throws IOException if problem connecting or updating meta
   */
  public static void addRegionsToMeta(Connection connection, List<RegionInfo> regionInfos,
      int regionReplication) throws IOException {
    addRegionsToMeta(connection, regionInfos, regionReplication,
      EnvironmentEdgeManager.currentTime());
  }

  /**
   * Adds a hbase:meta row for each of the specified new regions. Initial state for new regions
   * is CLOSED.
   * @param connection connection we're using
   * @param regionInfos region information list
   * @param ts desired timestamp
   * @throws IOException if problem connecting or updating meta
   */
  private static void addRegionsToMeta(Connection connection, List<RegionInfo> regionInfos,
      int regionReplication, long ts) throws IOException {
    List<Put> puts = new ArrayList<>();
    for (RegionInfo regionInfo : regionInfos) {
      if (RegionReplicaUtil.isDefaultReplica(regionInfo)) {
        Put put = makePutFromRegionInfo(regionInfo, ts);
        // New regions are added with initial state of CLOSED.
        addRegionStateToPut(put, RegionState.State.CLOSED);
        // Add empty locations for region replicas so that number of replicas can be cached
        // whenever the primary region is looked up from meta
        for (int i = 1; i < regionReplication; i++) {
          addEmptyLocation(put, i);
        }
        puts.add(put);
      }
    }
    putsToMetaTable(connection, puts);
    LOG.info("Added {} regions to meta.", puts.size());
  }

  static Put addMergeRegions(Put put, Collection<RegionInfo> mergeRegions) throws IOException {
    int limit = 10000; // Arbitrary limit. No room in our formatted 'task0000' below for more.
    int max = mergeRegions.size();
    if (max > limit) {
      // Should never happen!!!!! But just in case.
      throw new RuntimeException("Can't merge " + max + " regions in one go; " + limit +
          " is upper-limit.");
    }
    int counter = 0;
    for (RegionInfo ri: mergeRegions) {
      String qualifier = String.format(HConstants.MERGE_QUALIFIER_PREFIX_STR + "%04d", counter++);
      put.add(CellBuilderFactory.create(CellBuilderType.SHALLOW_COPY).
          setRow(put.getRow()).
          setFamily(HConstants.CATALOG_FAMILY).
          setQualifier(Bytes.toBytes(qualifier)).
          setTimestamp(put.getTimestamp()).
          setType(Type.Put).
          setValue(RegionInfo.toByteArray(ri)).
          build());
    }
    return put;
  }

  /**
   * Merge regions into one in an atomic operation. Deletes the merging regions in
   * hbase:meta and adds the merged region.
   * @param connection connection we're using
   * @param mergedRegion the merged region
   * @param parentSeqNum Parent regions to merge and their next open sequence id used
   *   by serial replication. Set to -1 if not needed by this table.
   * @param sn the location of the region
   */
  public static void mergeRegions(Connection connection, RegionInfo mergedRegion,
        Map<RegionInfo, Long> parentSeqNum, ServerName sn, int regionReplication)
      throws IOException {
    try (Table meta = getMetaHTable(connection)) {
      long time = HConstants.LATEST_TIMESTAMP;
      List<Mutation> mutations = new ArrayList<>();
      List<RegionInfo> replicationParents = new ArrayList<>();
      for (Map.Entry<RegionInfo, Long> e: parentSeqNum.entrySet()) {
        RegionInfo ri = e.getKey();
        long seqNum = e.getValue();
        // Deletes for merging regions
        mutations.add(makeDeleteFromRegionInfo(ri, time));
        if (seqNum > 0) {
          mutations.add(makePutForReplicationBarrier(ri, seqNum, time));
          replicationParents.add(ri);
        }
      }
      // Put for parent
      Put putOfMerged = makePutFromRegionInfo(mergedRegion, time);
      putOfMerged = addMergeRegions(putOfMerged, parentSeqNum.keySet());
      // Set initial state to CLOSED.
      // NOTE: If initial state is not set to CLOSED then merged region gets added with the
      // default OFFLINE state. If Master gets restarted after this step, start up sequence of
      // master tries to assign this offline region. This is followed by re-assignments of the
      // merged region from resumed {@link MergeTableRegionsProcedure}
      addRegionStateToPut(putOfMerged, RegionState.State.CLOSED);
      mutations.add(putOfMerged);
      // The merged is a new region, openSeqNum = 1 is fine. ServerName may be null
      // if crash after merge happened but before we got to here.. means in-memory
      // locations of offlined merged, now-closed, regions is lost. Should be ok. We
      // assign the merged region later.
      if (sn != null) {
        addLocation(putOfMerged, sn, 1, mergedRegion.getReplicaId());
      }

      // Add empty locations for region replicas of the merged region so that number of replicas
      // can be cached whenever the primary region is looked up from meta
      for (int i = 1; i < regionReplication; i++) {
        addEmptyLocation(putOfMerged, i);
      }
      // add parent reference for serial replication
      if (!replicationParents.isEmpty()) {
        addReplicationParent(putOfMerged, replicationParents);
      }
      byte[] tableRow = Bytes.toBytes(mergedRegion.getRegionNameAsString() + HConstants.DELIMITER);
      multiMutate(meta, tableRow, mutations);
    }
  }

  /**
   * Splits the region into two in an atomic operation. Offlines the parent region with the
   * information that it is split into two, and also adds the daughter regions. Does not add the
   * location information to the daughter regions since they are not open yet.
   * @param connection connection we're using
   * @param parent the parent region which is split
   * @param parentOpenSeqNum the next open sequence id for parent region, used by serial
   *          replication. -1 if not necessary.
   * @param splitA Split daughter region A
   * @param splitB Split daughter region B
   * @param sn the location of the region
   */
  public static void splitRegion(Connection connection, RegionInfo parent, long parentOpenSeqNum,
      RegionInfo splitA, RegionInfo splitB, ServerName sn, int regionReplication)
      throws IOException {
    try (Table meta = getMetaHTable(connection)) {
      long time = EnvironmentEdgeManager.currentTime();
      // Put for parent
      Put putParent = makePutFromRegionInfo(RegionInfoBuilder.newBuilder(parent)
                        .setOffline(true)
                        .setSplit(true).build(), time);
      addDaughtersToPut(putParent, splitA, splitB);

      // Puts for daughters
      Put putA = makePutFromRegionInfo(splitA, time);
      Put putB = makePutFromRegionInfo(splitB, time);
      if (parentOpenSeqNum > 0) {
        addReplicationBarrier(putParent, parentOpenSeqNum);
        addReplicationParent(putA, Collections.singletonList(parent));
        addReplicationParent(putB, Collections.singletonList(parent));
      }
      // Set initial state to CLOSED
      // NOTE: If initial state is not set to CLOSED then daughter regions get added with the
      // default OFFLINE state. If Master gets restarted after this step, start up sequence of
      // master tries to assign these offline regions. This is followed by re-assignments of the
      // daughter regions from resumed {@link SplitTableRegionProcedure}
      addRegionStateToPut(putA, RegionState.State.CLOSED);
      addRegionStateToPut(putB, RegionState.State.CLOSED);

      addSequenceNum(putA, 1, splitA.getReplicaId()); // new regions, openSeqNum = 1 is fine.
      addSequenceNum(putB, 1, splitB.getReplicaId());

      // Add empty locations for region replicas of daughters so that number of replicas can be
      // cached whenever the primary region is looked up from meta
      for (int i = 1; i < regionReplication; i++) {
        addEmptyLocation(putA, i);
        addEmptyLocation(putB, i);
      }

      byte[] tableRow = Bytes.toBytes(parent.getRegionNameAsString() + HConstants.DELIMITER);
      multiMutate(meta, tableRow, putParent, putA, putB);
    }
  }

  /**
   * Update state of the table in meta.
   * @param connection what we use for update
   * @param state new state
   */
  private static void updateTableState(Connection connection, TableState state) throws IOException {
    Put put = makePutFromTableState(state, EnvironmentEdgeManager.currentTime());
    putToMetaTable(connection, put);
    LOG.info("Updated {} in hbase:meta", state);
  }

  /**
   * Construct PUT for given state
   * @param state new state
   */
  public static Put makePutFromTableState(TableState state, long ts) {
    Put put = new Put(state.getTableName().getName(), ts);
    put.addColumn(getTableFamily(), getTableStateColumn(), state.convert().toByteArray());
    return put;
  }

  /**
   * Remove state for table from meta
   * @param connection to use for deletion
   * @param table to delete state for
   */
  public static void deleteTableState(Connection connection, TableName table)
      throws IOException {
    long time = EnvironmentEdgeManager.currentTime();
    Delete delete = new Delete(table.getName());
    delete.addColumns(getTableFamily(), getTableStateColumn(), time);
    deleteFromMetaTable(connection, delete);
    LOG.info("Deleted table " + table + " state from META");
  }

  private static void multiMutate(Table table, byte[] row,
      Mutation... mutations) throws IOException {
    multiMutate(table, row, Arrays.asList(mutations));
  }

  /**
   * Performs an atomic multi-mutate operation against the given table. Used by the likes of
   * merge and split as these want to make atomic mutations across multiple rows.
   * @throws IOException even if we encounter a RuntimeException, we'll still wrap it in an IOE.
   */
  @VisibleForTesting
  static void multiMutate(final Table table, byte[] row, final List<Mutation> mutations)
      throws IOException {
    debugLogMutations(mutations);
    Batch.Call<MultiRowMutationService, MutateRowsResponse> callable = instance -> {
      MutateRowsRequest.Builder builder = MutateRowsRequest.newBuilder();
      for (Mutation mutation : mutations) {
        if (mutation instanceof Put) {
          builder.addMutationRequest(
            ProtobufUtil.toMutation(ClientProtos.MutationProto.MutationType.PUT, mutation));
        } else if (mutation instanceof Delete) {
          builder.addMutationRequest(
            ProtobufUtil.toMutation(ClientProtos.MutationProto.MutationType.DELETE, mutation));
        } else {
          throw new DoNotRetryIOException(
            "multi in MetaEditor doesn't support " + mutation.getClass().getName());
        }
      }
      ServerRpcController controller = new ServerRpcController();
      CoprocessorRpcUtils.BlockingRpcCallback<MutateRowsResponse> rpcCallback =
        new CoprocessorRpcUtils.BlockingRpcCallback<>();
      instance.mutateRows(controller, builder.build(), rpcCallback);
      MutateRowsResponse resp = rpcCallback.get();
      if (controller.failedOnException()) {
        throw controller.getFailedOn();
      }
      return resp;
    };
    try {
      table.coprocessorService(MultiRowMutationService.class, row, row, callable);
    } catch (Throwable e) {
      // Throw if an IOE else wrap in an IOE EVEN IF IT IS a RuntimeException (e.g.
      // a RejectedExecutionException because the hosting exception is shutting down.
      // This is old behavior worth reexamining. Procedures doing merge or split
      // currently don't handle RuntimeExceptions coming up out of meta table edits.
      // Would have to work on this at least. See HBASE-23904.
      Throwables.throwIfInstanceOf(e, IOException.class);
      throw new IOException(e);
    }
  }

  /**
   * Updates the location of the specified region in hbase:meta to be the specified server hostname
   * and startcode.
   * <p>
   * Uses passed catalog tracker to get a connection to the server hosting hbase:meta and makes
   * edits to that region.
   * @param connection connection we're using
   * @param regionInfo region to update location of
   * @param openSeqNum the latest sequence number obtained when the region was open
   * @param sn Server name
   * @param masterSystemTime wall clock time from master if passed in the open region RPC
   */
  @VisibleForTesting
  public static void updateRegionLocation(Connection connection, RegionInfo regionInfo,
      ServerName sn, long openSeqNum, long masterSystemTime) throws IOException {
    updateLocation(connection, regionInfo, sn, openSeqNum, masterSystemTime);
  }

  /**
   * Updates the location of the specified region to be the specified server.
   * <p>
   * Connects to the specified server which should be hosting the specified catalog region name to
   * perform the edit.
   * @param connection connection we're using
   * @param regionInfo region to update location of
   * @param sn Server name
   * @param openSeqNum the latest sequence number obtained when the region was open
   * @param masterSystemTime wall clock time from master if passed in the open region RPC
   * @throws IOException In particular could throw {@link java.net.ConnectException} if the server
   *           is down on other end.
   */
  private static void updateLocation(Connection connection, RegionInfo regionInfo, ServerName sn,
      long openSeqNum, long masterSystemTime) throws IOException {
    // region replicas are kept in the primary region's row
    Put put = new Put(getMetaKeyForRegion(regionInfo), masterSystemTime);
    addRegionInfo(put, regionInfo);
    addLocation(put, sn, openSeqNum, regionInfo.getReplicaId());
    putToMetaTable(connection, put);
    LOG.info("Updated row {} with server=", regionInfo.getRegionNameAsString(), sn);
  }

  /**
   * Deletes the specified region from META.
   * @param connection connection we're using
   * @param regionInfo region to be deleted from META
   */
  public static void deleteRegionInfo(Connection connection, RegionInfo regionInfo)
      throws IOException {
    Delete delete = new Delete(regionInfo.getRegionName());
    delete.addFamily(getCatalogFamily(), HConstants.LATEST_TIMESTAMP);
    deleteFromMetaTable(connection, delete);
    LOG.info("Deleted " + regionInfo.getRegionNameAsString());
  }

  /**
   * Deletes the specified regions from META.
   * @param connection connection we're using
   * @param regionsInfo list of regions to be deleted from META
   */
  public static void deleteRegionInfos(Connection connection, List<RegionInfo> regionsInfo)
      throws IOException {
    deleteRegionInfos(connection, regionsInfo, EnvironmentEdgeManager.currentTime());
  }

  /**
   * Deletes the specified regions from META.
   * @param connection connection we're using
   * @param regionsInfo list of regions to be deleted from META
   */
  private static void deleteRegionInfos(Connection connection, List<RegionInfo> regionsInfo,
        long ts)
      throws IOException {
    List<Delete> deletes = new ArrayList<>(regionsInfo.size());
    for (RegionInfo hri : regionsInfo) {
      Delete e = new Delete(hri.getRegionName());
      e.addFamily(getCatalogFamily(), ts);
      deletes.add(e);
    }
    deleteFromMetaTable(connection, deletes);
    LOG.info("Deleted {} regions from META", regionsInfo.size());
    LOG.debug("Deleted regions: {}", regionsInfo);
  }

  /**
   * Overwrites the specified regions from hbase:meta. Deletes old rows for the given regions and
   * adds new ones. Regions added back have state CLOSED.
   * @param connection connection we're using
   * @param regionInfos list of regions to be added to META
   */
  public static void overwriteRegions(Connection connection, List<RegionInfo> regionInfos,
      int regionReplication) throws IOException {
    // use master time for delete marker and the Put
    long now = EnvironmentEdgeManager.currentTime();
    deleteRegionInfos(connection, regionInfos, now);
    // Why sleep? This is the easiest way to ensure that the previous deletes does not
    // eclipse the following puts, that might happen in the same ts from the server.
    // See HBASE-9906, and HBASE-9879. Once either HBASE-9879, HBASE-8770 is fixed,
    // or HBASE-9905 is fixed and meta uses seqIds, we do not need the sleep.
    //
    // HBASE-13875 uses master timestamp for the mutations. The 20ms sleep is not needed
    addRegionsToMeta(connection, regionInfos, regionReplication, now + 1);
    LOG.info("Overwritten " + regionInfos.size() + " regions to Meta");
    LOG.debug("Overwritten regions: {} ", regionInfos);
  }

  /**
   * Deletes merge qualifiers for the specified merge region.
   * @param connection connection we're using
   * @param mergeRegion the merged region
   */
  public static void deleteMergeQualifiers(Connection connection, final RegionInfo mergeRegion)
      throws IOException {
    Delete delete = new Delete(mergeRegion.getRegionName());
    // NOTE: We are doing a new hbase:meta read here.
    Cell[] cells = getRegionResult(connection, mergeRegion.getRegionName()).rawCells();
    if (cells == null || cells.length == 0) {
      return;
    }
    List<byte[]> qualifiers = new ArrayList<>();
    for (Cell cell : cells) {
      if (!isMergeQualifierPrefix(cell)) {
        continue;
      }
      byte[] qualifier = CellUtil.cloneQualifier(cell);
      qualifiers.add(qualifier);
      delete.addColumns(getCatalogFamily(), qualifier, HConstants.LATEST_TIMESTAMP);
    }
    deleteFromMetaTable(connection, delete);
    LOG.info("Deleted merge references in " + mergeRegion.getRegionNameAsString() +
        ", deleted qualifiers " + qualifiers.stream().map(Bytes::toStringBinary).
        collect(Collectors.joining(", ")));
  }

  public static Put addRegionInfo(final Put p, final RegionInfo hri)
    throws IOException {
    p.add(CellBuilderFactory.create(CellBuilderType.SHALLOW_COPY)
        .setRow(p.getRow())
        .setFamily(getCatalogFamily())
        .setQualifier(HConstants.REGIONINFO_QUALIFIER)
        .setTimestamp(p.getTimestamp())
        .setType(Type.Put)
        // Serialize the Default Replica HRI otherwise scan of hbase:meta
        // shows an info:regioninfo value with encoded name and region
        // name that differs from that of the hbase;meta row.
        .setValue(RegionInfo.toByteArray(RegionReplicaUtil.getRegionInfoForDefaultReplica(hri)))
        .build());
    return p;
  }

  public static Put addLocation(Put p, ServerName sn, long openSeqNum, int replicaId)
      throws IOException {
    CellBuilder builder = CellBuilderFactory.create(CellBuilderType.SHALLOW_COPY);
    return p.add(builder.clear()
              .setRow(p.getRow())
              .setFamily(getCatalogFamily())
              .setQualifier(getServerColumn(replicaId))
              .setTimestamp(p.getTimestamp())
              .setType(Cell.Type.Put)
              .setValue(Bytes.toBytes(sn.getAddress().toString()))
              .build())
            .add(builder.clear()
              .setRow(p.getRow())
              .setFamily(getCatalogFamily())
              .setQualifier(getStartCodeColumn(replicaId))
              .setTimestamp(p.getTimestamp())
              .setType(Cell.Type.Put)
              .setValue(Bytes.toBytes(sn.getStartcode()))
              .build())
            .add(builder.clear()
              .setRow(p.getRow())
              .setFamily(getCatalogFamily())
              .setQualifier(getSeqNumColumn(replicaId))
              .setTimestamp(p.getTimestamp())
              .setType(Type.Put)
              .setValue(Bytes.toBytes(openSeqNum))
              .build());
  }

  private static void writeRegionName(ByteArrayOutputStream out, byte[] regionName) {
    for (byte b : regionName) {
      if (b == ESCAPE_BYTE) {
        out.write(ESCAPE_BYTE);
      }
      out.write(b);
    }
  }

  @VisibleForTesting
  public static byte[] getParentsBytes(List<RegionInfo> parents) {
    ByteArrayOutputStream bos = new ByteArrayOutputStream();
    Iterator<RegionInfo> iter = parents.iterator();
    writeRegionName(bos, iter.next().getRegionName());
    while (iter.hasNext()) {
      bos.write(ESCAPE_BYTE);
      bos.write(SEPARATED_BYTE);
      writeRegionName(bos, iter.next().getRegionName());
    }
    return bos.toByteArray();
  }

  private static List<byte[]> parseParentsBytes(byte[] bytes) {
    List<byte[]> parents = new ArrayList<>();
    ByteArrayOutputStream bos = new ByteArrayOutputStream();
    for (int i = 0; i < bytes.length; i++) {
      if (bytes[i] == ESCAPE_BYTE) {
        i++;
        if (bytes[i] == SEPARATED_BYTE) {
          parents.add(bos.toByteArray());
          bos.reset();
          continue;
        }
        // fall through to append the byte
      }
      bos.write(bytes[i]);
    }
    if (bos.size() > 0) {
      parents.add(bos.toByteArray());
    }
    return parents;
  }

  private static void addReplicationParent(Put put, List<RegionInfo> parents) throws IOException {
    byte[] value = getParentsBytes(parents);
    put.add(CellBuilderFactory.create(CellBuilderType.SHALLOW_COPY).setRow(put.getRow())
      .setFamily(HConstants.REPLICATION_BARRIER_FAMILY).setQualifier(REPLICATION_PARENT_QUALIFIER)
      .setTimestamp(put.getTimestamp()).setType(Type.Put).setValue(value).build());
  }

  public static Put makePutForReplicationBarrier(RegionInfo regionInfo, long openSeqNum, long ts)
      throws IOException {
    Put put = new Put(regionInfo.getRegionName(), ts);
    addReplicationBarrier(put, openSeqNum);
    return put;
  }

  /**
   * See class comment on SerialReplicationChecker
   */
  public static void addReplicationBarrier(Put put, long openSeqNum) throws IOException {
    put.add(CellBuilderFactory.create(CellBuilderType.SHALLOW_COPY)
      .setRow(put.getRow())
      .setFamily(HConstants.REPLICATION_BARRIER_FAMILY)
      .setQualifier(HConstants.SEQNUM_QUALIFIER)
      .setTimestamp(put.getTimestamp())
      .setType(Type.Put)
      .setValue(Bytes.toBytes(openSeqNum))
      .build());
  }

  private static Put addEmptyLocation(Put p, int replicaId) throws IOException {
    CellBuilder builder = CellBuilderFactory.create(CellBuilderType.SHALLOW_COPY);
    return p.add(builder.clear()
                .setRow(p.getRow())
                .setFamily(getCatalogFamily())
                .setQualifier(getServerColumn(replicaId))
                .setTimestamp(p.getTimestamp())
                .setType(Type.Put)
                .build())
            .add(builder.clear()
                .setRow(p.getRow())
                .setFamily(getCatalogFamily())
                .setQualifier(getStartCodeColumn(replicaId))
                .setTimestamp(p.getTimestamp())
                .setType(Cell.Type.Put)
                .build())
            .add(builder.clear()
                .setRow(p.getRow())
                .setFamily(getCatalogFamily())
                .setQualifier(getSeqNumColumn(replicaId))
                .setTimestamp(p.getTimestamp())
                .setType(Cell.Type.Put)
                .build());
  }

  public static final class ReplicationBarrierResult {
    private final long[] barriers;
    private final RegionState.State state;
    private final List<byte[]> parentRegionNames;

    ReplicationBarrierResult(long[] barriers, State state, List<byte[]> parentRegionNames) {
      this.barriers = barriers;
      this.state = state;
      this.parentRegionNames = parentRegionNames;
    }

    public long[] getBarriers() {
      return barriers;
    }

    public RegionState.State getState() {
      return state;
    }

    public List<byte[]> getParentRegionNames() {
      return parentRegionNames;
    }

    @Override
    public String toString() {
      return "ReplicationBarrierResult [barriers=" + Arrays.toString(barriers) + ", state=" +
        state + ", parentRegionNames=" +
        parentRegionNames.stream().map(Bytes::toStringBinary).collect(Collectors.joining(", ")) +
        "]";
    }
  }

  private static long getReplicationBarrier(Cell c) {
    return Bytes.toLong(c.getValueArray(), c.getValueOffset(), c.getValueLength());
  }

  public static long[] getReplicationBarriers(Result result) {
    return result.getColumnCells(HConstants.REPLICATION_BARRIER_FAMILY, HConstants.SEQNUM_QUALIFIER)
      .stream().mapToLong(MetaTableAccessor::getReplicationBarrier).sorted().distinct().toArray();
  }

  private static ReplicationBarrierResult getReplicationBarrierResult(Result result) {
    long[] barriers = getReplicationBarriers(result);
    byte[] stateBytes = result.getValue(getCatalogFamily(), getRegionStateColumn());
    RegionState.State state =
      stateBytes != null ? RegionState.State.valueOf(Bytes.toString(stateBytes)) : null;
    byte[] parentRegionsBytes =
      result.getValue(HConstants.REPLICATION_BARRIER_FAMILY, REPLICATION_PARENT_QUALIFIER);
    List<byte[]> parentRegionNames =
      parentRegionsBytes != null ? parseParentsBytes(parentRegionsBytes) : Collections.emptyList();
    return new ReplicationBarrierResult(barriers, state, parentRegionNames);
  }

  public static ReplicationBarrierResult getReplicationBarrierResult(Connection conn,
      TableName tableName, byte[] row, byte[] encodedRegionName) throws IOException {
    byte[] metaStartKey = RegionInfo.createRegionName(tableName, row, HConstants.NINES, false);
    byte[] metaStopKey =
      RegionInfo.createRegionName(tableName, HConstants.EMPTY_START_ROW, "", false);
    Scan scan = new Scan().withStartRow(metaStartKey).withStopRow(metaStopKey)
      .addColumn(getCatalogFamily(), getRegionStateColumn())
      .addFamily(HConstants.REPLICATION_BARRIER_FAMILY).readAllVersions().setReversed(true)
      .setCaching(10);
    try (Table table = getMetaHTable(conn); ResultScanner scanner = table.getScanner(scan)) {
      for (Result result;;) {
        result = scanner.next();
        if (result == null) {
          return new ReplicationBarrierResult(new long[0], null, Collections.emptyList());
        }
        byte[] regionName = result.getRow();
        // TODO: we may look up a region which has already been split or merged so we need to check
        // whether the encoded name matches. Need to find a way to quit earlier when there is no
        // record for the given region, for now it will scan to the end of the table.
        if (!Bytes.equals(encodedRegionName,
          Bytes.toBytes(RegionInfo.encodeRegionName(regionName)))) {
          continue;
        }
        return getReplicationBarrierResult(result);
      }
    }
  }

  public static long[] getReplicationBarrier(Connection conn, byte[] regionName)
      throws IOException {
    try (Table table = getMetaHTable(conn)) {
      Result result = table.get(new Get(regionName)
        .addColumn(HConstants.REPLICATION_BARRIER_FAMILY, HConstants.SEQNUM_QUALIFIER)
        .readAllVersions());
      return getReplicationBarriers(result);
    }
  }

  public static List<Pair<String, Long>> getTableEncodedRegionNameAndLastBarrier(Connection conn,
      TableName tableName) throws IOException {
    List<Pair<String, Long>> list = new ArrayList<>();
    scanMeta(conn, getTableStartRowForMeta(tableName, QueryType.REPLICATION),
      getTableStopRowForMeta(tableName, QueryType.REPLICATION), QueryType.REPLICATION, r -> {
        byte[] value =
          r.getValue(HConstants.REPLICATION_BARRIER_FAMILY, HConstants.SEQNUM_QUALIFIER);
        if (value == null) {
          return true;
        }
        long lastBarrier = Bytes.toLong(value);
        String encodedRegionName = RegionInfo.encodeRegionName(r.getRow());
        list.add(Pair.newPair(encodedRegionName, lastBarrier));
        return true;
      });
    return list;
  }

  public static List<String> getTableEncodedRegionNamesForSerialReplication(Connection conn,
      TableName tableName) throws IOException {
    List<String> list = new ArrayList<>();
    scanMeta(conn, getTableStartRowForMeta(tableName, QueryType.REPLICATION),
      getTableStopRowForMeta(tableName, QueryType.REPLICATION), QueryType.REPLICATION,
      new FirstKeyOnlyFilter(), Integer.MAX_VALUE, r -> {
        list.add(RegionInfo.encodeRegionName(r.getRow()));
        return true;
      });
    return list;
  }

  private static void debugLogMutations(List<? extends Mutation> mutations) throws IOException {
    if (!METALOG.isDebugEnabled()) {
      return;
    }
    // Logging each mutation in separate line makes it easier to see diff between them visually
    // because of common starting indentation.
    for (Mutation mutation : mutations) {
      debugLogMutation(mutation);
    }
  }

  private static void debugLogMutation(Mutation p) throws IOException {
    METALOG.debug("{} {}", p.getClass().getSimpleName(), p.toJSON());
  }

  private static Put addSequenceNum(Put p, long openSeqNum, int replicaId) throws IOException {
    return p.add(CellBuilderFactory.create(CellBuilderType.SHALLOW_COPY)
              .setRow(p.getRow())
              .setFamily(HConstants.CATALOG_FAMILY)
              .setQualifier(getSeqNumColumn(replicaId))
              .setTimestamp(p.getTimestamp())
              .setType(Type.Put)
              .setValue(Bytes.toBytes(openSeqNum))
              .build());
  }
}<|MERGE_RESOLUTION|>--- conflicted
+++ resolved
@@ -575,13 +575,8 @@
     byte[] stopKey = getTableStopRowForMeta(tableName, QueryType.REGION);
 
     Scan scan = getMetaScan(connection, -1);
-<<<<<<< HEAD
-    scan.setStartRow(startKey);
+    scan.withStartRow(startKey);
     scan.withStopRow(stopKey);
-=======
-    scan.withStartRow(startKey);
-    scan.setStopRow(stopKey);
->>>>>>> b9e74e0b
     return scan;
   }
 
