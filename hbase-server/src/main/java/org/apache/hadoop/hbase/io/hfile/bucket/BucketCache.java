--- conflicted
+++ resolved
@@ -27,11 +27,8 @@
 import java.io.IOException;
 import java.nio.ByteBuffer;
 import java.util.ArrayList;
-<<<<<<< HEAD
 import java.util.Arrays;
-=======
 import java.util.Collections;
->>>>>>> 5e2cc636
 import java.util.Comparator;
 import java.util.HashSet;
 import java.util.Iterator;
@@ -1350,7 +1347,7 @@
     return ioEngine.isPersistent() && persistencePath != null;
   }
 
-<<<<<<< HEAD
+
   void recordAddition(BlockCacheKey key, BucketEntry entry) {
     recordTransaction(key, entry, BucketCacheProtos.TransactionType.addition);
   }
@@ -1419,10 +1416,10 @@
       }
     });
     return files.size();
-=======
+  }
+
   public Map<String, Long> getRegionCachedInfo() {
     return Collections.unmodifiableMap(regionCachedSizeMap);
->>>>>>> 5e2cc636
   }
 
   /**
