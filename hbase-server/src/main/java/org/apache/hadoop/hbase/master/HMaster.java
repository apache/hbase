--- conflicted
+++ resolved
@@ -1524,7 +1524,6 @@
     getChoreService().scheduleChore(logCleaner);
 
     Path archiveDir = HFileArchiveUtil.getArchivePath(conf);
-<<<<<<< HEAD
     if (conf.getBoolean(HFileCleaner.HFILE_CLEANER_ENABLE_CUSTOM_PATHS, false)) {
       String[] paths = conf.getStrings(HFileCleaner.HFILE_CLEANER_CUSTOM_PATHS);
       if (paths != null && paths.length > 0) {
@@ -1538,7 +1537,7 @@
             cleanerClasses.toArray(new String[cleanerClasses.size()]));
           LOG.info("Custom cleaner paths: {}, plugins: {}", Arrays.asList(paths), cleanerClasses);
         }
-        customCleanerPool = new DirScanPool(conf.get(CleanerChore.CUSTOM_POOL_SIZE, "6"));
+        customCleanerPool = DirScanPool.getHFileCleanerScanPool(conf);
         customPaths = new Path[paths.length];
         customCleaners = new HFileCleaner[paths.length];
         for (int i = 0; i < paths.length; i++) {
@@ -1554,15 +1553,10 @@
       }
     }
 
-    // start the hfile archive cleaner thread
-    this.hfileCleaner = new HFileCleaner(cleanerInterval, this, conf,
-      getMasterFileSystem().getFileSystem(), archiveDir, cleanerPool, params, customPaths);
-=======
     // Create archive cleaner thread pool
     hfileCleanerPool = DirScanPool.getHFileCleanerScanPool(conf);
     this.hfileCleaner = new HFileCleaner(cleanerInterval, this, conf,
       getMasterFileSystem().getFileSystem(), archiveDir, hfileCleanerPool, params);
->>>>>>> 26ab9d0e
     getChoreService().scheduleChore(hfileCleaner);
 
     // Regions Reopen based on very high storeFileRefCount is considered enabled
