/*
 * Licensed to the Apache Software Foundation (ASF) under one
 * or more contributor license agreements.  See the NOTICE file
 * distributed with this work for additional information
 * regarding copyright ownership.  The ASF licenses this file
 * to you under the Apache License, Version 2.0 (the
 * "License"); you may not use this file except in compliance
 * with the License.  You may obtain a copy of the License at
 *
 *     http://www.apache.org/licenses/LICENSE-2.0
 *
 * Unless required by applicable law or agreed to in writing, software
 * distributed under the License is distributed on an "AS IS" BASIS,
 * WITHOUT WARRANTIES OR CONDITIONS OF ANY KIND, either express or implied.
 * See the License for the specific language governing permissions and
 * limitations under the License.
 */
package org.apache.hadoop.hbase.master;

import java.io.IOException;
import java.lang.reflect.InvocationTargetException;
import java.lang.reflect.Method;
import java.net.InetAddress;
import java.util.ArrayList;
import java.util.Collections;
import java.util.HashMap;
import java.util.HashSet;
import java.util.List;
import java.util.Map;
import java.util.Map.Entry;
import java.util.Set;
import java.util.concurrent.ThreadLocalRandom;
import java.util.stream.Collectors;
import org.apache.hadoop.conf.Configuration;
import org.apache.hadoop.hbase.ClusterMetricsBuilder;
import org.apache.hadoop.hbase.DoNotRetryIOException;
import org.apache.hadoop.hbase.HBaseRpcServicesBase;
import org.apache.hadoop.hbase.HConstants;
import org.apache.hadoop.hbase.MetaTableAccessor;
import org.apache.hadoop.hbase.NamespaceDescriptor;
import org.apache.hadoop.hbase.ServerMetrics;
import org.apache.hadoop.hbase.ServerMetricsBuilder;
import org.apache.hadoop.hbase.ServerName;
import org.apache.hadoop.hbase.TableName;
import org.apache.hadoop.hbase.UnknownRegionException;
import org.apache.hadoop.hbase.client.BalanceRequest;
import org.apache.hadoop.hbase.client.BalanceResponse;
import org.apache.hadoop.hbase.client.MasterSwitchType;
import org.apache.hadoop.hbase.client.NormalizeTableFilterParams;
import org.apache.hadoop.hbase.client.Put;
import org.apache.hadoop.hbase.client.RegionInfo;
import org.apache.hadoop.hbase.client.Table;
import org.apache.hadoop.hbase.client.TableDescriptor;
import org.apache.hadoop.hbase.client.TableState;
import org.apache.hadoop.hbase.client.VersionInfoUtil;
import org.apache.hadoop.hbase.client.replication.ReplicationPeerConfigUtil;
import org.apache.hadoop.hbase.coprocessor.MasterCoprocessor;
import org.apache.hadoop.hbase.errorhandling.ForeignException;
import org.apache.hadoop.hbase.exceptions.UnknownProtocolException;
import org.apache.hadoop.hbase.ipc.CoprocessorRpcUtils;
import org.apache.hadoop.hbase.ipc.PriorityFunction;
import org.apache.hadoop.hbase.ipc.QosPriority;
import org.apache.hadoop.hbase.ipc.RpcServer;
import org.apache.hadoop.hbase.ipc.RpcServer.BlockingServiceAndInterface;
import org.apache.hadoop.hbase.ipc.ServerNotRunningYetException;
import org.apache.hadoop.hbase.ipc.ServerRpcController;
import org.apache.hadoop.hbase.master.assignment.RegionStateNode;
import org.apache.hadoop.hbase.master.assignment.RegionStates;
import org.apache.hadoop.hbase.master.cleaner.HFileCleaner;
import org.apache.hadoop.hbase.master.hbck.HbckChore;
import org.apache.hadoop.hbase.master.janitor.MetaFixer;
import org.apache.hadoop.hbase.master.locking.LockProcedure;
import org.apache.hadoop.hbase.master.procedure.MasterProcedureEnv;
import org.apache.hadoop.hbase.master.procedure.MasterProcedureUtil;
import org.apache.hadoop.hbase.master.procedure.MasterProcedureUtil.NonceProcedureRunnable;
import org.apache.hadoop.hbase.master.procedure.ServerCrashProcedure;
import org.apache.hadoop.hbase.mob.MobUtils;
import org.apache.hadoop.hbase.namequeues.BalancerDecisionDetails;
import org.apache.hadoop.hbase.namequeues.BalancerRejectionDetails;
import org.apache.hadoop.hbase.namequeues.NamedQueueRecorder;
import org.apache.hadoop.hbase.namequeues.request.NamedQueueGetRequest;
import org.apache.hadoop.hbase.namequeues.response.NamedQueueGetResponse;
import org.apache.hadoop.hbase.net.Address;
import org.apache.hadoop.hbase.procedure.MasterProcedureManager;
import org.apache.hadoop.hbase.procedure2.LockType;
import org.apache.hadoop.hbase.procedure2.LockedResource;
import org.apache.hadoop.hbase.procedure2.Procedure;
import org.apache.hadoop.hbase.procedure2.ProcedureExecutor;
import org.apache.hadoop.hbase.procedure2.ProcedureUtil;
import org.apache.hadoop.hbase.procedure2.RemoteProcedureException;
import org.apache.hadoop.hbase.quotas.MasterQuotaManager;
import org.apache.hadoop.hbase.quotas.QuotaObserverChore;
import org.apache.hadoop.hbase.quotas.QuotaUtil;
import org.apache.hadoop.hbase.quotas.SpaceQuotaSnapshot;
import org.apache.hadoop.hbase.regionserver.SimpleRpcSchedulerFactory;
import org.apache.hadoop.hbase.replication.ReplicationException;
import org.apache.hadoop.hbase.replication.ReplicationPeerConfig;
import org.apache.hadoop.hbase.replication.ReplicationPeerDescription;
import org.apache.hadoop.hbase.rsgroup.RSGroupInfo;
import org.apache.hadoop.hbase.rsgroup.RSGroupUtil;
import org.apache.hadoop.hbase.security.Superusers;
import org.apache.hadoop.hbase.security.User;
import org.apache.hadoop.hbase.security.access.AccessChecker;
import org.apache.hadoop.hbase.security.access.AccessChecker.InputUser;
import org.apache.hadoop.hbase.security.access.AccessController;
import org.apache.hadoop.hbase.security.access.Permission;
import org.apache.hadoop.hbase.security.access.Permission.Action;
import org.apache.hadoop.hbase.security.access.PermissionStorage;
import org.apache.hadoop.hbase.security.access.ShadedAccessControlUtil;
import org.apache.hadoop.hbase.security.access.UserPermission;
import org.apache.hadoop.hbase.security.visibility.VisibilityController;
import org.apache.hadoop.hbase.snapshot.ClientSnapshotDescriptionUtils;
import org.apache.hadoop.hbase.snapshot.SnapshotDescriptionUtils;
import org.apache.hadoop.hbase.util.Bytes;
import org.apache.hadoop.hbase.util.DNS;
import org.apache.hadoop.hbase.util.DNS.ServerType;
import org.apache.hadoop.hbase.util.EnvironmentEdgeManager;
import org.apache.hadoop.hbase.util.ForeignExceptionUtil;
import org.apache.hadoop.hbase.util.Pair;
import org.apache.hadoop.hbase.zookeeper.ZKWatcher;
import org.apache.yetus.audience.InterfaceAudience;
import org.apache.zookeeper.KeeperException;
import org.slf4j.Logger;
import org.slf4j.LoggerFactory;

import org.apache.hbase.thirdparty.com.google.common.collect.Sets;
import org.apache.hbase.thirdparty.com.google.protobuf.ByteString;
import org.apache.hbase.thirdparty.com.google.protobuf.Descriptors.MethodDescriptor;
import org.apache.hbase.thirdparty.com.google.protobuf.Descriptors.ServiceDescriptor;
import org.apache.hbase.thirdparty.com.google.protobuf.Message;
import org.apache.hbase.thirdparty.com.google.protobuf.RpcController;
import org.apache.hbase.thirdparty.com.google.protobuf.Service;
import org.apache.hbase.thirdparty.com.google.protobuf.ServiceException;
import org.apache.hbase.thirdparty.com.google.protobuf.UnsafeByteOperations;

import org.apache.hadoop.hbase.shaded.protobuf.ProtobufUtil;
import org.apache.hadoop.hbase.shaded.protobuf.ResponseConverter;
import org.apache.hadoop.hbase.shaded.protobuf.generated.AccessControlProtos;
import org.apache.hadoop.hbase.shaded.protobuf.generated.AccessControlProtos.AccessControlService;
import org.apache.hadoop.hbase.shaded.protobuf.generated.AccessControlProtos.GetUserPermissionsRequest;
import org.apache.hadoop.hbase.shaded.protobuf.generated.AccessControlProtos.GetUserPermissionsResponse;
import org.apache.hadoop.hbase.shaded.protobuf.generated.AccessControlProtos.GrantRequest;
import org.apache.hadoop.hbase.shaded.protobuf.generated.AccessControlProtos.GrantResponse;
import org.apache.hadoop.hbase.shaded.protobuf.generated.AccessControlProtos.HasUserPermissionsRequest;
import org.apache.hadoop.hbase.shaded.protobuf.generated.AccessControlProtos.HasUserPermissionsResponse;
import org.apache.hadoop.hbase.shaded.protobuf.generated.AccessControlProtos.Permission.Type;
import org.apache.hadoop.hbase.shaded.protobuf.generated.AccessControlProtos.RevokeRequest;
import org.apache.hadoop.hbase.shaded.protobuf.generated.AccessControlProtos.RevokeResponse;
import org.apache.hadoop.hbase.shaded.protobuf.generated.AdminProtos.AdminService;
import org.apache.hadoop.hbase.shaded.protobuf.generated.AdminProtos.ClearCompactionQueuesRequest;
import org.apache.hadoop.hbase.shaded.protobuf.generated.AdminProtos.ClearCompactionQueuesResponse;
import org.apache.hadoop.hbase.shaded.protobuf.generated.AdminProtos.ClearRegionBlockCacheRequest;
import org.apache.hadoop.hbase.shaded.protobuf.generated.AdminProtos.ClearRegionBlockCacheResponse;
import org.apache.hadoop.hbase.shaded.protobuf.generated.AdminProtos.CloseRegionRequest;
import org.apache.hadoop.hbase.shaded.protobuf.generated.AdminProtos.CloseRegionResponse;
import org.apache.hadoop.hbase.shaded.protobuf.generated.AdminProtos.CompactRegionRequest;
import org.apache.hadoop.hbase.shaded.protobuf.generated.AdminProtos.CompactRegionResponse;
import org.apache.hadoop.hbase.shaded.protobuf.generated.AdminProtos.CompactionSwitchRequest;
import org.apache.hadoop.hbase.shaded.protobuf.generated.AdminProtos.CompactionSwitchResponse;
import org.apache.hadoop.hbase.shaded.protobuf.generated.AdminProtos.ExecuteProceduresRequest;
import org.apache.hadoop.hbase.shaded.protobuf.generated.AdminProtos.ExecuteProceduresResponse;
import org.apache.hadoop.hbase.shaded.protobuf.generated.AdminProtos.FlushRegionRequest;
import org.apache.hadoop.hbase.shaded.protobuf.generated.AdminProtos.FlushRegionResponse;
import org.apache.hadoop.hbase.shaded.protobuf.generated.AdminProtos.GetOnlineRegionRequest;
import org.apache.hadoop.hbase.shaded.protobuf.generated.AdminProtos.GetOnlineRegionResponse;
import org.apache.hadoop.hbase.shaded.protobuf.generated.AdminProtos.GetRegionInfoRequest;
import org.apache.hadoop.hbase.shaded.protobuf.generated.AdminProtos.GetRegionInfoResponse;
import org.apache.hadoop.hbase.shaded.protobuf.generated.AdminProtos.GetRegionLoadRequest;
import org.apache.hadoop.hbase.shaded.protobuf.generated.AdminProtos.GetRegionLoadResponse;
import org.apache.hadoop.hbase.shaded.protobuf.generated.AdminProtos.GetServerInfoRequest;
import org.apache.hadoop.hbase.shaded.protobuf.generated.AdminProtos.GetServerInfoResponse;
import org.apache.hadoop.hbase.shaded.protobuf.generated.AdminProtos.GetStoreFileRequest;
import org.apache.hadoop.hbase.shaded.protobuf.generated.AdminProtos.GetStoreFileResponse;
import org.apache.hadoop.hbase.shaded.protobuf.generated.AdminProtos.OpenRegionRequest;
import org.apache.hadoop.hbase.shaded.protobuf.generated.AdminProtos.OpenRegionResponse;
import org.apache.hadoop.hbase.shaded.protobuf.generated.AdminProtos.ReplicateWALEntryRequest;
import org.apache.hadoop.hbase.shaded.protobuf.generated.AdminProtos.ReplicateWALEntryResponse;
import org.apache.hadoop.hbase.shaded.protobuf.generated.AdminProtos.RollWALWriterRequest;
import org.apache.hadoop.hbase.shaded.protobuf.generated.AdminProtos.RollWALWriterResponse;
import org.apache.hadoop.hbase.shaded.protobuf.generated.AdminProtos.StopServerRequest;
import org.apache.hadoop.hbase.shaded.protobuf.generated.AdminProtos.StopServerResponse;
import org.apache.hadoop.hbase.shaded.protobuf.generated.AdminProtos.UpdateFavoredNodesRequest;
import org.apache.hadoop.hbase.shaded.protobuf.generated.AdminProtos.UpdateFavoredNodesResponse;
import org.apache.hadoop.hbase.shaded.protobuf.generated.AdminProtos.WarmupRegionRequest;
import org.apache.hadoop.hbase.shaded.protobuf.generated.AdminProtos.WarmupRegionResponse;
import org.apache.hadoop.hbase.shaded.protobuf.generated.ClientProtos;
import org.apache.hadoop.hbase.shaded.protobuf.generated.ClusterStatusProtos;
import org.apache.hadoop.hbase.shaded.protobuf.generated.ClusterStatusProtos.RegionStoreSequenceIds;
import org.apache.hadoop.hbase.shaded.protobuf.generated.HBaseProtos;
import org.apache.hadoop.hbase.shaded.protobuf.generated.HBaseProtos.NameStringPair;
import org.apache.hadoop.hbase.shaded.protobuf.generated.HBaseProtos.ProcedureDescription;
import org.apache.hadoop.hbase.shaded.protobuf.generated.HBaseProtos.RegionSpecifier;
import org.apache.hadoop.hbase.shaded.protobuf.generated.HBaseProtos.RegionSpecifier.RegionSpecifierType;
import org.apache.hadoop.hbase.shaded.protobuf.generated.HBaseProtos.VersionInfo;
import org.apache.hadoop.hbase.shaded.protobuf.generated.LockServiceProtos.LockHeartbeatRequest;
import org.apache.hadoop.hbase.shaded.protobuf.generated.LockServiceProtos.LockHeartbeatResponse;
import org.apache.hadoop.hbase.shaded.protobuf.generated.LockServiceProtos.LockRequest;
import org.apache.hadoop.hbase.shaded.protobuf.generated.LockServiceProtos.LockResponse;
import org.apache.hadoop.hbase.shaded.protobuf.generated.LockServiceProtos.LockService;
import org.apache.hadoop.hbase.shaded.protobuf.generated.MasterProtos;
import org.apache.hadoop.hbase.shaded.protobuf.generated.MasterProtos.AbortProcedureRequest;
import org.apache.hadoop.hbase.shaded.protobuf.generated.MasterProtos.AbortProcedureResponse;
import org.apache.hadoop.hbase.shaded.protobuf.generated.MasterProtos.AddColumnRequest;
import org.apache.hadoop.hbase.shaded.protobuf.generated.MasterProtos.AddColumnResponse;
import org.apache.hadoop.hbase.shaded.protobuf.generated.MasterProtos.AssignRegionRequest;
import org.apache.hadoop.hbase.shaded.protobuf.generated.MasterProtos.AssignRegionResponse;
import org.apache.hadoop.hbase.shaded.protobuf.generated.MasterProtos.ClearDeadServersRequest;
import org.apache.hadoop.hbase.shaded.protobuf.generated.MasterProtos.ClearDeadServersResponse;
import org.apache.hadoop.hbase.shaded.protobuf.generated.MasterProtos.CreateNamespaceRequest;
import org.apache.hadoop.hbase.shaded.protobuf.generated.MasterProtos.CreateNamespaceResponse;
import org.apache.hadoop.hbase.shaded.protobuf.generated.MasterProtos.CreateTableRequest;
import org.apache.hadoop.hbase.shaded.protobuf.generated.MasterProtos.CreateTableResponse;
import org.apache.hadoop.hbase.shaded.protobuf.generated.MasterProtos.DecommissionRegionServersRequest;
import org.apache.hadoop.hbase.shaded.protobuf.generated.MasterProtos.DecommissionRegionServersResponse;
import org.apache.hadoop.hbase.shaded.protobuf.generated.MasterProtos.DeleteColumnRequest;
import org.apache.hadoop.hbase.shaded.protobuf.generated.MasterProtos.DeleteColumnResponse;
import org.apache.hadoop.hbase.shaded.protobuf.generated.MasterProtos.DeleteNamespaceRequest;
import org.apache.hadoop.hbase.shaded.protobuf.generated.MasterProtos.DeleteNamespaceResponse;
import org.apache.hadoop.hbase.shaded.protobuf.generated.MasterProtos.DeleteSnapshotRequest;
import org.apache.hadoop.hbase.shaded.protobuf.generated.MasterProtos.DeleteSnapshotResponse;
import org.apache.hadoop.hbase.shaded.protobuf.generated.MasterProtos.DeleteTableRequest;
import org.apache.hadoop.hbase.shaded.protobuf.generated.MasterProtos.DeleteTableResponse;
import org.apache.hadoop.hbase.shaded.protobuf.generated.MasterProtos.DisableTableRequest;
import org.apache.hadoop.hbase.shaded.protobuf.generated.MasterProtos.DisableTableResponse;
import org.apache.hadoop.hbase.shaded.protobuf.generated.MasterProtos.EnableCatalogJanitorRequest;
import org.apache.hadoop.hbase.shaded.protobuf.generated.MasterProtos.EnableCatalogJanitorResponse;
import org.apache.hadoop.hbase.shaded.protobuf.generated.MasterProtos.EnableTableRequest;
import org.apache.hadoop.hbase.shaded.protobuf.generated.MasterProtos.EnableTableResponse;
import org.apache.hadoop.hbase.shaded.protobuf.generated.MasterProtos.ExecProcedureRequest;
import org.apache.hadoop.hbase.shaded.protobuf.generated.MasterProtos.ExecProcedureResponse;
import org.apache.hadoop.hbase.shaded.protobuf.generated.MasterProtos.FixMetaRequest;
import org.apache.hadoop.hbase.shaded.protobuf.generated.MasterProtos.FixMetaResponse;
import org.apache.hadoop.hbase.shaded.protobuf.generated.MasterProtos.FlushMasterStoreRequest;
import org.apache.hadoop.hbase.shaded.protobuf.generated.MasterProtos.FlushMasterStoreResponse;
import org.apache.hadoop.hbase.shaded.protobuf.generated.MasterProtos.GetClusterStatusRequest;
import org.apache.hadoop.hbase.shaded.protobuf.generated.MasterProtos.GetClusterStatusResponse;
import org.apache.hadoop.hbase.shaded.protobuf.generated.MasterProtos.GetCompletedSnapshotsRequest;
import org.apache.hadoop.hbase.shaded.protobuf.generated.MasterProtos.GetCompletedSnapshotsResponse;
import org.apache.hadoop.hbase.shaded.protobuf.generated.MasterProtos.GetLocksRequest;
import org.apache.hadoop.hbase.shaded.protobuf.generated.MasterProtos.GetLocksResponse;
import org.apache.hadoop.hbase.shaded.protobuf.generated.MasterProtos.GetNamespaceDescriptorRequest;
import org.apache.hadoop.hbase.shaded.protobuf.generated.MasterProtos.GetNamespaceDescriptorResponse;
import org.apache.hadoop.hbase.shaded.protobuf.generated.MasterProtos.GetProcedureResultRequest;
import org.apache.hadoop.hbase.shaded.protobuf.generated.MasterProtos.GetProcedureResultResponse;
import org.apache.hadoop.hbase.shaded.protobuf.generated.MasterProtos.GetProceduresRequest;
import org.apache.hadoop.hbase.shaded.protobuf.generated.MasterProtos.GetProceduresResponse;
import org.apache.hadoop.hbase.shaded.protobuf.generated.MasterProtos.GetSchemaAlterStatusRequest;
import org.apache.hadoop.hbase.shaded.protobuf.generated.MasterProtos.GetSchemaAlterStatusResponse;
import org.apache.hadoop.hbase.shaded.protobuf.generated.MasterProtos.GetTableDescriptorsRequest;
import org.apache.hadoop.hbase.shaded.protobuf.generated.MasterProtos.GetTableDescriptorsResponse;
import org.apache.hadoop.hbase.shaded.protobuf.generated.MasterProtos.GetTableNamesRequest;
import org.apache.hadoop.hbase.shaded.protobuf.generated.MasterProtos.GetTableNamesResponse;
import org.apache.hadoop.hbase.shaded.protobuf.generated.MasterProtos.GetTableStateRequest;
import org.apache.hadoop.hbase.shaded.protobuf.generated.MasterProtos.GetTableStateResponse;
import org.apache.hadoop.hbase.shaded.protobuf.generated.MasterProtos.HbckService;
import org.apache.hadoop.hbase.shaded.protobuf.generated.MasterProtos.IsBalancerEnabledRequest;
import org.apache.hadoop.hbase.shaded.protobuf.generated.MasterProtos.IsBalancerEnabledResponse;
import org.apache.hadoop.hbase.shaded.protobuf.generated.MasterProtos.IsCatalogJanitorEnabledRequest;
import org.apache.hadoop.hbase.shaded.protobuf.generated.MasterProtos.IsCatalogJanitorEnabledResponse;
import org.apache.hadoop.hbase.shaded.protobuf.generated.MasterProtos.IsCleanerChoreEnabledRequest;
import org.apache.hadoop.hbase.shaded.protobuf.generated.MasterProtos.IsCleanerChoreEnabledResponse;
import org.apache.hadoop.hbase.shaded.protobuf.generated.MasterProtos.IsInMaintenanceModeRequest;
import org.apache.hadoop.hbase.shaded.protobuf.generated.MasterProtos.IsInMaintenanceModeResponse;
import org.apache.hadoop.hbase.shaded.protobuf.generated.MasterProtos.IsMasterRunningRequest;
import org.apache.hadoop.hbase.shaded.protobuf.generated.MasterProtos.IsMasterRunningResponse;
import org.apache.hadoop.hbase.shaded.protobuf.generated.MasterProtos.IsNormalizerEnabledRequest;
import org.apache.hadoop.hbase.shaded.protobuf.generated.MasterProtos.IsNormalizerEnabledResponse;
import org.apache.hadoop.hbase.shaded.protobuf.generated.MasterProtos.IsProcedureDoneRequest;
import org.apache.hadoop.hbase.shaded.protobuf.generated.MasterProtos.IsProcedureDoneResponse;
import org.apache.hadoop.hbase.shaded.protobuf.generated.MasterProtos.IsSnapshotCleanupEnabledRequest;
import org.apache.hadoop.hbase.shaded.protobuf.generated.MasterProtos.IsSnapshotCleanupEnabledResponse;
import org.apache.hadoop.hbase.shaded.protobuf.generated.MasterProtos.IsSnapshotDoneRequest;
import org.apache.hadoop.hbase.shaded.protobuf.generated.MasterProtos.IsSnapshotDoneResponse;
import org.apache.hadoop.hbase.shaded.protobuf.generated.MasterProtos.IsSplitOrMergeEnabledRequest;
import org.apache.hadoop.hbase.shaded.protobuf.generated.MasterProtos.IsSplitOrMergeEnabledResponse;
import org.apache.hadoop.hbase.shaded.protobuf.generated.MasterProtos.ListDecommissionedRegionServersRequest;
import org.apache.hadoop.hbase.shaded.protobuf.generated.MasterProtos.ListDecommissionedRegionServersResponse;
import org.apache.hadoop.hbase.shaded.protobuf.generated.MasterProtos.ListNamespaceDescriptorsRequest;
import org.apache.hadoop.hbase.shaded.protobuf.generated.MasterProtos.ListNamespaceDescriptorsResponse;
import org.apache.hadoop.hbase.shaded.protobuf.generated.MasterProtos.ListNamespacesRequest;
import org.apache.hadoop.hbase.shaded.protobuf.generated.MasterProtos.ListNamespacesResponse;
import org.apache.hadoop.hbase.shaded.protobuf.generated.MasterProtos.ListTableDescriptorsByNamespaceRequest;
import org.apache.hadoop.hbase.shaded.protobuf.generated.MasterProtos.ListTableDescriptorsByNamespaceResponse;
import org.apache.hadoop.hbase.shaded.protobuf.generated.MasterProtos.ListTableNamesByNamespaceRequest;
import org.apache.hadoop.hbase.shaded.protobuf.generated.MasterProtos.ListTableNamesByNamespaceResponse;
import org.apache.hadoop.hbase.shaded.protobuf.generated.MasterProtos.MajorCompactionTimestampForRegionRequest;
import org.apache.hadoop.hbase.shaded.protobuf.generated.MasterProtos.MajorCompactionTimestampRequest;
import org.apache.hadoop.hbase.shaded.protobuf.generated.MasterProtos.MajorCompactionTimestampResponse;
import org.apache.hadoop.hbase.shaded.protobuf.generated.MasterProtos.MasterService;
import org.apache.hadoop.hbase.shaded.protobuf.generated.MasterProtos.MergeTableRegionsRequest;
import org.apache.hadoop.hbase.shaded.protobuf.generated.MasterProtos.MergeTableRegionsResponse;
import org.apache.hadoop.hbase.shaded.protobuf.generated.MasterProtos.ModifyColumnRequest;
import org.apache.hadoop.hbase.shaded.protobuf.generated.MasterProtos.ModifyColumnResponse;
import org.apache.hadoop.hbase.shaded.protobuf.generated.MasterProtos.ModifyColumnStoreFileTrackerRequest;
import org.apache.hadoop.hbase.shaded.protobuf.generated.MasterProtos.ModifyColumnStoreFileTrackerResponse;
import org.apache.hadoop.hbase.shaded.protobuf.generated.MasterProtos.ModifyNamespaceRequest;
import org.apache.hadoop.hbase.shaded.protobuf.generated.MasterProtos.ModifyNamespaceResponse;
import org.apache.hadoop.hbase.shaded.protobuf.generated.MasterProtos.ModifyTableRequest;
import org.apache.hadoop.hbase.shaded.protobuf.generated.MasterProtos.ModifyTableResponse;
import org.apache.hadoop.hbase.shaded.protobuf.generated.MasterProtos.ModifyTableStoreFileTrackerRequest;
import org.apache.hadoop.hbase.shaded.protobuf.generated.MasterProtos.ModifyTableStoreFileTrackerResponse;
import org.apache.hadoop.hbase.shaded.protobuf.generated.MasterProtos.MoveRegionRequest;
import org.apache.hadoop.hbase.shaded.protobuf.generated.MasterProtos.MoveRegionResponse;
import org.apache.hadoop.hbase.shaded.protobuf.generated.MasterProtos.NormalizeRequest;
import org.apache.hadoop.hbase.shaded.protobuf.generated.MasterProtos.NormalizeResponse;
import org.apache.hadoop.hbase.shaded.protobuf.generated.MasterProtos.OfflineRegionRequest;
import org.apache.hadoop.hbase.shaded.protobuf.generated.MasterProtos.OfflineRegionResponse;
import org.apache.hadoop.hbase.shaded.protobuf.generated.MasterProtos.RecommissionRegionServerRequest;
import org.apache.hadoop.hbase.shaded.protobuf.generated.MasterProtos.RecommissionRegionServerResponse;
import org.apache.hadoop.hbase.shaded.protobuf.generated.MasterProtos.RegionSpecifierAndState;
import org.apache.hadoop.hbase.shaded.protobuf.generated.MasterProtos.RestoreSnapshotRequest;
import org.apache.hadoop.hbase.shaded.protobuf.generated.MasterProtos.RestoreSnapshotResponse;
import org.apache.hadoop.hbase.shaded.protobuf.generated.MasterProtos.RunCatalogScanRequest;
import org.apache.hadoop.hbase.shaded.protobuf.generated.MasterProtos.RunCatalogScanResponse;
import org.apache.hadoop.hbase.shaded.protobuf.generated.MasterProtos.RunCleanerChoreRequest;
import org.apache.hadoop.hbase.shaded.protobuf.generated.MasterProtos.RunCleanerChoreResponse;
import org.apache.hadoop.hbase.shaded.protobuf.generated.MasterProtos.RunHbckChoreRequest;
import org.apache.hadoop.hbase.shaded.protobuf.generated.MasterProtos.RunHbckChoreResponse;
import org.apache.hadoop.hbase.shaded.protobuf.generated.MasterProtos.SecurityCapabilitiesRequest;
import org.apache.hadoop.hbase.shaded.protobuf.generated.MasterProtos.SecurityCapabilitiesResponse;
import org.apache.hadoop.hbase.shaded.protobuf.generated.MasterProtos.SetBalancerRunningRequest;
import org.apache.hadoop.hbase.shaded.protobuf.generated.MasterProtos.SetBalancerRunningResponse;
import org.apache.hadoop.hbase.shaded.protobuf.generated.MasterProtos.SetCleanerChoreRunningRequest;
import org.apache.hadoop.hbase.shaded.protobuf.generated.MasterProtos.SetCleanerChoreRunningResponse;
import org.apache.hadoop.hbase.shaded.protobuf.generated.MasterProtos.SetNormalizerRunningRequest;
import org.apache.hadoop.hbase.shaded.protobuf.generated.MasterProtos.SetNormalizerRunningResponse;
import org.apache.hadoop.hbase.shaded.protobuf.generated.MasterProtos.SetQuotaRequest;
import org.apache.hadoop.hbase.shaded.protobuf.generated.MasterProtos.SetQuotaResponse;
import org.apache.hadoop.hbase.shaded.protobuf.generated.MasterProtos.SetRegionStateInMetaRequest;
import org.apache.hadoop.hbase.shaded.protobuf.generated.MasterProtos.SetRegionStateInMetaResponse;
import org.apache.hadoop.hbase.shaded.protobuf.generated.MasterProtos.SetSnapshotCleanupRequest;
import org.apache.hadoop.hbase.shaded.protobuf.generated.MasterProtos.SetSnapshotCleanupResponse;
import org.apache.hadoop.hbase.shaded.protobuf.generated.MasterProtos.SetSplitOrMergeEnabledRequest;
import org.apache.hadoop.hbase.shaded.protobuf.generated.MasterProtos.SetSplitOrMergeEnabledResponse;
import org.apache.hadoop.hbase.shaded.protobuf.generated.MasterProtos.SetTableStateInMetaRequest;
import org.apache.hadoop.hbase.shaded.protobuf.generated.MasterProtos.ShutdownRequest;
import org.apache.hadoop.hbase.shaded.protobuf.generated.MasterProtos.ShutdownResponse;
import org.apache.hadoop.hbase.shaded.protobuf.generated.MasterProtos.SnapshotRequest;
import org.apache.hadoop.hbase.shaded.protobuf.generated.MasterProtos.SnapshotResponse;
import org.apache.hadoop.hbase.shaded.protobuf.generated.MasterProtos.SplitTableRegionRequest;
import org.apache.hadoop.hbase.shaded.protobuf.generated.MasterProtos.SplitTableRegionResponse;
import org.apache.hadoop.hbase.shaded.protobuf.generated.MasterProtos.StopMasterRequest;
import org.apache.hadoop.hbase.shaded.protobuf.generated.MasterProtos.StopMasterResponse;
import org.apache.hadoop.hbase.shaded.protobuf.generated.MasterProtos.SwitchExceedThrottleQuotaRequest;
import org.apache.hadoop.hbase.shaded.protobuf.generated.MasterProtos.SwitchExceedThrottleQuotaResponse;
import org.apache.hadoop.hbase.shaded.protobuf.generated.MasterProtos.SwitchRpcThrottleRequest;
import org.apache.hadoop.hbase.shaded.protobuf.generated.MasterProtos.SwitchRpcThrottleResponse;
import org.apache.hadoop.hbase.shaded.protobuf.generated.MasterProtos.TruncateTableRequest;
import org.apache.hadoop.hbase.shaded.protobuf.generated.MasterProtos.TruncateTableResponse;
import org.apache.hadoop.hbase.shaded.protobuf.generated.MasterProtos.UnassignRegionRequest;
import org.apache.hadoop.hbase.shaded.protobuf.generated.MasterProtos.UnassignRegionResponse;
import org.apache.hadoop.hbase.shaded.protobuf.generated.QuotaProtos.GetQuotaStatesRequest;
import org.apache.hadoop.hbase.shaded.protobuf.generated.QuotaProtos.GetQuotaStatesResponse;
import org.apache.hadoop.hbase.shaded.protobuf.generated.QuotaProtos.GetQuotaStatesResponse.NamespaceQuotaSnapshot;
import org.apache.hadoop.hbase.shaded.protobuf.generated.QuotaProtos.GetQuotaStatesResponse.TableQuotaSnapshot;
import org.apache.hadoop.hbase.shaded.protobuf.generated.QuotaProtos.GetSpaceQuotaRegionSizesRequest;
import org.apache.hadoop.hbase.shaded.protobuf.generated.QuotaProtos.GetSpaceQuotaRegionSizesResponse;
import org.apache.hadoop.hbase.shaded.protobuf.generated.QuotaProtos.GetSpaceQuotaRegionSizesResponse.RegionSizes;
import org.apache.hadoop.hbase.shaded.protobuf.generated.QuotaProtos.GetSpaceQuotaSnapshotsRequest;
import org.apache.hadoop.hbase.shaded.protobuf.generated.QuotaProtos.GetSpaceQuotaSnapshotsResponse;
import org.apache.hadoop.hbase.shaded.protobuf.generated.RSGroupAdminProtos.AddRSGroupRequest;
import org.apache.hadoop.hbase.shaded.protobuf.generated.RSGroupAdminProtos.AddRSGroupResponse;
import org.apache.hadoop.hbase.shaded.protobuf.generated.RSGroupAdminProtos.BalanceRSGroupRequest;
import org.apache.hadoop.hbase.shaded.protobuf.generated.RSGroupAdminProtos.BalanceRSGroupResponse;
import org.apache.hadoop.hbase.shaded.protobuf.generated.RSGroupAdminProtos.GetConfiguredNamespacesAndTablesInRSGroupRequest;
import org.apache.hadoop.hbase.shaded.protobuf.generated.RSGroupAdminProtos.GetConfiguredNamespacesAndTablesInRSGroupResponse;
import org.apache.hadoop.hbase.shaded.protobuf.generated.RSGroupAdminProtos.GetRSGroupInfoOfServerRequest;
import org.apache.hadoop.hbase.shaded.protobuf.generated.RSGroupAdminProtos.GetRSGroupInfoOfServerResponse;
import org.apache.hadoop.hbase.shaded.protobuf.generated.RSGroupAdminProtos.GetRSGroupInfoOfTableRequest;
import org.apache.hadoop.hbase.shaded.protobuf.generated.RSGroupAdminProtos.GetRSGroupInfoOfTableResponse;
import org.apache.hadoop.hbase.shaded.protobuf.generated.RSGroupAdminProtos.GetRSGroupInfoRequest;
import org.apache.hadoop.hbase.shaded.protobuf.generated.RSGroupAdminProtos.GetRSGroupInfoResponse;
import org.apache.hadoop.hbase.shaded.protobuf.generated.RSGroupAdminProtos.ListRSGroupInfosRequest;
import org.apache.hadoop.hbase.shaded.protobuf.generated.RSGroupAdminProtos.ListRSGroupInfosResponse;
import org.apache.hadoop.hbase.shaded.protobuf.generated.RSGroupAdminProtos.ListTablesInRSGroupRequest;
import org.apache.hadoop.hbase.shaded.protobuf.generated.RSGroupAdminProtos.ListTablesInRSGroupResponse;
import org.apache.hadoop.hbase.shaded.protobuf.generated.RSGroupAdminProtos.MoveServersRequest;
import org.apache.hadoop.hbase.shaded.protobuf.generated.RSGroupAdminProtos.MoveServersResponse;
import org.apache.hadoop.hbase.shaded.protobuf.generated.RSGroupAdminProtos.RemoveRSGroupRequest;
import org.apache.hadoop.hbase.shaded.protobuf.generated.RSGroupAdminProtos.RemoveRSGroupResponse;
import org.apache.hadoop.hbase.shaded.protobuf.generated.RSGroupAdminProtos.RemoveServersRequest;
import org.apache.hadoop.hbase.shaded.protobuf.generated.RSGroupAdminProtos.RemoveServersResponse;
import org.apache.hadoop.hbase.shaded.protobuf.generated.RSGroupAdminProtos.RenameRSGroupRequest;
import org.apache.hadoop.hbase.shaded.protobuf.generated.RSGroupAdminProtos.RenameRSGroupResponse;
import org.apache.hadoop.hbase.shaded.protobuf.generated.RSGroupAdminProtos.UpdateRSGroupConfigRequest;
import org.apache.hadoop.hbase.shaded.protobuf.generated.RSGroupAdminProtos.UpdateRSGroupConfigResponse;
import org.apache.hadoop.hbase.shaded.protobuf.generated.RecentLogs;
import org.apache.hadoop.hbase.shaded.protobuf.generated.RegionServerStatusProtos.FileArchiveNotificationRequest;
import org.apache.hadoop.hbase.shaded.protobuf.generated.RegionServerStatusProtos.FileArchiveNotificationResponse;
import org.apache.hadoop.hbase.shaded.protobuf.generated.RegionServerStatusProtos.GetLastFlushedSequenceIdRequest;
import org.apache.hadoop.hbase.shaded.protobuf.generated.RegionServerStatusProtos.GetLastFlushedSequenceIdResponse;
import org.apache.hadoop.hbase.shaded.protobuf.generated.RegionServerStatusProtos.GetLiveRegionServersRequest;
import org.apache.hadoop.hbase.shaded.protobuf.generated.RegionServerStatusProtos.GetLiveRegionServersResponse;
import org.apache.hadoop.hbase.shaded.protobuf.generated.RegionServerStatusProtos.RegionServerReportRequest;
import org.apache.hadoop.hbase.shaded.protobuf.generated.RegionServerStatusProtos.RegionServerReportResponse;
import org.apache.hadoop.hbase.shaded.protobuf.generated.RegionServerStatusProtos.RegionServerStartupRequest;
import org.apache.hadoop.hbase.shaded.protobuf.generated.RegionServerStatusProtos.RegionServerStartupResponse;
import org.apache.hadoop.hbase.shaded.protobuf.generated.RegionServerStatusProtos.RegionServerStatusService;
import org.apache.hadoop.hbase.shaded.protobuf.generated.RegionServerStatusProtos.RegionSpaceUse;
import org.apache.hadoop.hbase.shaded.protobuf.generated.RegionServerStatusProtos.RegionSpaceUseReportRequest;
import org.apache.hadoop.hbase.shaded.protobuf.generated.RegionServerStatusProtos.RegionSpaceUseReportResponse;
import org.apache.hadoop.hbase.shaded.protobuf.generated.RegionServerStatusProtos.RemoteProcedureResult;
import org.apache.hadoop.hbase.shaded.protobuf.generated.RegionServerStatusProtos.ReportProcedureDoneRequest;
import org.apache.hadoop.hbase.shaded.protobuf.generated.RegionServerStatusProtos.ReportProcedureDoneResponse;
import org.apache.hadoop.hbase.shaded.protobuf.generated.RegionServerStatusProtos.ReportRSFatalErrorRequest;
import org.apache.hadoop.hbase.shaded.protobuf.generated.RegionServerStatusProtos.ReportRSFatalErrorResponse;
import org.apache.hadoop.hbase.shaded.protobuf.generated.RegionServerStatusProtos.ReportRegionStateTransitionRequest;
import org.apache.hadoop.hbase.shaded.protobuf.generated.RegionServerStatusProtos.ReportRegionStateTransitionResponse;
import org.apache.hadoop.hbase.shaded.protobuf.generated.RegistryProtos.ClientMetaService;
import org.apache.hadoop.hbase.shaded.protobuf.generated.ReplicationProtos.AddReplicationPeerRequest;
import org.apache.hadoop.hbase.shaded.protobuf.generated.ReplicationProtos.AddReplicationPeerResponse;
import org.apache.hadoop.hbase.shaded.protobuf.generated.ReplicationProtos.DisableReplicationPeerRequest;
import org.apache.hadoop.hbase.shaded.protobuf.generated.ReplicationProtos.DisableReplicationPeerResponse;
import org.apache.hadoop.hbase.shaded.protobuf.generated.ReplicationProtos.EnableReplicationPeerRequest;
import org.apache.hadoop.hbase.shaded.protobuf.generated.ReplicationProtos.EnableReplicationPeerResponse;
import org.apache.hadoop.hbase.shaded.protobuf.generated.ReplicationProtos.GetReplicationPeerConfigRequest;
import org.apache.hadoop.hbase.shaded.protobuf.generated.ReplicationProtos.GetReplicationPeerConfigResponse;
import org.apache.hadoop.hbase.shaded.protobuf.generated.ReplicationProtos.ListReplicationPeersRequest;
import org.apache.hadoop.hbase.shaded.protobuf.generated.ReplicationProtos.ListReplicationPeersResponse;
import org.apache.hadoop.hbase.shaded.protobuf.generated.ReplicationProtos.RemoveReplicationPeerRequest;
import org.apache.hadoop.hbase.shaded.protobuf.generated.ReplicationProtos.RemoveReplicationPeerResponse;
import org.apache.hadoop.hbase.shaded.protobuf.generated.ReplicationProtos.ReplicationState;
import org.apache.hadoop.hbase.shaded.protobuf.generated.ReplicationProtos.TransitReplicationPeerSyncReplicationStateRequest;
import org.apache.hadoop.hbase.shaded.protobuf.generated.ReplicationProtos.TransitReplicationPeerSyncReplicationStateResponse;
import org.apache.hadoop.hbase.shaded.protobuf.generated.ReplicationProtos.UpdateReplicationPeerConfigRequest;
import org.apache.hadoop.hbase.shaded.protobuf.generated.ReplicationProtos.UpdateReplicationPeerConfigResponse;
import org.apache.hadoop.hbase.shaded.protobuf.generated.SnapshotProtos.SnapshotDescription;
import org.apache.hadoop.hbase.shaded.protobuf.generated.VisibilityLabelsProtos.VisibilityLabelsService;

/**
 * Implements the master RPC services.
 */
@InterfaceAudience.Private
public class MasterRpcServices extends HBaseRpcServicesBase<HMaster>
  implements MasterService.BlockingInterface, RegionServerStatusService.BlockingInterface,
  LockService.BlockingInterface, HbckService.BlockingInterface {

  private static final Logger LOG = LoggerFactory.getLogger(MasterRpcServices.class.getName());
  private static final Logger AUDITLOG =
    LoggerFactory.getLogger("SecurityLogger." + MasterRpcServices.class.getName());

  /** RPC scheduler to use for the master. */
  public static final String MASTER_RPC_SCHEDULER_FACTORY_CLASS =
    "hbase.master.rpc.scheduler.factory.class";

  /**
   * @return Subset of configuration to pass initializing regionservers: e.g. the filesystem to use
   *         and root directory to use.
   */
  private RegionServerStartupResponse.Builder createConfigurationSubset() {
    RegionServerStartupResponse.Builder resp =
      addConfig(RegionServerStartupResponse.newBuilder(), HConstants.HBASE_DIR);
    resp = addConfig(resp, "fs.defaultFS");
    return addConfig(resp, "hbase.master.info.port");
  }

  private RegionServerStartupResponse.Builder
    addConfig(final RegionServerStartupResponse.Builder resp, final String key) {
    NameStringPair.Builder entry =
      NameStringPair.newBuilder().setName(key).setValue(server.getConfiguration().get(key));
    resp.addMapEntries(entry.build());
    return resp;
  }

  public MasterRpcServices(HMaster m) throws IOException {
    super(m, m.getProcessName());
  }

  @Override
  protected boolean defaultReservoirEnabled() {
    return false;
  }

  @Override
  protected ServerType getDNSServerType() {
    return DNS.ServerType.MASTER;
  }

  @Override
  protected String getHostname(Configuration conf, String defaultHostname) {
    return conf.get("hbase.master.ipc.address", defaultHostname);
  }

  @Override
  protected String getPortConfigName() {
    return HConstants.MASTER_PORT;
  }

  @Override
  protected int getDefaultPort() {
    return HConstants.DEFAULT_MASTER_PORT;
  }

  @Override
  protected Class<?> getRpcSchedulerFactoryClass(Configuration conf) {
    return conf.getClass(MASTER_RPC_SCHEDULER_FACTORY_CLASS, SimpleRpcSchedulerFactory.class);
  }

  @Override
  protected PriorityFunction createPriority() {
    return new MasterAnnotationReadingPriorityFunction(this);
  }

  /**
   * Checks for the following pre-checks in order:
   * <ol>
   * <li>Master is initialized</li>
   * <li>Rpc caller has admin permissions</li>
   * </ol>
   * @param requestName name of rpc request. Used in reporting failures to provide context.
   * @throws ServiceException If any of the above listed pre-check fails.
   */
  private void rpcPreCheck(String requestName) throws ServiceException {
    try {
      server.checkInitialized();
      requirePermission(requestName, Permission.Action.ADMIN);
    } catch (IOException ioe) {
      throw new ServiceException(ioe);
    }
  }

  enum BalanceSwitchMode {
    SYNC,
    ASYNC
  }

  /**
   * Assigns balancer switch according to BalanceSwitchMode
   * @param b    new balancer switch
   * @param mode BalanceSwitchMode
   * @return old balancer switch
   */
  boolean switchBalancer(final boolean b, BalanceSwitchMode mode) throws IOException {
    boolean oldValue = server.loadBalancerTracker.isBalancerOn();
    boolean newValue = b;
    try {
      if (server.cpHost != null) {
        server.cpHost.preBalanceSwitch(newValue);
      }
      try {
        if (mode == BalanceSwitchMode.SYNC) {
          synchronized (server.getLoadBalancer()) {
            server.loadBalancerTracker.setBalancerOn(newValue);
          }
        } else {
          server.loadBalancerTracker.setBalancerOn(newValue);
        }
      } catch (KeeperException ke) {
        throw new IOException(ke);
      }
      LOG.info(server.getClientIdAuditPrefix() + " set balanceSwitch=" + newValue);
      if (server.cpHost != null) {
        server.cpHost.postBalanceSwitch(oldValue, newValue);
      }
      server.getLoadBalancer().updateBalancerStatus(newValue);
    } catch (IOException ioe) {
      LOG.warn("Error flipping balance switch", ioe);
    }
    return oldValue;
  }

  boolean synchronousBalanceSwitch(final boolean b) throws IOException {
    return switchBalancer(b, BalanceSwitchMode.SYNC);
  }

  /** Returns list of blocking services and their security info classes that this server supports */
  @Override
  protected List<BlockingServiceAndInterface> getServices() {
    List<BlockingServiceAndInterface> bssi = new ArrayList<>(5);
    bssi.add(new BlockingServiceAndInterface(MasterService.newReflectiveBlockingService(this),
      MasterService.BlockingInterface.class));
    bssi.add(
      new BlockingServiceAndInterface(RegionServerStatusService.newReflectiveBlockingService(this),
        RegionServerStatusService.BlockingInterface.class));
    bssi.add(new BlockingServiceAndInterface(LockService.newReflectiveBlockingService(this),
      LockService.BlockingInterface.class));
    bssi.add(new BlockingServiceAndInterface(HbckService.newReflectiveBlockingService(this),
      HbckService.BlockingInterface.class));
    bssi.add(new BlockingServiceAndInterface(ClientMetaService.newReflectiveBlockingService(this),
      ClientMetaService.BlockingInterface.class));
    bssi.add(new BlockingServiceAndInterface(AdminService.newReflectiveBlockingService(this),
      AdminService.BlockingInterface.class));
    return bssi;
  }

  void start(ZKWatcher zkWatcher) {
    internalStart(zkWatcher);
  }

  void stop() {
    internalStop();
  }

  @Override
  @QosPriority(priority = HConstants.ADMIN_QOS)
  public GetLastFlushedSequenceIdResponse getLastFlushedSequenceId(RpcController controller,
    GetLastFlushedSequenceIdRequest request) throws ServiceException {
    try {
      server.checkServiceStarted();
    } catch (IOException ioe) {
      throw new ServiceException(ioe);
    }
    byte[] encodedRegionName = request.getRegionName().toByteArray();
    RegionStoreSequenceIds ids =
      server.getServerManager().getLastFlushedSequenceId(encodedRegionName);
    return ResponseConverter.buildGetLastFlushedSequenceIdResponse(ids);
  }

  @Override
  public RegionServerReportResponse regionServerReport(RpcController controller,
    RegionServerReportRequest request) throws ServiceException {
    try {
      server.checkServiceStarted();
      int versionNumber = 0;
      String version = "0.0.0";
      VersionInfo versionInfo = VersionInfoUtil.getCurrentClientVersionInfo();
      if (versionInfo != null) {
        version = versionInfo.getVersion();
        versionNumber = VersionInfoUtil.getVersionNumber(versionInfo);
      }
      ClusterStatusProtos.ServerLoad sl = request.getLoad();
      ServerName serverName = ProtobufUtil.toServerName(request.getServer());
      ServerMetrics oldLoad = server.getServerManager().getLoad(serverName);
      ServerMetrics newLoad =
        ServerMetricsBuilder.toServerMetrics(serverName, versionNumber, version, sl);
      server.getServerManager().regionServerReport(serverName, newLoad);
      server.getAssignmentManager().reportOnlineRegions(serverName,
        newLoad.getRegionMetrics().keySet());
      if (sl != null && server.metricsMaster != null) {
        // Up our metrics.
        server.metricsMaster.incrementRequests(
          sl.getTotalNumberOfRequests() - (oldLoad != null ? oldLoad.getRequestCount() : 0));
        server.metricsMaster.incrementReadRequests(
          sl.getReadRequestsCount() - (oldLoad != null ? oldLoad.getReadRequestsCount() : 0));
        server.metricsMaster.incrementWriteRequests(
          sl.getWriteRequestsCount() - (oldLoad != null ? oldLoad.getWriteRequestsCount() : 0));
      }
    } catch (IOException ioe) {
      throw new ServiceException(ioe);
    }
    return RegionServerReportResponse.newBuilder().build();
  }

  @Override
  public RegionServerStartupResponse regionServerStartup(RpcController controller,
    RegionServerStartupRequest request) throws ServiceException {
    // Register with server manager
    try {
      server.checkServiceStarted();
      int versionNumber = 0;
      String version = "0.0.0";
      VersionInfo versionInfo = VersionInfoUtil.getCurrentClientVersionInfo();
      if (versionInfo != null) {
        version = versionInfo.getVersion();
        versionNumber = VersionInfoUtil.getVersionNumber(versionInfo);
      }
      InetAddress ia = server.getRemoteInetAddress(request.getPort(), request.getServerStartCode());
      // if regionserver passed hostname to use,
      // then use it instead of doing a reverse DNS lookup
      ServerName rs =
        server.getServerManager().regionServerStartup(request, versionNumber, version, ia);

      // Send back some config info
      RegionServerStartupResponse.Builder resp = createConfigurationSubset();
      NameStringPair.Builder entry = NameStringPair.newBuilder()
        .setName(HConstants.KEY_FOR_HOSTNAME_SEEN_BY_MASTER).setValue(rs.getHostname());
      resp.addMapEntries(entry.build());

      return resp.build();
    } catch (IOException ioe) {
      throw new ServiceException(ioe);
    }
  }

  @Override
  public ReportRSFatalErrorResponse reportRSFatalError(RpcController controller,
    ReportRSFatalErrorRequest request) throws ServiceException {
    String errorText = request.getErrorMessage();
    ServerName sn = ProtobufUtil.toServerName(request.getServer());
    String msg = sn + " reported a fatal error:\n" + errorText;
    LOG.warn(msg);
    server.rsFatals.add(msg);
    return ReportRSFatalErrorResponse.newBuilder().build();
  }

  @Override
  public AddColumnResponse addColumn(RpcController controller, AddColumnRequest req)
    throws ServiceException {
    try {
      long procId = server.addColumn(ProtobufUtil.toTableName(req.getTableName()),
        ProtobufUtil.toColumnFamilyDescriptor(req.getColumnFamilies()), req.getNonceGroup(),
        req.getNonce());
      if (procId == -1) {
        // This mean operation was not performed in server, so do not set any procId
        return AddColumnResponse.newBuilder().build();
      } else {
        return AddColumnResponse.newBuilder().setProcId(procId).build();
      }
    } catch (IOException ioe) {
      throw new ServiceException(ioe);
    }
  }

  @Override
  public AssignRegionResponse assignRegion(RpcController controller, AssignRegionRequest req)
    throws ServiceException {
    try {
      server.checkInitialized();

      final RegionSpecifierType type = req.getRegion().getType();
      if (type != RegionSpecifierType.REGION_NAME) {
        LOG.warn("assignRegion specifier type: expected: " + RegionSpecifierType.REGION_NAME
          + " actual: " + type);
      }

      final byte[] regionName = req.getRegion().getValue().toByteArray();
      final RegionInfo regionInfo = server.getAssignmentManager().getRegionInfo(regionName);
      if (regionInfo == null) {
        throw new UnknownRegionException(Bytes.toStringBinary(regionName));
      }

      final AssignRegionResponse arr = AssignRegionResponse.newBuilder().build();
      if (server.cpHost != null) {
        server.cpHost.preAssign(regionInfo);
      }
      LOG.info(server.getClientIdAuditPrefix() + " assign " + regionInfo.getRegionNameAsString());
      server.getAssignmentManager().assign(regionInfo);
      if (server.cpHost != null) {
        server.cpHost.postAssign(regionInfo);
      }
      return arr;
    } catch (IOException ioe) {
      throw new ServiceException(ioe);
    }
  }

  @Override
  public MasterProtos.BalanceResponse balance(RpcController controller,
    MasterProtos.BalanceRequest request) throws ServiceException {
    try {
      return ProtobufUtil.toBalanceResponse(server.balance(ProtobufUtil.toBalanceRequest(request)));
    } catch (IOException ex) {
      throw new ServiceException(ex);
    }
  }

  @Override
  public CreateNamespaceResponse createNamespace(RpcController controller,
    CreateNamespaceRequest request) throws ServiceException {
    try {
      long procId =
        server.createNamespace(ProtobufUtil.toNamespaceDescriptor(request.getNamespaceDescriptor()),
          request.getNonceGroup(), request.getNonce());
      return CreateNamespaceResponse.newBuilder().setProcId(procId).build();
    } catch (IOException e) {
      throw new ServiceException(e);
    }
  }

  @Override
  public CreateTableResponse createTable(RpcController controller, CreateTableRequest req)
    throws ServiceException {
    TableDescriptor tableDescriptor = ProtobufUtil.toTableDescriptor(req.getTableSchema());
    byte[][] splitKeys = ProtobufUtil.getSplitKeysArray(req);
    try {
      long procId =
        server.createTable(tableDescriptor, splitKeys, req.getNonceGroup(), req.getNonce());
      LOG.info(server.getClientIdAuditPrefix() + " procedure request for creating table: "
        + req.getTableSchema().getTableName() + " procId is: " + procId);
      return CreateTableResponse.newBuilder().setProcId(procId).build();
    } catch (IOException ioe) {
      throw new ServiceException(ioe);
    }
  }

  @Override
  public DeleteColumnResponse deleteColumn(RpcController controller, DeleteColumnRequest req)
    throws ServiceException {
    try {
      long procId = server.deleteColumn(ProtobufUtil.toTableName(req.getTableName()),
        req.getColumnName().toByteArray(), req.getNonceGroup(), req.getNonce());
      if (procId == -1) {
        // This mean operation was not performed in server, so do not set any procId
        return DeleteColumnResponse.newBuilder().build();
      } else {
        return DeleteColumnResponse.newBuilder().setProcId(procId).build();
      }
    } catch (IOException ioe) {
      throw new ServiceException(ioe);
    }
  }

  @Override
  public DeleteNamespaceResponse deleteNamespace(RpcController controller,
    DeleteNamespaceRequest request) throws ServiceException {
    try {
      long procId = server.deleteNamespace(request.getNamespaceName(), request.getNonceGroup(),
        request.getNonce());
      return DeleteNamespaceResponse.newBuilder().setProcId(procId).build();
    } catch (IOException e) {
      throw new ServiceException(e);
    }
  }

  /**
   * Execute Delete Snapshot operation.
   * @return DeleteSnapshotResponse (a protobuf wrapped void) if the snapshot existed and was
   *         deleted properly.
   * @throws ServiceException wrapping SnapshotDoesNotExistException if specified snapshot did not
   *                          exist.
   */
  @Override
  public DeleteSnapshotResponse deleteSnapshot(RpcController controller,
    DeleteSnapshotRequest request) throws ServiceException {
    try {
      server.checkInitialized();
      server.snapshotManager.checkSnapshotSupport();

      LOG.info(server.getClientIdAuditPrefix() + " delete " + request.getSnapshot());
      server.snapshotManager.deleteSnapshot(request.getSnapshot());
      return DeleteSnapshotResponse.newBuilder().build();
    } catch (IOException e) {
      throw new ServiceException(e);
    }
  }

  @Override
  public DeleteTableResponse deleteTable(RpcController controller, DeleteTableRequest request)
    throws ServiceException {
    try {
<<<<<<< HEAD
      long procId = server.deleteTable(ProtobufUtil.toTableName(
          request.getTableName()), request.getNonceGroup(), request.getNonce(), request.getArchive());
=======
      long procId = server.deleteTable(ProtobufUtil.toTableName(request.getTableName()),
        request.getNonceGroup(), request.getNonce());
>>>>>>> 80b36681
      return DeleteTableResponse.newBuilder().setProcId(procId).build();
    } catch (IOException ioe) {
      throw new ServiceException(ioe);
    }
  }

  @Override
  public TruncateTableResponse truncateTable(RpcController controller, TruncateTableRequest request)
    throws ServiceException {
    try {
      long procId = server.truncateTable(ProtobufUtil.toTableName(request.getTableName()),
        request.getPreserveSplits(), request.getNonceGroup(), request.getNonce());
      return TruncateTableResponse.newBuilder().setProcId(procId).build();
    } catch (IOException ioe) {
      throw new ServiceException(ioe);
    }
  }

  @Override
  public DisableTableResponse disableTable(RpcController controller, DisableTableRequest request)
    throws ServiceException {
    try {
      long procId = server.disableTable(ProtobufUtil.toTableName(request.getTableName()),
        request.getNonceGroup(), request.getNonce());
      return DisableTableResponse.newBuilder().setProcId(procId).build();
    } catch (IOException ioe) {
      throw new ServiceException(ioe);
    }
  }

  @Override
  public EnableCatalogJanitorResponse enableCatalogJanitor(RpcController c,
    EnableCatalogJanitorRequest req) throws ServiceException {
    rpcPreCheck("enableCatalogJanitor");
    return EnableCatalogJanitorResponse.newBuilder()
      .setPrevValue(server.catalogJanitorChore.setEnabled(req.getEnable())).build();
  }

  @Override
  public SetCleanerChoreRunningResponse setCleanerChoreRunning(RpcController c,
    SetCleanerChoreRunningRequest req) throws ServiceException {
    rpcPreCheck("setCleanerChoreRunning");

    boolean prevValue =
      server.getLogCleaner().getEnabled() && server.getHFileCleaner().getEnabled();
    server.getLogCleaner().setEnabled(req.getOn());
    for (HFileCleaner hFileCleaner : server.getHFileCleaners()) {
      hFileCleaner.setEnabled(req.getOn());
    }
    return SetCleanerChoreRunningResponse.newBuilder().setPrevValue(prevValue).build();
  }

  @Override
  public EnableTableResponse enableTable(RpcController controller, EnableTableRequest request)
    throws ServiceException {
    try {
      long procId = server.enableTable(ProtobufUtil.toTableName(request.getTableName()),
        request.getNonceGroup(), request.getNonce());
      return EnableTableResponse.newBuilder().setProcId(procId).build();
    } catch (IOException ioe) {
      throw new ServiceException(ioe);
    }
  }

  @Override
  public MergeTableRegionsResponse mergeTableRegions(RpcController c,
    MergeTableRegionsRequest request) throws ServiceException {
    try {
      server.checkInitialized();
    } catch (IOException ioe) {
      throw new ServiceException(ioe);
    }

    RegionStates regionStates = server.getAssignmentManager().getRegionStates();

    RegionInfo[] regionsToMerge = new RegionInfo[request.getRegionCount()];
    for (int i = 0; i < request.getRegionCount(); i++) {
      final byte[] encodedNameOfRegion = request.getRegion(i).getValue().toByteArray();
      if (request.getRegion(i).getType() != RegionSpecifierType.ENCODED_REGION_NAME) {
        LOG.warn("MergeRegions specifier type: expected: " + RegionSpecifierType.ENCODED_REGION_NAME
          + " actual: region " + i + " =" + request.getRegion(i).getType());
      }
      RegionState regionState = regionStates.getRegionState(Bytes.toString(encodedNameOfRegion));
      if (regionState == null) {
        throw new ServiceException(
          new UnknownRegionException(Bytes.toStringBinary(encodedNameOfRegion)));
      }
      regionsToMerge[i] = regionState.getRegion();
    }

    try {
      long procId = server.mergeRegions(regionsToMerge, request.getForcible(),
        request.getNonceGroup(), request.getNonce());
      return MergeTableRegionsResponse.newBuilder().setProcId(procId).build();
    } catch (IOException ioe) {
      throw new ServiceException(ioe);
    }
  }

  @Override
  public SplitTableRegionResponse splitRegion(final RpcController controller,
    final SplitTableRegionRequest request) throws ServiceException {
    try {
      long procId = server.splitRegion(ProtobufUtil.toRegionInfo(request.getRegionInfo()),
        request.hasSplitRow() ? request.getSplitRow().toByteArray() : null, request.getNonceGroup(),
        request.getNonce());
      return SplitTableRegionResponse.newBuilder().setProcId(procId).build();
    } catch (IOException ie) {
      throw new ServiceException(ie);
    }
  }

  @Override
  public ClientProtos.CoprocessorServiceResponse execMasterService(final RpcController controller,
    final ClientProtos.CoprocessorServiceRequest request) throws ServiceException {
    rpcPreCheck("execMasterService");
    try {
      ServerRpcController execController = new ServerRpcController();
      ClientProtos.CoprocessorServiceCall call = request.getCall();
      String serviceName = call.getServiceName();
      String methodName = call.getMethodName();
      if (!server.coprocessorServiceHandlers.containsKey(serviceName)) {
        throw new UnknownProtocolException(null,
          "No registered Master Coprocessor Endpoint found for " + serviceName
            + ". Has it been enabled?");
      }

      Service service = server.coprocessorServiceHandlers.get(serviceName);
      ServiceDescriptor serviceDesc = service.getDescriptorForType();
      MethodDescriptor methodDesc =
        CoprocessorRpcUtils.getMethodDescriptor(methodName, serviceDesc);

      Message execRequest = CoprocessorRpcUtils.getRequest(service, methodDesc, call.getRequest());
      final Message.Builder responseBuilder =
        service.getResponsePrototype(methodDesc).newBuilderForType();
      service.callMethod(methodDesc, execController, execRequest, (message) -> {
        if (message != null) {
          responseBuilder.mergeFrom(message);
        }
      });
      Message execResult = responseBuilder.build();
      if (execController.getFailedOn() != null) {
        throw execController.getFailedOn();
      }

      String remoteAddress = RpcServer.getRemoteAddress().map(InetAddress::toString).orElse("");
      User caller = RpcServer.getRequestUser().orElse(null);
      AUDITLOG.info("User {} (remote address: {}) master service request for {}.{}", caller,
        remoteAddress, serviceName, methodName);

      return CoprocessorRpcUtils.getResponse(execResult, HConstants.EMPTY_BYTE_ARRAY);
    } catch (IOException ie) {
      throw new ServiceException(ie);
    }
  }

  /**
   * Triggers an asynchronous attempt to run a distributed procedure. {@inheritDoc}
   */
  @Override
  public ExecProcedureResponse execProcedure(RpcController controller, ExecProcedureRequest request)
    throws ServiceException {
    try {
      server.checkInitialized();
      ProcedureDescription desc = request.getProcedure();
      MasterProcedureManager mpm =
        server.getMasterProcedureManagerHost().getProcedureManager(desc.getSignature());
      if (mpm == null) {
        throw new ServiceException(
          new DoNotRetryIOException("The procedure is not registered: " + desc.getSignature()));
      }
      LOG.info(server.getClientIdAuditPrefix() + " procedure request for: " + desc.getSignature());
      mpm.checkPermissions(desc, getAccessChecker(), RpcServer.getRequestUser().orElse(null));
      mpm.execProcedure(desc);
      // send back the max amount of time the client should wait for the procedure
      // to complete
      long waitTime = SnapshotDescriptionUtils.DEFAULT_MAX_WAIT_TIME;
      return ExecProcedureResponse.newBuilder().setExpectedTimeout(waitTime).build();
    } catch (ForeignException e) {
      throw new ServiceException(e.getCause());
    } catch (IOException e) {
      throw new ServiceException(e);
    }
  }

  /**
   * Triggers a synchronous attempt to run a distributed procedure and sets return data in response.
   * {@inheritDoc}
   */
  @Override
  public ExecProcedureResponse execProcedureWithRet(RpcController controller,
    ExecProcedureRequest request) throws ServiceException {
    rpcPreCheck("execProcedureWithRet");
    try {
      ProcedureDescription desc = request.getProcedure();
      MasterProcedureManager mpm =
        server.getMasterProcedureManagerHost().getProcedureManager(desc.getSignature());
      if (mpm == null) {
        throw new ServiceException("The procedure is not registered: " + desc.getSignature());
      }
      LOG.info(server.getClientIdAuditPrefix() + " procedure request for: " + desc.getSignature());
      byte[] data = mpm.execProcedureWithRet(desc);
      ExecProcedureResponse.Builder builder = ExecProcedureResponse.newBuilder();
      // set return data if available
      if (data != null) {
        builder.setReturnData(UnsafeByteOperations.unsafeWrap(data));
      }
      return builder.build();
    } catch (IOException e) {
      throw new ServiceException(e);
    }
  }

  @Override
  public GetClusterStatusResponse getClusterStatus(RpcController controller,
    GetClusterStatusRequest req) throws ServiceException {
    GetClusterStatusResponse.Builder response = GetClusterStatusResponse.newBuilder();
    try {
      // We used to check if Master was up at this point but let this call proceed even if
      // Master is initializing... else we shut out stuff like hbck2 tool from making progress
      // since it queries this method to figure cluster version. hbck2 wants to be able to work
      // against Master even if it is 'initializing' so it can do fixup.
      response.setClusterStatus(ClusterMetricsBuilder.toClusterStatus(
        server.getClusterMetrics(ClusterMetricsBuilder.toOptions(req.getOptionsList()))));
    } catch (IOException e) {
      throw new ServiceException(e);
    }
    return response.build();
  }

  /**
   * List the currently available/stored snapshots. Any in-progress snapshots are ignored
   */
  @Override
  public GetCompletedSnapshotsResponse getCompletedSnapshots(RpcController controller,
    GetCompletedSnapshotsRequest request) throws ServiceException {
    try {
      server.checkInitialized();
      GetCompletedSnapshotsResponse.Builder builder = GetCompletedSnapshotsResponse.newBuilder();
      List<SnapshotDescription> snapshots = server.snapshotManager.getCompletedSnapshots();

      // convert to protobuf
      for (SnapshotDescription snapshot : snapshots) {
        builder.addSnapshots(snapshot);
      }
      return builder.build();
    } catch (IOException e) {
      throw new ServiceException(e);
    }
  }

  @Override
  public ListNamespacesResponse listNamespaces(RpcController controller,
    ListNamespacesRequest request) throws ServiceException {
    try {
      return ListNamespacesResponse.newBuilder().addAllNamespaceName(server.listNamespaces())
        .build();
    } catch (IOException e) {
      throw new ServiceException(e);
    }
  }

  @Override
  public GetNamespaceDescriptorResponse getNamespaceDescriptor(RpcController controller,
    GetNamespaceDescriptorRequest request) throws ServiceException {
    try {
      return GetNamespaceDescriptorResponse.newBuilder()
        .setNamespaceDescriptor(
          ProtobufUtil.toProtoNamespaceDescriptor(server.getNamespace(request.getNamespaceName())))
        .build();
    } catch (IOException e) {
      throw new ServiceException(e);
    }
  }

  /**
   * Get the number of regions of the table that have been updated by the alter.
   * @return Pair indicating the number of regions updated Pair.getFirst is the regions that are yet
   *         to be updated Pair.getSecond is the total number of regions of the table n
   */
  @Override
  public GetSchemaAlterStatusResponse getSchemaAlterStatus(RpcController controller,
    GetSchemaAlterStatusRequest req) throws ServiceException {
    // TODO: currently, we query using the table name on the client side. this
    // may overlap with other table operations or the table operation may
    // have completed before querying this API. We need to refactor to a
    // transaction system in the future to avoid these ambiguities.
    TableName tableName = ProtobufUtil.toTableName(req.getTableName());

    try {
      server.checkInitialized();
      Pair<Integer, Integer> pair = server.getAssignmentManager().getReopenStatus(tableName);
      GetSchemaAlterStatusResponse.Builder ret = GetSchemaAlterStatusResponse.newBuilder();
      ret.setYetToUpdateRegions(pair.getFirst());
      ret.setTotalRegions(pair.getSecond());
      return ret.build();
    } catch (IOException ioe) {
      throw new ServiceException(ioe);
    }
  }

  /**
   * Get list of TableDescriptors for requested tables.
   * @param c   Unused (set to null).
   * @param req GetTableDescriptorsRequest that contains: - tableNames: requested tables, or if
   *            empty, all are requested. nn
   */
  @Override
  public GetTableDescriptorsResponse getTableDescriptors(RpcController c,
    GetTableDescriptorsRequest req) throws ServiceException {
    try {
      server.checkInitialized();

      final String regex = req.hasRegex() ? req.getRegex() : null;
      final String namespace = req.hasNamespace() ? req.getNamespace() : null;
      List<TableName> tableNameList = null;
      if (req.getTableNamesCount() > 0) {
        tableNameList = new ArrayList<TableName>(req.getTableNamesCount());
        for (HBaseProtos.TableName tableNamePB : req.getTableNamesList()) {
          tableNameList.add(ProtobufUtil.toTableName(tableNamePB));
        }
      }

      List<TableDescriptor> descriptors =
        server.listTableDescriptors(namespace, regex, tableNameList, req.getIncludeSysTables());

      GetTableDescriptorsResponse.Builder builder = GetTableDescriptorsResponse.newBuilder();
      if (descriptors != null && descriptors.size() > 0) {
        // Add the table descriptors to the response
        for (TableDescriptor htd : descriptors) {
          builder.addTableSchema(ProtobufUtil.toTableSchema(htd));
        }
      }
      return builder.build();
    } catch (IOException ioe) {
      throw new ServiceException(ioe);
    }
  }

  /**
   * Get list of userspace table names
   * @param controller Unused (set to null).
   * @param req        GetTableNamesRequest nn
   */
  @Override
  public GetTableNamesResponse getTableNames(RpcController controller, GetTableNamesRequest req)
    throws ServiceException {
    try {
      server.checkServiceStarted();

      final String regex = req.hasRegex() ? req.getRegex() : null;
      final String namespace = req.hasNamespace() ? req.getNamespace() : null;
      List<TableName> tableNames =
        server.listTableNames(namespace, regex, req.getIncludeSysTables());

      GetTableNamesResponse.Builder builder = GetTableNamesResponse.newBuilder();
      if (tableNames != null && tableNames.size() > 0) {
        // Add the table names to the response
        for (TableName table : tableNames) {
          builder.addTableNames(ProtobufUtil.toProtoTableName(table));
        }
      }
      return builder.build();
    } catch (IOException e) {
      throw new ServiceException(e);
    }
  }

  @Override
  public GetTableStateResponse getTableState(RpcController controller, GetTableStateRequest request)
    throws ServiceException {
    try {
      server.checkServiceStarted();
      TableName tableName = ProtobufUtil.toTableName(request.getTableName());
      TableState ts = server.getTableStateManager().getTableState(tableName);
      GetTableStateResponse.Builder builder = GetTableStateResponse.newBuilder();
      builder.setTableState(ts.convert());
      return builder.build();
    } catch (IOException e) {
      throw new ServiceException(e);
    }
  }

  @Override
  public IsCatalogJanitorEnabledResponse isCatalogJanitorEnabled(RpcController c,
    IsCatalogJanitorEnabledRequest req) throws ServiceException {
    return IsCatalogJanitorEnabledResponse.newBuilder().setValue(server.isCatalogJanitorEnabled())
      .build();
  }

  @Override
  public IsCleanerChoreEnabledResponse isCleanerChoreEnabled(RpcController c,
    IsCleanerChoreEnabledRequest req) throws ServiceException {
    return IsCleanerChoreEnabledResponse.newBuilder().setValue(server.isCleanerChoreEnabled())
      .build();
  }

  @Override
  public IsMasterRunningResponse isMasterRunning(RpcController c, IsMasterRunningRequest req)
    throws ServiceException {
    try {
      server.checkServiceStarted();
      return IsMasterRunningResponse.newBuilder().setIsMasterRunning(!server.isStopped()).build();
    } catch (IOException e) {
      throw new ServiceException(e);
    }
  }

  /**
   * Checks if the specified procedure is done.
   * @return true if the procedure is done, false if the procedure is in the process of completing
   * @throws ServiceException if invalid procedure or failed procedure with progress failure reason.
   */
  @Override
  public IsProcedureDoneResponse isProcedureDone(RpcController controller,
    IsProcedureDoneRequest request) throws ServiceException {
    try {
      server.checkInitialized();
      ProcedureDescription desc = request.getProcedure();
      MasterProcedureManager mpm =
        server.getMasterProcedureManagerHost().getProcedureManager(desc.getSignature());
      if (mpm == null) {
        throw new ServiceException("The procedure is not registered: " + desc.getSignature());
      }
      LOG.debug("Checking to see if procedure from request:" + desc.getSignature() + " is done");

      IsProcedureDoneResponse.Builder builder = IsProcedureDoneResponse.newBuilder();
      boolean done = mpm.isProcedureDone(desc);
      builder.setDone(done);
      return builder.build();
    } catch (ForeignException e) {
      throw new ServiceException(e.getCause());
    } catch (IOException e) {
      throw new ServiceException(e);
    }
  }

  /**
   * Checks if the specified snapshot is done.
   * @return true if the snapshot is in file system ready to use, false if the snapshot is in the
   *         process of completing
   * @throws ServiceException wrapping UnknownSnapshotException if invalid snapshot, or a wrapped
   *                          HBaseSnapshotException with progress failure reason.
   */
  @Override
  public IsSnapshotDoneResponse isSnapshotDone(RpcController controller,
    IsSnapshotDoneRequest request) throws ServiceException {
    LOG.debug("Checking to see if snapshot from request:"
      + ClientSnapshotDescriptionUtils.toString(request.getSnapshot()) + " is done");
    try {
      server.checkInitialized();
      IsSnapshotDoneResponse.Builder builder = IsSnapshotDoneResponse.newBuilder();
      boolean done = server.snapshotManager.isSnapshotDone(request.getSnapshot());
      builder.setDone(done);
      return builder.build();
    } catch (ForeignException e) {
      throw new ServiceException(e.getCause());
    } catch (IOException e) {
      throw new ServiceException(e);
    }
  }

  @Override
  public GetProcedureResultResponse getProcedureResult(RpcController controller,
    GetProcedureResultRequest request) throws ServiceException {
    LOG.debug("Checking to see if procedure is done pid=" + request.getProcId());
    try {
      server.checkInitialized();
      GetProcedureResultResponse.Builder builder = GetProcedureResultResponse.newBuilder();
      long procId = request.getProcId();
      ProcedureExecutor<?> executor = server.getMasterProcedureExecutor();
      Procedure<?> result = executor.getResultOrProcedure(procId);
      if (result != null) {
        builder.setSubmittedTime(result.getSubmittedTime());
        builder.setLastUpdate(result.getLastUpdate());
        if (executor.isFinished(procId)) {
          builder.setState(GetProcedureResultResponse.State.FINISHED);
          if (result.isFailed()) {
            IOException exception = MasterProcedureUtil.unwrapRemoteIOException(result);
            builder.setException(ForeignExceptionUtil.toProtoForeignException(exception));
          }
          byte[] resultData = result.getResult();
          if (resultData != null) {
            builder.setResult(UnsafeByteOperations.unsafeWrap(resultData));
          }
          server.getMasterProcedureExecutor().removeResult(request.getProcId());
        } else {
          builder.setState(GetProcedureResultResponse.State.RUNNING);
        }
      } else {
        builder.setState(GetProcedureResultResponse.State.NOT_FOUND);
      }
      return builder.build();
    } catch (IOException e) {
      throw new ServiceException(e);
    }
  }

  @Override
  public AbortProcedureResponse abortProcedure(RpcController rpcController,
    AbortProcedureRequest request) throws ServiceException {
    try {
      AbortProcedureResponse.Builder response = AbortProcedureResponse.newBuilder();
      boolean abortResult =
        server.abortProcedure(request.getProcId(), request.getMayInterruptIfRunning());
      response.setIsProcedureAborted(abortResult);
      return response.build();
    } catch (IOException e) {
      throw new ServiceException(e);
    }
  }

  @Override
  public ListNamespaceDescriptorsResponse listNamespaceDescriptors(RpcController c,
    ListNamespaceDescriptorsRequest request) throws ServiceException {
    try {
      ListNamespaceDescriptorsResponse.Builder response =
        ListNamespaceDescriptorsResponse.newBuilder();
      for (NamespaceDescriptor ns : server.getNamespaces()) {
        response.addNamespaceDescriptor(ProtobufUtil.toProtoNamespaceDescriptor(ns));
      }
      return response.build();
    } catch (IOException e) {
      throw new ServiceException(e);
    }
  }

  @Override
  public GetProceduresResponse getProcedures(RpcController rpcController,
    GetProceduresRequest request) throws ServiceException {
    try {
      final GetProceduresResponse.Builder response = GetProceduresResponse.newBuilder();
      for (Procedure<?> p : server.getProcedures()) {
        response.addProcedure(ProcedureUtil.convertToProtoProcedure(p));
      }
      return response.build();
    } catch (IOException e) {
      throw new ServiceException(e);
    }
  }

  @Override
  public GetLocksResponse getLocks(RpcController controller, GetLocksRequest request)
    throws ServiceException {
    try {
      final GetLocksResponse.Builder builder = GetLocksResponse.newBuilder();

      for (LockedResource lockedResource : server.getLocks()) {
        builder.addLock(ProcedureUtil.convertToProtoLockedResource(lockedResource));
      }

      return builder.build();
    } catch (IOException e) {
      throw new ServiceException(e);
    }
  }

  @Override
  public ListTableDescriptorsByNamespaceResponse listTableDescriptorsByNamespace(RpcController c,
    ListTableDescriptorsByNamespaceRequest request) throws ServiceException {
    try {
      ListTableDescriptorsByNamespaceResponse.Builder b =
        ListTableDescriptorsByNamespaceResponse.newBuilder();
      for (TableDescriptor htd : server
        .listTableDescriptorsByNamespace(request.getNamespaceName())) {
        b.addTableSchema(ProtobufUtil.toTableSchema(htd));
      }
      return b.build();
    } catch (IOException e) {
      throw new ServiceException(e);
    }
  }

  @Override
  public ListTableNamesByNamespaceResponse listTableNamesByNamespace(RpcController c,
    ListTableNamesByNamespaceRequest request) throws ServiceException {
    try {
      ListTableNamesByNamespaceResponse.Builder b = ListTableNamesByNamespaceResponse.newBuilder();
      for (TableName tableName : server.listTableNamesByNamespace(request.getNamespaceName())) {
        b.addTableName(ProtobufUtil.toProtoTableName(tableName));
      }
      return b.build();
    } catch (IOException e) {
      throw new ServiceException(e);
    }
  }

  @Override
  public ModifyColumnResponse modifyColumn(RpcController controller, ModifyColumnRequest req)
    throws ServiceException {
    try {
      long procId = server.modifyColumn(ProtobufUtil.toTableName(req.getTableName()),
        ProtobufUtil.toColumnFamilyDescriptor(req.getColumnFamilies()), req.getNonceGroup(),
        req.getNonce());
      if (procId == -1) {
        // This mean operation was not performed in server, so do not set any procId
        return ModifyColumnResponse.newBuilder().build();
      } else {
        return ModifyColumnResponse.newBuilder().setProcId(procId).build();
      }
    } catch (IOException ioe) {
      throw new ServiceException(ioe);
    }
  }

  @Override
  public ModifyColumnStoreFileTrackerResponse modifyColumnStoreFileTracker(RpcController controller,
    ModifyColumnStoreFileTrackerRequest req) throws ServiceException {
    try {
      long procId =
        server.modifyColumnStoreFileTracker(ProtobufUtil.toTableName(req.getTableName()),
          req.getFamily().toByteArray(), req.getDstSft(), req.getNonceGroup(), req.getNonce());
      return ModifyColumnStoreFileTrackerResponse.newBuilder().setProcId(procId).build();
    } catch (IOException ioe) {
      throw new ServiceException(ioe);
    }
  }

  @Override
  public ModifyNamespaceResponse modifyNamespace(RpcController controller,
    ModifyNamespaceRequest request) throws ServiceException {
    try {
      long procId =
        server.modifyNamespace(ProtobufUtil.toNamespaceDescriptor(request.getNamespaceDescriptor()),
          request.getNonceGroup(), request.getNonce());
      return ModifyNamespaceResponse.newBuilder().setProcId(procId).build();
    } catch (IOException e) {
      throw new ServiceException(e);
    }
  }

  @Override
  public ModifyTableResponse modifyTable(RpcController controller, ModifyTableRequest req)
    throws ServiceException {
    try {
      long procId = server.modifyTable(ProtobufUtil.toTableName(req.getTableName()),
        ProtobufUtil.toTableDescriptor(req.getTableSchema()), req.getNonceGroup(), req.getNonce());
      return ModifyTableResponse.newBuilder().setProcId(procId).build();
    } catch (IOException ioe) {
      throw new ServiceException(ioe);
    }
  }

  @Override
  public ModifyTableStoreFileTrackerResponse modifyTableStoreFileTracker(RpcController controller,
    ModifyTableStoreFileTrackerRequest req) throws ServiceException {
    try {
      long procId = server.modifyTableStoreFileTracker(ProtobufUtil.toTableName(req.getTableName()),
        req.getDstSft(), req.getNonceGroup(), req.getNonce());
      return ModifyTableStoreFileTrackerResponse.newBuilder().setProcId(procId).build();
    } catch (IOException ioe) {
      throw new ServiceException(ioe);
    }
  }

  @Override
  public MoveRegionResponse moveRegion(RpcController controller, MoveRegionRequest req)
    throws ServiceException {
    final byte[] encodedRegionName = req.getRegion().getValue().toByteArray();
    RegionSpecifierType type = req.getRegion().getType();
    final byte[] destServerName = (req.hasDestServerName())
      ? Bytes.toBytes(ProtobufUtil.toServerName(req.getDestServerName()).getServerName())
      : null;
    MoveRegionResponse mrr = MoveRegionResponse.newBuilder().build();

    if (type != RegionSpecifierType.ENCODED_REGION_NAME) {
      LOG.warn("moveRegion specifier type: expected: " + RegionSpecifierType.ENCODED_REGION_NAME
        + " actual: " + type);
    }

    try {
      server.checkInitialized();
      server.move(encodedRegionName, destServerName);
    } catch (IOException ioe) {
      throw new ServiceException(ioe);
    }
    return mrr;
  }

  /**
   * Offline specified region from master's in-memory state. It will not attempt to reassign the
   * region as in unassign. This is a special method that should be used by experts or hbck.
   */
  @Override
  public OfflineRegionResponse offlineRegion(RpcController controller, OfflineRegionRequest request)
    throws ServiceException {
    try {
      server.checkInitialized();

      final RegionSpecifierType type = request.getRegion().getType();
      if (type != RegionSpecifierType.REGION_NAME) {
        LOG.warn("moveRegion specifier type: expected: " + RegionSpecifierType.REGION_NAME
          + " actual: " + type);
      }

      final byte[] regionName = request.getRegion().getValue().toByteArray();
      final RegionInfo hri = server.getAssignmentManager().getRegionInfo(regionName);
      if (hri == null) {
        throw new UnknownRegionException(Bytes.toStringBinary(regionName));
      }

      if (server.cpHost != null) {
        server.cpHost.preRegionOffline(hri);
      }
      LOG.info(server.getClientIdAuditPrefix() + " offline " + hri.getRegionNameAsString());
      server.getAssignmentManager().offlineRegion(hri);
      if (server.cpHost != null) {
        server.cpHost.postRegionOffline(hri);
      }
    } catch (IOException ioe) {
      throw new ServiceException(ioe);
    }
    return OfflineRegionResponse.newBuilder().build();
  }

  /**
   * Execute Restore/Clone snapshot operation.
   * <p>
   * If the specified table exists a "Restore" is executed, replacing the table schema and directory
   * data with the content of the snapshot. The table must be disabled, or a
   * UnsupportedOperationException will be thrown.
   * <p>
   * If the table doesn't exist a "Clone" is executed, a new table is created using the schema at
   * the time of the snapshot, and the content of the snapshot.
   * <p>
   * The restore/clone operation does not require copying HFiles. Since HFiles are immutable the
   * table can point to and use the same files as the original one.
   */
  @Override
  public RestoreSnapshotResponse restoreSnapshot(RpcController controller,
    RestoreSnapshotRequest request) throws ServiceException {
    try {
      long procId = server.restoreSnapshot(request.getSnapshot(), request.getNonceGroup(),
        request.getNonce(), request.getRestoreACL(), request.getCustomSFT());
      return RestoreSnapshotResponse.newBuilder().setProcId(procId).build();
    } catch (ForeignException e) {
      throw new ServiceException(e.getCause());
    } catch (IOException e) {
      throw new ServiceException(e);
    }
  }

  @Override
  public SetSnapshotCleanupResponse switchSnapshotCleanup(RpcController controller,
    SetSnapshotCleanupRequest request) throws ServiceException {
    try {
      server.checkInitialized();
      final boolean enabled = request.getEnabled();
      final boolean isSynchronous = request.hasSynchronous() && request.getSynchronous();
      final boolean prevSnapshotCleanupRunning = this.switchSnapshotCleanup(enabled, isSynchronous);
      return SetSnapshotCleanupResponse.newBuilder()
        .setPrevSnapshotCleanup(prevSnapshotCleanupRunning).build();
    } catch (IOException e) {
      throw new ServiceException(e);
    }
  }

  @Override
  public IsSnapshotCleanupEnabledResponse isSnapshotCleanupEnabled(RpcController controller,
    IsSnapshotCleanupEnabledRequest request) throws ServiceException {
    try {
      server.checkInitialized();
      final boolean isSnapshotCleanupEnabled =
        server.snapshotCleanupTracker.isSnapshotCleanupEnabled();
      return IsSnapshotCleanupEnabledResponse.newBuilder().setEnabled(isSnapshotCleanupEnabled)
        .build();
    } catch (IOException e) {
      throw new ServiceException(e);
    }
  }

  /**
   * Turn on/off snapshot auto-cleanup based on TTL
   * @param enabledNewVal Set to <code>true</code> to enable, <code>false</code> to disable
   * @param synchronous   If <code>true</code>, it waits until current snapshot cleanup is
   *                      completed, if outstanding
   * @return previous snapshot auto-cleanup mode
   */
  private synchronized boolean switchSnapshotCleanup(final boolean enabledNewVal,
    final boolean synchronous) {
    final boolean oldValue = server.snapshotCleanupTracker.isSnapshotCleanupEnabled();
    server.switchSnapshotCleanup(enabledNewVal, synchronous);
    LOG.info("{} Successfully set snapshot cleanup to {}", server.getClientIdAuditPrefix(),
      enabledNewVal);
    return oldValue;
  }

  @Override
  public RunCatalogScanResponse runCatalogScan(RpcController c, RunCatalogScanRequest req)
    throws ServiceException {
    rpcPreCheck("runCatalogScan");
    try {
      return ResponseConverter.buildRunCatalogScanResponse(this.server.catalogJanitorChore.scan());
    } catch (IOException ioe) {
      throw new ServiceException(ioe);
    }
  }

  @Override
  public RunCleanerChoreResponse runCleanerChore(RpcController c, RunCleanerChoreRequest req)
    throws ServiceException {
    rpcPreCheck("runCleanerChore");
    boolean result = server.getHFileCleaner().runCleaner() && server.getLogCleaner().runCleaner();
    return ResponseConverter.buildRunCleanerChoreResponse(result);
  }

  @Override
  public SetBalancerRunningResponse setBalancerRunning(RpcController c,
    SetBalancerRunningRequest req) throws ServiceException {
    try {
      server.checkInitialized();
      boolean prevValue = (req.getSynchronous())
        ? synchronousBalanceSwitch(req.getOn())
        : server.balanceSwitch(req.getOn());
      return SetBalancerRunningResponse.newBuilder().setPrevBalanceValue(prevValue).build();
    } catch (IOException ioe) {
      throw new ServiceException(ioe);
    }
  }

  @Override
  public ShutdownResponse shutdown(RpcController controller, ShutdownRequest request)
    throws ServiceException {
    LOG.info(server.getClientIdAuditPrefix() + " shutdown");
    try {
      server.shutdown();
    } catch (IOException e) {
      LOG.error("Exception occurred in HMaster.shutdown()", e);
      throw new ServiceException(e);
    }
    return ShutdownResponse.newBuilder().build();
  }

  /**
   * Triggers an asynchronous attempt to take a snapshot. {@inheritDoc}
   */
  @Override
  public SnapshotResponse snapshot(RpcController controller, SnapshotRequest request)
    throws ServiceException {
    try {
      server.checkInitialized();
      server.snapshotManager.checkSnapshotSupport();

      LOG.info(server.getClientIdAuditPrefix() + " snapshot request for:"
        + ClientSnapshotDescriptionUtils.toString(request.getSnapshot()));
      // get the snapshot information
      SnapshotDescription snapshot =
        SnapshotDescriptionUtils.validate(request.getSnapshot(), server.getConfiguration());
      // send back the max amount of time the client should wait for the snapshot to complete
      long waitTime = SnapshotDescriptionUtils.getMaxMasterTimeout(server.getConfiguration(),
        snapshot.getType(), SnapshotDescriptionUtils.DEFAULT_MAX_WAIT_TIME);

      SnapshotResponse.Builder builder = SnapshotResponse.newBuilder().setExpectedTimeout(waitTime);

      // If there is nonce group and nonce in the snapshot request, then the client can
      // handle snapshot procedure procId. And if enable the snapshot procedure, we
      // will do the snapshot work with proc-v2, otherwise we will fall back to zk proc.
      if (
        request.hasNonceGroup() && request.hasNonce()
          && server.snapshotManager.snapshotProcedureEnabled()
      ) {
        long nonceGroup = request.getNonceGroup();
        long nonce = request.getNonce();
        long procId = server.snapshotManager.takeSnapshot(snapshot, nonceGroup, nonce);
        return builder.setProcId(procId).build();
      } else {
        server.snapshotManager.takeSnapshot(snapshot);
        return builder.build();
      }
    } catch (ForeignException e) {
      throw new ServiceException(e.getCause());
    } catch (IOException e) {
      throw new ServiceException(e);
    }
  }

  @Override
  public StopMasterResponse stopMaster(RpcController controller, StopMasterRequest request)
    throws ServiceException {
    LOG.info(server.getClientIdAuditPrefix() + " stop");
    try {
      server.stopMaster();
    } catch (IOException e) {
      LOG.error("Exception occurred while stopping master", e);
      throw new ServiceException(e);
    }
    return StopMasterResponse.newBuilder().build();
  }

  @Override
  public IsInMaintenanceModeResponse isMasterInMaintenanceMode(final RpcController controller,
    final IsInMaintenanceModeRequest request) throws ServiceException {
    IsInMaintenanceModeResponse.Builder response = IsInMaintenanceModeResponse.newBuilder();
    response.setInMaintenanceMode(server.isInMaintenanceMode());
    return response.build();
  }

  @Override
  public UnassignRegionResponse unassignRegion(RpcController controller, UnassignRegionRequest req)
    throws ServiceException {
    try {
      final byte[] regionName = req.getRegion().getValue().toByteArray();
      RegionSpecifierType type = req.getRegion().getType();
      UnassignRegionResponse urr = UnassignRegionResponse.newBuilder().build();

      server.checkInitialized();
      if (type != RegionSpecifierType.REGION_NAME) {
        LOG.warn("unassignRegion specifier type: expected: " + RegionSpecifierType.REGION_NAME
          + " actual: " + type);
      }
      RegionStateNode rsn =
        server.getAssignmentManager().getRegionStates().getRegionStateNodeFromName(regionName);
      if (rsn == null) {
        throw new UnknownRegionException(Bytes.toString(regionName));
      }

      RegionInfo hri = rsn.getRegionInfo();
      if (server.cpHost != null) {
        server.cpHost.preUnassign(hri);
      }
      LOG.debug(server.getClientIdAuditPrefix() + " unassign " + hri.getRegionNameAsString()
        + " in current location if it is online");
      server.getAssignmentManager().unassign(hri);
      if (server.cpHost != null) {
        server.cpHost.postUnassign(hri);
      }

      return urr;
    } catch (IOException ioe) {
      throw new ServiceException(ioe);
    }
  }

  @Override
  public ReportRegionStateTransitionResponse reportRegionStateTransition(RpcController c,
    ReportRegionStateTransitionRequest req) throws ServiceException {
    try {
      server.checkServiceStarted();
      return server.getAssignmentManager().reportRegionStateTransition(req);
    } catch (IOException ioe) {
      throw new ServiceException(ioe);
    }
  }

  @Override
  public SetQuotaResponse setQuota(RpcController c, SetQuotaRequest req) throws ServiceException {
    try {
      server.checkInitialized();
      return server.getMasterQuotaManager().setQuota(req);
    } catch (Exception e) {
      throw new ServiceException(e);
    }
  }

  @Override
  public MajorCompactionTimestampResponse getLastMajorCompactionTimestamp(RpcController controller,
    MajorCompactionTimestampRequest request) throws ServiceException {
    MajorCompactionTimestampResponse.Builder response =
      MajorCompactionTimestampResponse.newBuilder();
    try {
      server.checkInitialized();
      response.setCompactionTimestamp(
        server.getLastMajorCompactionTimestamp(ProtobufUtil.toTableName(request.getTableName())));
    } catch (IOException e) {
      throw new ServiceException(e);
    }
    return response.build();
  }

  @Override
  public MajorCompactionTimestampResponse getLastMajorCompactionTimestampForRegion(
    RpcController controller, MajorCompactionTimestampForRegionRequest request)
    throws ServiceException {
    MajorCompactionTimestampResponse.Builder response =
      MajorCompactionTimestampResponse.newBuilder();
    try {
      server.checkInitialized();
      response.setCompactionTimestamp(server
        .getLastMajorCompactionTimestampForRegion(request.getRegion().getValue().toByteArray()));
    } catch (IOException e) {
      throw new ServiceException(e);
    }
    return response.build();
  }

  @Override
  public IsBalancerEnabledResponse isBalancerEnabled(RpcController controller,
    IsBalancerEnabledRequest request) throws ServiceException {
    IsBalancerEnabledResponse.Builder response = IsBalancerEnabledResponse.newBuilder();
    response.setEnabled(server.isBalancerOn());
    return response.build();
  }

  @Override
  public SetSplitOrMergeEnabledResponse setSplitOrMergeEnabled(RpcController controller,
    SetSplitOrMergeEnabledRequest request) throws ServiceException {
    SetSplitOrMergeEnabledResponse.Builder response = SetSplitOrMergeEnabledResponse.newBuilder();
    try {
      server.checkInitialized();
      boolean newValue = request.getEnabled();
      for (MasterProtos.MasterSwitchType masterSwitchType : request.getSwitchTypesList()) {
        MasterSwitchType switchType = convert(masterSwitchType);
        boolean oldValue = server.isSplitOrMergeEnabled(switchType);
        response.addPrevValue(oldValue);
        if (server.cpHost != null) {
          server.cpHost.preSetSplitOrMergeEnabled(newValue, switchType);
        }
        server.getSplitOrMergeTracker().setSplitOrMergeEnabled(newValue, switchType);
        if (server.cpHost != null) {
          server.cpHost.postSetSplitOrMergeEnabled(newValue, switchType);
        }
      }
    } catch (IOException | KeeperException e) {
      throw new ServiceException(e);
    }
    return response.build();
  }

  @Override
  public IsSplitOrMergeEnabledResponse isSplitOrMergeEnabled(RpcController controller,
    IsSplitOrMergeEnabledRequest request) throws ServiceException {
    IsSplitOrMergeEnabledResponse.Builder response = IsSplitOrMergeEnabledResponse.newBuilder();
    response.setEnabled(server.isSplitOrMergeEnabled(convert(request.getSwitchType())));
    return response.build();
  }

  @Override
  public NormalizeResponse normalize(RpcController controller, NormalizeRequest request)
    throws ServiceException {
    rpcPreCheck("normalize");
    try {
      final NormalizeTableFilterParams ntfp = new NormalizeTableFilterParams.Builder()
        .tableNames(ProtobufUtil.toTableNameList(request.getTableNamesList()))
        .regex(request.hasRegex() ? request.getRegex() : null)
        .namespace(request.hasNamespace() ? request.getNamespace() : null).build();
      return NormalizeResponse.newBuilder()
        // all API requests are considered priority requests.
        .setNormalizerRan(server.normalizeRegions(ntfp, true)).build();
    } catch (IOException ex) {
      throw new ServiceException(ex);
    }
  }

  @Override
  public SetNormalizerRunningResponse setNormalizerRunning(RpcController controller,
    SetNormalizerRunningRequest request) throws ServiceException {
    rpcPreCheck("setNormalizerRunning");

    // Sets normalizer on/off flag in ZK.
    // TODO: this method is totally broken in terms of atomicity of actions and values read.
    // 1. The contract has this RPC returning the previous value. There isn't a ZKUtil method
    // that lets us retrieve the previous value as part of setting a new value, so we simply
    // perform a read before issuing the update. Thus we have a data race opportunity, between
    // when the `prevValue` is read and whatever is actually overwritten.
    // 2. Down in `setNormalizerOn`, the call to `createAndWatch` inside of the catch clause can
    // itself fail in the event that the znode already exists. Thus, another data race, between
    // when the initial `setData` call is notified of the absence of the target znode and the
    // subsequent `createAndWatch`, with another client creating said node.
    // That said, there's supposed to be only one active master and thus there's supposed to be
    // only one process with the authority to modify the value.
    final boolean prevValue = server.getRegionNormalizerManager().isNormalizerOn();
    final boolean newValue = request.getOn();
    server.getRegionNormalizerManager().setNormalizerOn(newValue);
    LOG.info("{} set normalizerSwitch={}", server.getClientIdAuditPrefix(), newValue);
    return SetNormalizerRunningResponse.newBuilder().setPrevNormalizerValue(prevValue).build();
  }

  @Override
  public IsNormalizerEnabledResponse isNormalizerEnabled(RpcController controller,
    IsNormalizerEnabledRequest request) {
    IsNormalizerEnabledResponse.Builder response = IsNormalizerEnabledResponse.newBuilder();
    response.setEnabled(server.isNormalizerOn());
    return response.build();
  }

  /**
   * Returns the security capabilities in effect on the cluster
   */
  @Override
  public SecurityCapabilitiesResponse getSecurityCapabilities(RpcController controller,
    SecurityCapabilitiesRequest request) throws ServiceException {
    SecurityCapabilitiesResponse.Builder response = SecurityCapabilitiesResponse.newBuilder();
    try {
      server.checkInitialized();
      Set<SecurityCapabilitiesResponse.Capability> capabilities = new HashSet<>();
      // Authentication
      if (User.isHBaseSecurityEnabled(server.getConfiguration())) {
        capabilities.add(SecurityCapabilitiesResponse.Capability.SECURE_AUTHENTICATION);
      } else {
        capabilities.add(SecurityCapabilitiesResponse.Capability.SIMPLE_AUTHENTICATION);
      }
      // A coprocessor that implements AccessControlService can provide AUTHORIZATION and
      // CELL_AUTHORIZATION
      if (server.cpHost != null && hasAccessControlServiceCoprocessor(server.cpHost)) {
        if (AccessChecker.isAuthorizationSupported(server.getConfiguration())) {
          capabilities.add(SecurityCapabilitiesResponse.Capability.AUTHORIZATION);
        }
        if (AccessController.isCellAuthorizationSupported(server.getConfiguration())) {
          capabilities.add(SecurityCapabilitiesResponse.Capability.CELL_AUTHORIZATION);
        }
      }
      // A coprocessor that implements VisibilityLabelsService can provide CELL_VISIBILITY.
      if (server.cpHost != null && hasVisibilityLabelsServiceCoprocessor(server.cpHost)) {
        if (VisibilityController.isCellAuthorizationSupported(server.getConfiguration())) {
          capabilities.add(SecurityCapabilitiesResponse.Capability.CELL_VISIBILITY);
        }
      }
      response.addAllCapabilities(capabilities);
    } catch (IOException e) {
      throw new ServiceException(e);
    }
    return response.build();
  }

  /**
   * Determines if there is a MasterCoprocessor deployed which implements
   * {@link AccessControlService.Interface}.
   */
  boolean hasAccessControlServiceCoprocessor(MasterCoprocessorHost cpHost) {
    return checkCoprocessorWithService(cpHost.findCoprocessors(MasterCoprocessor.class),
      AccessControlService.Interface.class);
  }

  /**
   * Determines if there is a MasterCoprocessor deployed which implements
   * {@link VisibilityLabelsService.Interface}.
   */
  boolean hasVisibilityLabelsServiceCoprocessor(MasterCoprocessorHost cpHost) {
    return checkCoprocessorWithService(cpHost.findCoprocessors(MasterCoprocessor.class),
      VisibilityLabelsService.Interface.class);
  }

  /**
   * Determines if there is a coprocessor implementation in the provided argument which extends or
   * implements the provided {@code service}.
   */
  boolean checkCoprocessorWithService(List<MasterCoprocessor> coprocessorsToCheck,
    Class<?> service) {
    if (coprocessorsToCheck == null || coprocessorsToCheck.isEmpty()) {
      return false;
    }
    for (MasterCoprocessor cp : coprocessorsToCheck) {
      if (service.isAssignableFrom(cp.getClass())) {
        return true;
      }
    }
    return false;
  }

  private MasterSwitchType convert(MasterProtos.MasterSwitchType switchType) {
    switch (switchType) {
      case SPLIT:
        return MasterSwitchType.SPLIT;
      case MERGE:
        return MasterSwitchType.MERGE;
      default:
        break;
    }
    return null;
  }

  @Override
  public AddReplicationPeerResponse addReplicationPeer(RpcController controller,
    AddReplicationPeerRequest request) throws ServiceException {
    try {
      long procId = server.addReplicationPeer(request.getPeerId(),
        ReplicationPeerConfigUtil.convert(request.getPeerConfig()),
        request.getPeerState().getState().equals(ReplicationState.State.ENABLED));
      return AddReplicationPeerResponse.newBuilder().setProcId(procId).build();
    } catch (ReplicationException | IOException e) {
      throw new ServiceException(e);
    }
  }

  @Override
  public RemoveReplicationPeerResponse removeReplicationPeer(RpcController controller,
    RemoveReplicationPeerRequest request) throws ServiceException {
    try {
      long procId = server.removeReplicationPeer(request.getPeerId());
      return RemoveReplicationPeerResponse.newBuilder().setProcId(procId).build();
    } catch (ReplicationException | IOException e) {
      throw new ServiceException(e);
    }
  }

  @Override
  public EnableReplicationPeerResponse enableReplicationPeer(RpcController controller,
    EnableReplicationPeerRequest request) throws ServiceException {
    try {
      long procId = server.enableReplicationPeer(request.getPeerId());
      return EnableReplicationPeerResponse.newBuilder().setProcId(procId).build();
    } catch (ReplicationException | IOException e) {
      throw new ServiceException(e);
    }
  }

  @Override
  public DisableReplicationPeerResponse disableReplicationPeer(RpcController controller,
    DisableReplicationPeerRequest request) throws ServiceException {
    try {
      long procId = server.disableReplicationPeer(request.getPeerId());
      return DisableReplicationPeerResponse.newBuilder().setProcId(procId).build();
    } catch (ReplicationException | IOException e) {
      throw new ServiceException(e);
    }
  }

  @Override
  public GetReplicationPeerConfigResponse getReplicationPeerConfig(RpcController controller,
    GetReplicationPeerConfigRequest request) throws ServiceException {
    GetReplicationPeerConfigResponse.Builder response =
      GetReplicationPeerConfigResponse.newBuilder();
    try {
      String peerId = request.getPeerId();
      ReplicationPeerConfig peerConfig = server.getReplicationPeerConfig(peerId);
      response.setPeerId(peerId);
      response.setPeerConfig(ReplicationPeerConfigUtil.convert(peerConfig));
    } catch (ReplicationException | IOException e) {
      throw new ServiceException(e);
    }
    return response.build();
  }

  @Override
  public UpdateReplicationPeerConfigResponse updateReplicationPeerConfig(RpcController controller,
    UpdateReplicationPeerConfigRequest request) throws ServiceException {
    try {
      long procId = server.updateReplicationPeerConfig(request.getPeerId(),
        ReplicationPeerConfigUtil.convert(request.getPeerConfig()));
      return UpdateReplicationPeerConfigResponse.newBuilder().setProcId(procId).build();
    } catch (ReplicationException | IOException e) {
      throw new ServiceException(e);
    }
  }

  @Override
  public TransitReplicationPeerSyncReplicationStateResponse
    transitReplicationPeerSyncReplicationState(RpcController controller,
      TransitReplicationPeerSyncReplicationStateRequest request) throws ServiceException {
    try {
      long procId = server.transitReplicationPeerSyncReplicationState(request.getPeerId(),
        ReplicationPeerConfigUtil.toSyncReplicationState(request.getSyncReplicationState()));
      return TransitReplicationPeerSyncReplicationStateResponse.newBuilder().setProcId(procId)
        .build();
    } catch (ReplicationException | IOException e) {
      throw new ServiceException(e);
    }
  }

  @Override
  public ListReplicationPeersResponse listReplicationPeers(RpcController controller,
    ListReplicationPeersRequest request) throws ServiceException {
    ListReplicationPeersResponse.Builder response = ListReplicationPeersResponse.newBuilder();
    try {
      List<ReplicationPeerDescription> peers =
        server.listReplicationPeers(request.hasRegex() ? request.getRegex() : null);
      for (ReplicationPeerDescription peer : peers) {
        response.addPeerDesc(ReplicationPeerConfigUtil.toProtoReplicationPeerDescription(peer));
      }
    } catch (ReplicationException | IOException e) {
      throw new ServiceException(e);
    }
    return response.build();
  }

  @Override
  public ListDecommissionedRegionServersResponse listDecommissionedRegionServers(
    RpcController controller, ListDecommissionedRegionServersRequest request)
    throws ServiceException {
    ListDecommissionedRegionServersResponse.Builder response =
      ListDecommissionedRegionServersResponse.newBuilder();
    try {
      server.checkInitialized();
      if (server.cpHost != null) {
        server.cpHost.preListDecommissionedRegionServers();
      }
      List<ServerName> servers = server.listDecommissionedRegionServers();
      response.addAllServerName((servers.stream().map(server -> ProtobufUtil.toServerName(server)))
        .collect(Collectors.toList()));
      if (server.cpHost != null) {
        server.cpHost.postListDecommissionedRegionServers();
      }
    } catch (IOException io) {
      throw new ServiceException(io);
    }

    return response.build();
  }

  @Override
  public DecommissionRegionServersResponse decommissionRegionServers(RpcController controller,
    DecommissionRegionServersRequest request) throws ServiceException {
    try {
      server.checkInitialized();
      List<ServerName> servers = request.getServerNameList().stream()
        .map(pbServer -> ProtobufUtil.toServerName(pbServer)).collect(Collectors.toList());
      boolean offload = request.getOffload();
      if (server.cpHost != null) {
        server.cpHost.preDecommissionRegionServers(servers, offload);
      }
      server.decommissionRegionServers(servers, offload);
      if (server.cpHost != null) {
        server.cpHost.postDecommissionRegionServers(servers, offload);
      }
    } catch (IOException io) {
      throw new ServiceException(io);
    }

    return DecommissionRegionServersResponse.newBuilder().build();
  }

  @Override
  public RecommissionRegionServerResponse recommissionRegionServer(RpcController controller,
    RecommissionRegionServerRequest request) throws ServiceException {
    try {
      server.checkInitialized();
      ServerName sn = ProtobufUtil.toServerName(request.getServerName());
      List<byte[]> encodedRegionNames = request.getRegionList().stream()
        .map(regionSpecifier -> regionSpecifier.getValue().toByteArray())
        .collect(Collectors.toList());
      if (server.cpHost != null) {
        server.cpHost.preRecommissionRegionServer(sn, encodedRegionNames);
      }
      server.recommissionRegionServer(sn, encodedRegionNames);
      if (server.cpHost != null) {
        server.cpHost.postRecommissionRegionServer(sn, encodedRegionNames);
      }
    } catch (IOException io) {
      throw new ServiceException(io);
    }

    return RecommissionRegionServerResponse.newBuilder().build();
  }

  @Override
  public LockResponse requestLock(RpcController controller, final LockRequest request)
    throws ServiceException {
    try {
      if (request.getDescription().isEmpty()) {
        throw new IllegalArgumentException("Empty description");
      }
      NonceProcedureRunnable npr;
      LockType type = LockType.valueOf(request.getLockType().name());
      if (request.getRegionInfoCount() > 0) {
        final RegionInfo[] regionInfos = new RegionInfo[request.getRegionInfoCount()];
        for (int i = 0; i < request.getRegionInfoCount(); ++i) {
          regionInfos[i] = ProtobufUtil.toRegionInfo(request.getRegionInfo(i));
        }
        npr = new NonceProcedureRunnable(server, request.getNonceGroup(), request.getNonce()) {
          @Override
          protected void run() throws IOException {
            setProcId(server.getLockManager().remoteLocks().requestRegionsLock(regionInfos,
              request.getDescription(), getNonceKey()));
          }

          @Override
          protected String getDescription() {
            return "RequestLock";
          }
        };
      } else if (request.hasTableName()) {
        final TableName tableName = ProtobufUtil.toTableName(request.getTableName());
        npr = new NonceProcedureRunnable(server, request.getNonceGroup(), request.getNonce()) {
          @Override
          protected void run() throws IOException {
            setProcId(server.getLockManager().remoteLocks().requestTableLock(tableName, type,
              request.getDescription(), getNonceKey()));
          }

          @Override
          protected String getDescription() {
            return "RequestLock";
          }
        };
      } else if (request.hasNamespace()) {
        npr = new NonceProcedureRunnable(server, request.getNonceGroup(), request.getNonce()) {
          @Override
          protected void run() throws IOException {
            setProcId(server.getLockManager().remoteLocks().requestNamespaceLock(
              request.getNamespace(), type, request.getDescription(), getNonceKey()));
          }

          @Override
          protected String getDescription() {
            return "RequestLock";
          }
        };
      } else {
        throw new IllegalArgumentException("one of table/namespace/region should be specified");
      }
      long procId = MasterProcedureUtil.submitProcedure(npr);
      return LockResponse.newBuilder().setProcId(procId).build();
    } catch (IllegalArgumentException e) {
      LOG.warn("Exception when queuing lock", e);
      throw new ServiceException(new DoNotRetryIOException(e));
    } catch (IOException e) {
      LOG.warn("Exception when queuing lock", e);
      throw new ServiceException(e);
    }
  }

  /**
   * @return LOCKED, if procedure is found and it has the lock; else UNLOCKED.
   * @throws ServiceException if given proc id is found but it is not a LockProcedure.
   */
  @Override
  public LockHeartbeatResponse lockHeartbeat(RpcController controller, LockHeartbeatRequest request)
    throws ServiceException {
    try {
      if (
        server.getLockManager().remoteLocks().lockHeartbeat(request.getProcId(),
          request.getKeepAlive())
      ) {
        return LockHeartbeatResponse.newBuilder()
          .setTimeoutMs(server.getConfiguration().getInt(LockProcedure.REMOTE_LOCKS_TIMEOUT_MS_CONF,
            LockProcedure.DEFAULT_REMOTE_LOCKS_TIMEOUT_MS))
          .setLockStatus(LockHeartbeatResponse.LockStatus.LOCKED).build();
      } else {
        return LockHeartbeatResponse.newBuilder()
          .setLockStatus(LockHeartbeatResponse.LockStatus.UNLOCKED).build();
      }
    } catch (IOException e) {
      throw new ServiceException(e);
    }
  }

  @Override
  public RegionSpaceUseReportResponse reportRegionSpaceUse(RpcController controller,
    RegionSpaceUseReportRequest request) throws ServiceException {
    try {
      server.checkInitialized();
      if (!QuotaUtil.isQuotaEnabled(server.getConfiguration())) {
        return RegionSpaceUseReportResponse.newBuilder().build();
      }
      MasterQuotaManager quotaManager = this.server.getMasterQuotaManager();
      if (quotaManager != null) {
        final long now = EnvironmentEdgeManager.currentTime();
        for (RegionSpaceUse report : request.getSpaceUseList()) {
          quotaManager.addRegionSize(ProtobufUtil.toRegionInfo(report.getRegionInfo()),
            report.getRegionSize(), now);
        }
      } else {
        LOG.debug("Received region space usage report but HMaster is not ready to process it, "
          + "skipping");
      }
      return RegionSpaceUseReportResponse.newBuilder().build();
    } catch (Exception e) {
      throw new ServiceException(e);
    }
  }

  @Override
  public GetSpaceQuotaRegionSizesResponse getSpaceQuotaRegionSizes(RpcController controller,
    GetSpaceQuotaRegionSizesRequest request) throws ServiceException {
    try {
      server.checkInitialized();
      MasterQuotaManager quotaManager = this.server.getMasterQuotaManager();
      GetSpaceQuotaRegionSizesResponse.Builder builder =
        GetSpaceQuotaRegionSizesResponse.newBuilder();
      if (quotaManager != null) {
        Map<RegionInfo, Long> regionSizes = quotaManager.snapshotRegionSizes();
        Map<TableName, Long> regionSizesByTable = new HashMap<>();
        // Translate hregioninfo+long -> tablename+long
        for (Entry<RegionInfo, Long> entry : regionSizes.entrySet()) {
          final TableName tableName = entry.getKey().getTable();
          Long prevSize = regionSizesByTable.get(tableName);
          if (prevSize == null) {
            prevSize = 0L;
          }
          regionSizesByTable.put(tableName, prevSize + entry.getValue());
        }
        // Serialize them into the protobuf
        for (Entry<TableName, Long> tableSize : regionSizesByTable.entrySet()) {
          builder.addSizes(
            RegionSizes.newBuilder().setTableName(ProtobufUtil.toProtoTableName(tableSize.getKey()))
              .setSize(tableSize.getValue()).build());
        }
        return builder.build();
      } else {
        LOG.debug("Received space quota region size report but HMaster is not ready to process it,"
          + "skipping");
      }
      return builder.build();
    } catch (Exception e) {
      throw new ServiceException(e);
    }
  }

  @Override
  public GetQuotaStatesResponse getQuotaStates(RpcController controller,
    GetQuotaStatesRequest request) throws ServiceException {
    try {
      server.checkInitialized();
      QuotaObserverChore quotaChore = this.server.getQuotaObserverChore();
      GetQuotaStatesResponse.Builder builder = GetQuotaStatesResponse.newBuilder();
      if (quotaChore != null) {
        // The "current" view of all tables with quotas
        Map<TableName, SpaceQuotaSnapshot> tableSnapshots = quotaChore.getTableQuotaSnapshots();
        for (Entry<TableName, SpaceQuotaSnapshot> entry : tableSnapshots.entrySet()) {
          builder.addTableSnapshots(TableQuotaSnapshot.newBuilder()
            .setTableName(ProtobufUtil.toProtoTableName(entry.getKey()))
            .setSnapshot(SpaceQuotaSnapshot.toProtoSnapshot(entry.getValue())).build());
        }
        // The "current" view of all namespaces with quotas
        Map<String, SpaceQuotaSnapshot> nsSnapshots = quotaChore.getNamespaceQuotaSnapshots();
        for (Entry<String, SpaceQuotaSnapshot> entry : nsSnapshots.entrySet()) {
          builder.addNsSnapshots(NamespaceQuotaSnapshot.newBuilder().setNamespace(entry.getKey())
            .setSnapshot(SpaceQuotaSnapshot.toProtoSnapshot(entry.getValue())).build());
        }
        return builder.build();
      }
      return builder.build();
    } catch (Exception e) {
      throw new ServiceException(e);
    }
  }

  @Override
  public ClearDeadServersResponse clearDeadServers(RpcController controller,
    ClearDeadServersRequest request) throws ServiceException {
    LOG.debug(server.getClientIdAuditPrefix() + " clear dead region servers.");
    ClearDeadServersResponse.Builder response = ClearDeadServersResponse.newBuilder();
    try {
      server.checkInitialized();
      if (server.cpHost != null) {
        server.cpHost.preClearDeadServers();
      }

      if (server.getServerManager().areDeadServersInProgress()) {
        LOG.debug("Some dead server is still under processing, won't clear the dead server list");
        response.addAllServerName(request.getServerNameList());
      } else {
        DeadServer deadServer = server.getServerManager().getDeadServers();
        Set<Address> clearedServers = new HashSet<>();
        for (HBaseProtos.ServerName pbServer : request.getServerNameList()) {
          ServerName serverName = ProtobufUtil.toServerName(pbServer);
          final boolean deadInProcess =
            server.getProcedures().stream().anyMatch(p -> (p instanceof ServerCrashProcedure)
              && ((ServerCrashProcedure) p).getServerName().equals(serverName));
          if (deadInProcess) {
            throw new ServiceException(
              String.format("Dead server '%s' is not 'dead' in fact...", serverName));
          }

          if (!deadServer.removeDeadServer(serverName)) {
            response.addServerName(pbServer);
          } else {
            clearedServers.add(serverName.getAddress());
          }
        }
        server.getRSGroupInfoManager().removeServers(clearedServers);
        LOG.info("Remove decommissioned servers {} from RSGroup done", clearedServers);
      }

      if (server.cpHost != null) {
        server.cpHost.postClearDeadServers(
          ProtobufUtil.toServerNameList(request.getServerNameList()),
          ProtobufUtil.toServerNameList(response.getServerNameList()));
      }
    } catch (IOException io) {
      throw new ServiceException(io);
    }
    return response.build();
  }

  @Override
  public ReportProcedureDoneResponse reportProcedureDone(RpcController controller,
    ReportProcedureDoneRequest request) throws ServiceException {
    // Check Masters is up and ready for duty before progressing. Remote side will keep trying.
    try {
      this.server.checkServiceStarted();
    } catch (ServerNotRunningYetException snrye) {
      throw new ServiceException(snrye);
    }
    request.getResultList().forEach(result -> {
      if (result.getStatus() == RemoteProcedureResult.Status.SUCCESS) {
        server.remoteProcedureCompleted(result.getProcId());
      } else {
        server.remoteProcedureFailed(result.getProcId(),
          RemoteProcedureException.fromProto(result.getError()));
      }
    });
    return ReportProcedureDoneResponse.getDefaultInstance();
  }

  @Override
  public FileArchiveNotificationResponse reportFileArchival(RpcController controller,
    FileArchiveNotificationRequest request) throws ServiceException {
    try {
      server.checkInitialized();
      if (!QuotaUtil.isQuotaEnabled(server.getConfiguration())) {
        return FileArchiveNotificationResponse.newBuilder().build();
      }
      server.getMasterQuotaManager().processFileArchivals(request, server.getConnection(),
        server.getConfiguration(), server.getFileSystem());
      return FileArchiveNotificationResponse.newBuilder().build();
    } catch (Exception e) {
      throw new ServiceException(e);
    }
  }

  // HBCK Services

  @Override
  public RunHbckChoreResponse runHbckChore(RpcController c, RunHbckChoreRequest req)
    throws ServiceException {
    rpcPreCheck("runHbckChore");
    LOG.info("{} request HBCK chore to run", server.getClientIdAuditPrefix());
    HbckChore hbckChore = server.getHbckChore();
    boolean ran = hbckChore.runChore();
    return RunHbckChoreResponse.newBuilder().setRan(ran).build();
  }

  /**
   * Update state of the table in meta only. This is required by hbck in some situations to cleanup
   * stuck assign/ unassign regions procedures for the table.
   * @return previous state of the table
   */
  @Override
  public GetTableStateResponse setTableStateInMeta(RpcController controller,
    SetTableStateInMetaRequest request) throws ServiceException {
    rpcPreCheck("setTableStateInMeta");
    TableName tn = ProtobufUtil.toTableName(request.getTableName());
    try {
      TableState prevState = this.server.getTableStateManager().getTableState(tn);
      TableState newState = TableState.convert(tn, request.getTableState());
      LOG.info("{} set table={} state from {} to {}", server.getClientIdAuditPrefix(), tn,
        prevState.getState(), newState.getState());
      this.server.getTableStateManager().setTableState(tn, newState.getState());
      return GetTableStateResponse.newBuilder().setTableState(prevState.convert()).build();
    } catch (Exception e) {
      throw new ServiceException(e);
    }
  }

  /**
   * Update state of the region in meta only. This is required by hbck in some situations to cleanup
   * stuck assign/ unassign regions procedures for the table.
   * @return previous states of the regions
   */
  @Override
  public SetRegionStateInMetaResponse setRegionStateInMeta(RpcController controller,
    SetRegionStateInMetaRequest request) throws ServiceException {
    rpcPreCheck("setRegionStateInMeta");
    SetRegionStateInMetaResponse.Builder builder = SetRegionStateInMetaResponse.newBuilder();
    try {
      for (RegionSpecifierAndState s : request.getStatesList()) {
        RegionSpecifier spec = s.getRegionSpecifier();
        String encodedName;
        if (spec.getType() == RegionSpecifierType.ENCODED_REGION_NAME) {
          encodedName = spec.getValue().toStringUtf8();
        } else {
          // TODO: actually, a full region name can save a lot on meta scan, improve later.
          encodedName = RegionInfo.encodeRegionName(spec.getValue().toByteArray());
        }
        RegionInfo info = this.server.getAssignmentManager().loadRegionFromMeta(encodedName);
        LOG.trace("region info loaded from meta table: {}", info);
        RegionState prevState =
          this.server.getAssignmentManager().getRegionStates().getRegionState(info);
        RegionState.State newState = RegionState.State.convert(s.getState());
        LOG.info("{} set region={} state from {} to {}", server.getClientIdAuditPrefix(), info,
          prevState.getState(), newState);
        Put metaPut =
          MetaTableAccessor.makePutFromRegionInfo(info, EnvironmentEdgeManager.currentTime());
        metaPut.addColumn(HConstants.CATALOG_FAMILY, HConstants.STATE_QUALIFIER,
          Bytes.toBytes(newState.name()));
        List<Put> putList = new ArrayList<>();
        putList.add(metaPut);
        MetaTableAccessor.putsToMetaTable(this.server.getConnection(), putList);
        // Loads from meta again to refresh AM cache with the new region state
        this.server.getAssignmentManager().loadRegionFromMeta(encodedName);
        builder.addStates(RegionSpecifierAndState.newBuilder().setRegionSpecifier(spec)
          .setState(prevState.getState().convert()));
      }
    } catch (Exception e) {
      throw new ServiceException(e);
    }
    return builder.build();
  }

  /**
   * Get RegionInfo from Master using content of RegionSpecifier as key.
   * @return RegionInfo found by decoding <code>rs</code> or null if none found
   */
  private RegionInfo getRegionInfo(HBaseProtos.RegionSpecifier rs) throws UnknownRegionException {
    RegionInfo ri = null;
    switch (rs.getType()) {
      case REGION_NAME:
        final byte[] regionName = rs.getValue().toByteArray();
        ri = this.server.getAssignmentManager().getRegionInfo(regionName);
        break;
      case ENCODED_REGION_NAME:
        String encodedRegionName = Bytes.toString(rs.getValue().toByteArray());
        RegionState regionState =
          this.server.getAssignmentManager().getRegionStates().getRegionState(encodedRegionName);
        ri = regionState == null
          ? this.server.getAssignmentManager().loadRegionFromMeta(encodedRegionName)
          : regionState.getRegion();
        break;
      default:
        break;
    }
    return ri;
  }

  /**
   * @throws ServiceException If no MasterProcedureExecutor
   */
  private void checkMasterProcedureExecutor() throws ServiceException {
    if (this.server.getMasterProcedureExecutor() == null) {
      throw new ServiceException("Master's ProcedureExecutor not initialized; retry later");
    }
  }

  /**
   * A 'raw' version of assign that does bulk and can skirt Master state checks if override is set;
   * i.e. assigns can be forced during Master startup or if RegionState is unclean. Used by HBCK2.
   */
  @Override
  public MasterProtos.AssignsResponse assigns(RpcController controller,
    MasterProtos.AssignsRequest request) throws ServiceException {
    checkMasterProcedureExecutor();
    MasterProtos.AssignsResponse.Builder responseBuilder =
      MasterProtos.AssignsResponse.newBuilder();
    try {
      boolean override = request.getOverride();
      LOG.info("{} assigns, override={}", server.getClientIdAuditPrefix(), override);
      for (HBaseProtos.RegionSpecifier rs : request.getRegionList()) {
        long pid = Procedure.NO_PROC_ID;
        RegionInfo ri = getRegionInfo(rs);
        if (ri == null) {
          LOG.info("Unknown={}", rs);
        } else {
          Procedure p = this.server.getAssignmentManager().createOneAssignProcedure(ri, override);
          if (p != null) {
            pid = this.server.getMasterProcedureExecutor().submitProcedure(p);
          }
        }
        responseBuilder.addPid(pid);
      }
      return responseBuilder.build();
    } catch (IOException ioe) {
      throw new ServiceException(ioe);
    }
  }

  /**
   * A 'raw' version of unassign that does bulk and can skirt Master state checks if override is
   * set; i.e. unassigns can be forced during Master startup or if RegionState is unclean. Used by
   * HBCK2.
   */
  @Override
  public MasterProtos.UnassignsResponse unassigns(RpcController controller,
    MasterProtos.UnassignsRequest request) throws ServiceException {
    checkMasterProcedureExecutor();
    MasterProtos.UnassignsResponse.Builder responseBuilder =
      MasterProtos.UnassignsResponse.newBuilder();
    try {
      boolean override = request.getOverride();
      LOG.info("{} unassigns, override={}", server.getClientIdAuditPrefix(), override);
      for (HBaseProtos.RegionSpecifier rs : request.getRegionList()) {
        long pid = Procedure.NO_PROC_ID;
        RegionInfo ri = getRegionInfo(rs);
        if (ri == null) {
          LOG.info("Unknown={}", rs);
        } else {
          Procedure p = this.server.getAssignmentManager().createOneUnassignProcedure(ri, override);
          if (p != null) {
            pid = this.server.getMasterProcedureExecutor().submitProcedure(p);
          }
        }
        responseBuilder.addPid(pid);
      }
      return responseBuilder.build();
    } catch (IOException ioe) {
      throw new ServiceException(ioe);
    }
  }

  /**
   * Bypass specified procedure to completion. Procedure is marked completed but no actual work is
   * done from the current state/ step onwards. Parents of the procedure are also marked for bypass.
   * NOTE: this is a dangerous operation and may be used to unstuck buggy procedures. This may leave
   * system in inconherent state. This may need to be followed by some cleanup steps/ actions by
   * operator.
   * @return BypassProcedureToCompletionResponse indicating success or failure
   */
  @Override
  public MasterProtos.BypassProcedureResponse bypassProcedure(RpcController controller,
    MasterProtos.BypassProcedureRequest request) throws ServiceException {
    try {
      LOG.info("{} bypass procedures={}, waitTime={}, override={}, recursive={}",
        server.getClientIdAuditPrefix(), request.getProcIdList(), request.getWaitTime(),
        request.getOverride(), request.getRecursive());
      List<Boolean> ret =
        server.getMasterProcedureExecutor().bypassProcedure(request.getProcIdList(),
          request.getWaitTime(), request.getOverride(), request.getRecursive());
      return MasterProtos.BypassProcedureResponse.newBuilder().addAllBypassed(ret).build();
    } catch (IOException e) {
      throw new ServiceException(e);
    }
  }

  @Override
  public MasterProtos.ScheduleServerCrashProcedureResponse scheduleServerCrashProcedure(
    RpcController controller, MasterProtos.ScheduleServerCrashProcedureRequest request)
    throws ServiceException {
    List<Long> pids = new ArrayList<>();
    for (HBaseProtos.ServerName sn : request.getServerNameList()) {
      ServerName serverName = ProtobufUtil.toServerName(sn);
      LOG.info("{} schedule ServerCrashProcedure for {}", this.server.getClientIdAuditPrefix(),
        serverName);
      if (shouldSubmitSCP(serverName)) {
        pids.add(this.server.getServerManager().expireServer(serverName, true));
      } else {
        pids.add(Procedure.NO_PROC_ID);
      }
    }
    return MasterProtos.ScheduleServerCrashProcedureResponse.newBuilder().addAllPid(pids).build();
  }

  @Override
  public MasterProtos.ScheduleSCPsForUnknownServersResponse scheduleSCPsForUnknownServers(
    RpcController controller, MasterProtos.ScheduleSCPsForUnknownServersRequest request)
    throws ServiceException {
    List<Long> pids = new ArrayList<>();
    final Set<ServerName> serverNames = server.getAssignmentManager().getRegionStates()
      .getRegionStates().stream().map(RegionState::getServerName).collect(Collectors.toSet());

    final Set<ServerName> unknownServerNames = serverNames.stream()
      .filter(sn -> server.getServerManager().isServerUnknown(sn)).collect(Collectors.toSet());

    for (ServerName sn : unknownServerNames) {
      LOG.info("{} schedule ServerCrashProcedure for unknown {}",
        this.server.getClientIdAuditPrefix(), sn);
      if (shouldSubmitSCP(sn)) {
        pids.add(this.server.getServerManager().expireServer(sn, true));
      } else {
        pids.add(Procedure.NO_PROC_ID);
      }
    }
    return MasterProtos.ScheduleSCPsForUnknownServersResponse.newBuilder().addAllPid(pids).build();
  }

  @Override
  public FixMetaResponse fixMeta(RpcController controller, FixMetaRequest request)
    throws ServiceException {
    rpcPreCheck("fixMeta");
    try {
      MetaFixer mf = new MetaFixer(this.server);
      mf.fix();
      return FixMetaResponse.newBuilder().build();
    } catch (IOException ioe) {
      throw new ServiceException(ioe);
    }
  }

  @Override
  public SwitchRpcThrottleResponse switchRpcThrottle(RpcController controller,
    SwitchRpcThrottleRequest request) throws ServiceException {
    try {
      server.checkInitialized();
      return server.getMasterQuotaManager().switchRpcThrottle(request);
    } catch (Exception e) {
      throw new ServiceException(e);
    }
  }

  @Override
  public MasterProtos.IsRpcThrottleEnabledResponse isRpcThrottleEnabled(RpcController controller,
    MasterProtos.IsRpcThrottleEnabledRequest request) throws ServiceException {
    try {
      server.checkInitialized();
      return server.getMasterQuotaManager().isRpcThrottleEnabled(request);
    } catch (Exception e) {
      throw new ServiceException(e);
    }
  }

  @Override
  public SwitchExceedThrottleQuotaResponse switchExceedThrottleQuota(RpcController controller,
    SwitchExceedThrottleQuotaRequest request) throws ServiceException {
    try {
      server.checkInitialized();
      return server.getMasterQuotaManager().switchExceedThrottleQuota(request);
    } catch (Exception e) {
      throw new ServiceException(e);
    }
  }

  @Override
  public GrantResponse grant(RpcController controller, GrantRequest request)
    throws ServiceException {
    try {
      server.checkInitialized();
      if (server.cpHost != null && hasAccessControlServiceCoprocessor(server.cpHost)) {
        final UserPermission perm =
          ShadedAccessControlUtil.toUserPermission(request.getUserPermission());
        boolean mergeExistingPermissions = request.getMergeExistingPermissions();
        server.cpHost.preGrant(perm, mergeExistingPermissions);
        try (Table table = server.getConnection().getTable(PermissionStorage.ACL_TABLE_NAME)) {
          PermissionStorage.addUserPermission(getConfiguration(), perm, table,
            mergeExistingPermissions);
        }
        server.cpHost.postGrant(perm, mergeExistingPermissions);
        User caller = RpcServer.getRequestUser().orElse(null);
        if (AUDITLOG.isTraceEnabled()) {
          // audit log should store permission changes in addition to auth results
          String remoteAddress = RpcServer.getRemoteAddress().map(InetAddress::toString).orElse("");
          AUDITLOG.trace("User {} (remote address: {}) granted permission {}", caller,
            remoteAddress, perm);
        }
        return GrantResponse.getDefaultInstance();
      } else {
        throw new DoNotRetryIOException(
          new UnsupportedOperationException(AccessController.class.getName() + " is not loaded"));
      }
    } catch (IOException ioe) {
      throw new ServiceException(ioe);
    }
  }

  @Override
  public RevokeResponse revoke(RpcController controller, RevokeRequest request)
    throws ServiceException {
    try {
      server.checkInitialized();
      if (server.cpHost != null && hasAccessControlServiceCoprocessor(server.cpHost)) {
        final UserPermission userPermission =
          ShadedAccessControlUtil.toUserPermission(request.getUserPermission());
        server.cpHost.preRevoke(userPermission);
        try (Table table = server.getConnection().getTable(PermissionStorage.ACL_TABLE_NAME)) {
          PermissionStorage.removeUserPermission(server.getConfiguration(), userPermission, table);
        }
        server.cpHost.postRevoke(userPermission);
        User caller = RpcServer.getRequestUser().orElse(null);
        if (AUDITLOG.isTraceEnabled()) {
          // audit log should record all permission changes
          String remoteAddress = RpcServer.getRemoteAddress().map(InetAddress::toString).orElse("");
          AUDITLOG.trace("User {} (remote address: {}) revoked permission {}", caller,
            remoteAddress, userPermission);
        }
        return RevokeResponse.getDefaultInstance();
      } else {
        throw new DoNotRetryIOException(
          new UnsupportedOperationException(AccessController.class.getName() + " is not loaded"));
      }
    } catch (IOException ioe) {
      throw new ServiceException(ioe);
    }
  }

  @Override
  public GetUserPermissionsResponse getUserPermissions(RpcController controller,
    GetUserPermissionsRequest request) throws ServiceException {
    try {
      server.checkInitialized();
      if (server.cpHost != null && hasAccessControlServiceCoprocessor(server.cpHost)) {
        final String userName = request.hasUserName() ? request.getUserName().toStringUtf8() : null;
        String namespace =
          request.hasNamespaceName() ? request.getNamespaceName().toStringUtf8() : null;
        TableName table =
          request.hasTableName() ? ProtobufUtil.toTableName(request.getTableName()) : null;
        byte[] cf = request.hasColumnFamily() ? request.getColumnFamily().toByteArray() : null;
        byte[] cq =
          request.hasColumnQualifier() ? request.getColumnQualifier().toByteArray() : null;
        Type permissionType = request.hasType() ? request.getType() : null;
        server.getMasterCoprocessorHost().preGetUserPermissions(userName, namespace, table, cf, cq);

        List<UserPermission> perms = null;
        if (permissionType == Type.Table) {
          boolean filter = (cf != null || userName != null) ? true : false;
          perms = PermissionStorage.getUserTablePermissions(server.getConfiguration(), table, cf,
            cq, userName, filter);
        } else if (permissionType == Type.Namespace) {
          perms = PermissionStorage.getUserNamespacePermissions(server.getConfiguration(),
            namespace, userName, userName != null ? true : false);
        } else {
          perms = PermissionStorage.getUserPermissions(server.getConfiguration(), null, null, null,
            userName, userName != null ? true : false);
          // Skip super users when filter user is specified
          if (userName == null) {
            // Adding superusers explicitly to the result set as PermissionStorage do not store
            // them. Also using acl as table name to be inline with the results of global admin and
            // will help in avoiding any leakage of information about being superusers.
            for (String user : Superusers.getSuperUsers()) {
              perms.add(new UserPermission(user,
                Permission.newBuilder().withActions(Action.values()).build()));
            }
          }
        }

        server.getMasterCoprocessorHost().postGetUserPermissions(userName, namespace, table, cf,
          cq);
        AccessControlProtos.GetUserPermissionsResponse response =
          ShadedAccessControlUtil.buildGetUserPermissionsResponse(perms);
        return response;
      } else {
        throw new DoNotRetryIOException(
          new UnsupportedOperationException(AccessController.class.getName() + " is not loaded"));
      }
    } catch (IOException ioe) {
      throw new ServiceException(ioe);
    }
  }

  @Override
  public HasUserPermissionsResponse hasUserPermissions(RpcController controller,
    HasUserPermissionsRequest request) throws ServiceException {
    try {
      server.checkInitialized();
      if (server.cpHost != null && hasAccessControlServiceCoprocessor(server.cpHost)) {
        User caller = RpcServer.getRequestUser().orElse(null);
        String userName =
          request.hasUserName() ? request.getUserName().toStringUtf8() : caller.getShortName();
        List<Permission> permissions = new ArrayList<>();
        for (int i = 0; i < request.getPermissionCount(); i++) {
          permissions.add(ShadedAccessControlUtil.toPermission(request.getPermission(i)));
        }
        server.getMasterCoprocessorHost().preHasUserPermissions(userName, permissions);
        if (!caller.getShortName().equals(userName)) {
          List<String> groups = AccessChecker.getUserGroups(userName);
          caller = new InputUser(userName, groups.toArray(new String[groups.size()]));
        }
        List<Boolean> hasUserPermissions = new ArrayList<>();
        if (getAccessChecker() != null) {
          for (Permission permission : permissions) {
            boolean hasUserPermission =
              getAccessChecker().hasUserPermission(caller, "hasUserPermissions", permission);
            hasUserPermissions.add(hasUserPermission);
          }
        } else {
          for (int i = 0; i < permissions.size(); i++) {
            hasUserPermissions.add(true);
          }
        }
        server.getMasterCoprocessorHost().postHasUserPermissions(userName, permissions);
        HasUserPermissionsResponse.Builder builder =
          HasUserPermissionsResponse.newBuilder().addAllHasUserPermission(hasUserPermissions);
        return builder.build();
      } else {
        throw new DoNotRetryIOException(
          new UnsupportedOperationException(AccessController.class.getName() + " is not loaded"));
      }
    } catch (IOException ioe) {
      throw new ServiceException(ioe);
    }
  }

  private boolean shouldSubmitSCP(ServerName serverName) {
    // check if there is already a SCP of this server running
    List<Procedure<MasterProcedureEnv>> procedures =
      server.getMasterProcedureExecutor().getProcedures();
    for (Procedure<MasterProcedureEnv> procedure : procedures) {
      if (procedure instanceof ServerCrashProcedure) {
        if (
          serverName.compareTo(((ServerCrashProcedure) procedure).getServerName()) == 0
            && !procedure.isFinished()
        ) {
          LOG.info("there is already a SCP of this server {} running, pid {}", serverName,
            procedure.getProcId());
          return false;
        }
      }
    }
    return true;
  }

  @Override
  public GetRSGroupInfoResponse getRSGroupInfo(RpcController controller,
    GetRSGroupInfoRequest request) throws ServiceException {
    String groupName = request.getRSGroupName();
    LOG.info(
      server.getClientIdAuditPrefix() + " initiates rsgroup info retrieval, group=" + groupName);
    try {
      if (server.getMasterCoprocessorHost() != null) {
        server.getMasterCoprocessorHost().preGetRSGroupInfo(groupName);
      }
      RSGroupInfo rsGroupInfo = server.getRSGroupInfoManager().getRSGroup(groupName);
      GetRSGroupInfoResponse resp;
      if (rsGroupInfo != null) {
        resp = GetRSGroupInfoResponse.newBuilder()
          .setRSGroupInfo(ProtobufUtil.toProtoGroupInfo(rsGroupInfo)).build();
      } else {
        resp = GetRSGroupInfoResponse.getDefaultInstance();
      }
      if (server.getMasterCoprocessorHost() != null) {
        server.getMasterCoprocessorHost().postGetRSGroupInfo(groupName);
      }
      return resp;
    } catch (IOException e) {
      throw new ServiceException(e);
    }
  }

  @Override
  public GetRSGroupInfoOfTableResponse getRSGroupInfoOfTable(RpcController controller,
    GetRSGroupInfoOfTableRequest request) throws ServiceException {
    TableName tableName = ProtobufUtil.toTableName(request.getTableName());
    LOG.info(
      server.getClientIdAuditPrefix() + " initiates rsgroup info retrieval, table=" + tableName);
    try {
      if (server.getMasterCoprocessorHost() != null) {
        server.getMasterCoprocessorHost().preGetRSGroupInfoOfTable(tableName);
      }
      GetRSGroupInfoOfTableResponse resp;
      TableDescriptor td = server.getTableDescriptors().get(tableName);
      if (td == null) {
        resp = GetRSGroupInfoOfTableResponse.getDefaultInstance();
      } else {
        RSGroupInfo rsGroupInfo =
          RSGroupUtil.getRSGroupInfo(server, server.getRSGroupInfoManager(), tableName)
            .orElse(server.getRSGroupInfoManager().getRSGroup(RSGroupInfo.DEFAULT_GROUP));
        resp = GetRSGroupInfoOfTableResponse.newBuilder()
          .setRSGroupInfo(ProtobufUtil.toProtoGroupInfo(rsGroupInfo)).build();
      }
      if (server.getMasterCoprocessorHost() != null) {
        server.getMasterCoprocessorHost().postGetRSGroupInfoOfTable(tableName);
      }
      return resp;
    } catch (IOException e) {
      throw new ServiceException(e);
    }
  }

  @Override
  public GetRSGroupInfoOfServerResponse getRSGroupInfoOfServer(RpcController controller,
    GetRSGroupInfoOfServerRequest request) throws ServiceException {
    Address hp =
      Address.fromParts(request.getServer().getHostName(), request.getServer().getPort());
    LOG.info(server.getClientIdAuditPrefix() + " initiates rsgroup info retrieval, server=" + hp);
    try {
      if (server.getMasterCoprocessorHost() != null) {
        server.getMasterCoprocessorHost().preGetRSGroupInfoOfServer(hp);
      }
      RSGroupInfo rsGroupInfo = server.getRSGroupInfoManager().getRSGroupOfServer(hp);
      GetRSGroupInfoOfServerResponse resp;
      if (rsGroupInfo != null) {
        resp = GetRSGroupInfoOfServerResponse.newBuilder()
          .setRSGroupInfo(ProtobufUtil.toProtoGroupInfo(rsGroupInfo)).build();
      } else {
        resp = GetRSGroupInfoOfServerResponse.getDefaultInstance();
      }
      if (server.getMasterCoprocessorHost() != null) {
        server.getMasterCoprocessorHost().postGetRSGroupInfoOfServer(hp);
      }
      return resp;
    } catch (IOException e) {
      throw new ServiceException(e);
    }
  }

  @Override
  public MoveServersResponse moveServers(RpcController controller, MoveServersRequest request)
    throws ServiceException {
    Set<Address> hostPorts = Sets.newHashSet();
    MoveServersResponse.Builder builder = MoveServersResponse.newBuilder();
    for (HBaseProtos.ServerName el : request.getServersList()) {
      hostPorts.add(Address.fromParts(el.getHostName(), el.getPort()));
    }
    LOG.info(server.getClientIdAuditPrefix() + " move servers " + hostPorts + " to rsgroup "
      + request.getTargetGroup());
    try {
      if (server.getMasterCoprocessorHost() != null) {
        server.getMasterCoprocessorHost().preMoveServers(hostPorts, request.getTargetGroup());
      }
      server.getRSGroupInfoManager().moveServers(hostPorts, request.getTargetGroup());
      if (server.getMasterCoprocessorHost() != null) {
        server.getMasterCoprocessorHost().postMoveServers(hostPorts, request.getTargetGroup());
      }
    } catch (IOException e) {
      throw new ServiceException(e);
    }
    return builder.build();
  }

  @Override
  public AddRSGroupResponse addRSGroup(RpcController controller, AddRSGroupRequest request)
    throws ServiceException {
    AddRSGroupResponse.Builder builder = AddRSGroupResponse.newBuilder();
    LOG.info(server.getClientIdAuditPrefix() + " add rsgroup " + request.getRSGroupName());
    try {
      if (server.getMasterCoprocessorHost() != null) {
        server.getMasterCoprocessorHost().preAddRSGroup(request.getRSGroupName());
      }
      server.getRSGroupInfoManager().addRSGroup(new RSGroupInfo(request.getRSGroupName()));
      if (server.getMasterCoprocessorHost() != null) {
        server.getMasterCoprocessorHost().postAddRSGroup(request.getRSGroupName());
      }
    } catch (IOException e) {
      throw new ServiceException(e);
    }
    return builder.build();
  }

  @Override
  public RemoveRSGroupResponse removeRSGroup(RpcController controller, RemoveRSGroupRequest request)
    throws ServiceException {
    RemoveRSGroupResponse.Builder builder = RemoveRSGroupResponse.newBuilder();
    LOG.info(server.getClientIdAuditPrefix() + " remove rsgroup " + request.getRSGroupName());
    try {
      if (server.getMasterCoprocessorHost() != null) {
        server.getMasterCoprocessorHost().preRemoveRSGroup(request.getRSGroupName());
      }
      server.getRSGroupInfoManager().removeRSGroup(request.getRSGroupName());
      if (server.getMasterCoprocessorHost() != null) {
        server.getMasterCoprocessorHost().postRemoveRSGroup(request.getRSGroupName());
      }
    } catch (IOException e) {
      throw new ServiceException(e);
    }
    return builder.build();
  }

  @Override
  public BalanceRSGroupResponse balanceRSGroup(RpcController controller,
    BalanceRSGroupRequest request) throws ServiceException {
    BalanceRequest balanceRequest = ProtobufUtil.toBalanceRequest(request);

    BalanceRSGroupResponse.Builder builder =
      BalanceRSGroupResponse.newBuilder().setBalanceRan(false);

    LOG.info(
      server.getClientIdAuditPrefix() + " balance rsgroup, group=" + request.getRSGroupName());
    try {
      if (server.getMasterCoprocessorHost() != null) {
        server.getMasterCoprocessorHost().preBalanceRSGroup(request.getRSGroupName(),
          balanceRequest);
      }
      BalanceResponse response =
        server.getRSGroupInfoManager().balanceRSGroup(request.getRSGroupName(), balanceRequest);
      ProtobufUtil.populateBalanceRSGroupResponse(builder, response);
      if (server.getMasterCoprocessorHost() != null) {
        server.getMasterCoprocessorHost().postBalanceRSGroup(request.getRSGroupName(),
          balanceRequest, response);
      }
    } catch (IOException e) {
      throw new ServiceException(e);
    }
    return builder.build();
  }

  @Override
  public ListRSGroupInfosResponse listRSGroupInfos(RpcController controller,
    ListRSGroupInfosRequest request) throws ServiceException {
    ListRSGroupInfosResponse.Builder builder = ListRSGroupInfosResponse.newBuilder();
    LOG.info(server.getClientIdAuditPrefix() + " list rsgroup");
    try {
      if (server.getMasterCoprocessorHost() != null) {
        server.getMasterCoprocessorHost().preListRSGroups();
      }
      List<RSGroupInfo> rsGroupInfos = server.getRSGroupInfoManager().listRSGroups().stream()
        .map(RSGroupInfo::new).collect(Collectors.toList());
      Map<String, RSGroupInfo> name2Info = new HashMap<>();
      List<TableDescriptor> needToFill =
        new ArrayList<>(server.getTableDescriptors().getAll().values());
      for (RSGroupInfo rsGroupInfo : rsGroupInfos) {
        name2Info.put(rsGroupInfo.getName(), rsGroupInfo);
        for (TableDescriptor td : server.getTableDescriptors().getAll().values()) {
          if (rsGroupInfo.containsTable(td.getTableName())) {
            needToFill.remove(td);
          }
        }
      }
      for (TableDescriptor td : needToFill) {
        String groupName = td.getRegionServerGroup().orElse(RSGroupInfo.DEFAULT_GROUP);
        RSGroupInfo rsGroupInfo = name2Info.get(groupName);
        if (rsGroupInfo != null) {
          rsGroupInfo.addTable(td.getTableName());
        }
      }
      for (RSGroupInfo rsGroupInfo : rsGroupInfos) {
        // TODO: this can be done at once outside this loop, do not need to scan all every time.
        builder.addRSGroupInfo(ProtobufUtil.toProtoGroupInfo(rsGroupInfo));
      }
      if (server.getMasterCoprocessorHost() != null) {
        server.getMasterCoprocessorHost().postListRSGroups();
      }
    } catch (IOException e) {
      throw new ServiceException(e);
    }
    return builder.build();
  }

  @Override
  public RemoveServersResponse removeServers(RpcController controller, RemoveServersRequest request)
    throws ServiceException {
    RemoveServersResponse.Builder builder = RemoveServersResponse.newBuilder();
    Set<Address> servers = Sets.newHashSet();
    for (HBaseProtos.ServerName el : request.getServersList()) {
      servers.add(Address.fromParts(el.getHostName(), el.getPort()));
    }
    LOG.info(
      server.getClientIdAuditPrefix() + " remove decommissioned servers from rsgroup: " + servers);
    try {
      if (server.getMasterCoprocessorHost() != null) {
        server.getMasterCoprocessorHost().preRemoveServers(servers);
      }
      server.getRSGroupInfoManager().removeServers(servers);
      if (server.getMasterCoprocessorHost() != null) {
        server.getMasterCoprocessorHost().postRemoveServers(servers);
      }
    } catch (IOException e) {
      throw new ServiceException(e);
    }
    return builder.build();
  }

  @Override
  public ListTablesInRSGroupResponse listTablesInRSGroup(RpcController controller,
    ListTablesInRSGroupRequest request) throws ServiceException {
    ListTablesInRSGroupResponse.Builder builder = ListTablesInRSGroupResponse.newBuilder();
    String groupName = request.getGroupName();
    LOG.info(server.getClientIdAuditPrefix() + " list tables in rsgroup " + groupName);
    try {
      if (server.getMasterCoprocessorHost() != null) {
        server.getMasterCoprocessorHost().preListTablesInRSGroup(groupName);
      }
      RSGroupUtil.listTablesInRSGroup(server, groupName).stream()
        .map(ProtobufUtil::toProtoTableName).forEach(builder::addTableName);
      if (server.getMasterCoprocessorHost() != null) {
        server.getMasterCoprocessorHost().postListTablesInRSGroup(groupName);
      }
    } catch (IOException e) {
      throw new ServiceException(e);
    }
    return builder.build();
  }

  @Override
  public GetConfiguredNamespacesAndTablesInRSGroupResponse
    getConfiguredNamespacesAndTablesInRSGroup(RpcController controller,
      GetConfiguredNamespacesAndTablesInRSGroupRequest request) throws ServiceException {
    GetConfiguredNamespacesAndTablesInRSGroupResponse.Builder builder =
      GetConfiguredNamespacesAndTablesInRSGroupResponse.newBuilder();
    String groupName = request.getGroupName();
    LOG.info(server.getClientIdAuditPrefix() + " get configured namespaces and tables in rsgroup "
      + groupName);
    try {
      if (server.getMasterCoprocessorHost() != null) {
        server.getMasterCoprocessorHost().preGetConfiguredNamespacesAndTablesInRSGroup(groupName);
      }
      for (NamespaceDescriptor nd : server.getClusterSchema().getNamespaces()) {
        if (groupName.equals(nd.getConfigurationValue(RSGroupInfo.NAMESPACE_DESC_PROP_GROUP))) {
          builder.addNamespace(nd.getName());
        }
      }
      for (TableDescriptor td : server.getTableDescriptors().getAll().values()) {
        if (td.getRegionServerGroup().map(g -> g.equals(groupName)).orElse(false)) {
          builder.addTableName(ProtobufUtil.toProtoTableName(td.getTableName()));
        }
      }
      if (server.getMasterCoprocessorHost() != null) {
        server.getMasterCoprocessorHost().postGetConfiguredNamespacesAndTablesInRSGroup(groupName);
      }
    } catch (IOException e) {
      throw new ServiceException(e);
    }
    return builder.build();
  }

  @Override
  public RenameRSGroupResponse renameRSGroup(RpcController controller, RenameRSGroupRequest request)
    throws ServiceException {
    RenameRSGroupResponse.Builder builder = RenameRSGroupResponse.newBuilder();
    String oldRSGroup = request.getOldRsgroupName();
    String newRSGroup = request.getNewRsgroupName();
    LOG.info("{} rename rsgroup from {} to {} ", server.getClientIdAuditPrefix(), oldRSGroup,
      newRSGroup);
    try {
      if (server.getMasterCoprocessorHost() != null) {
        server.getMasterCoprocessorHost().preRenameRSGroup(oldRSGroup, newRSGroup);
      }
      server.getRSGroupInfoManager().renameRSGroup(oldRSGroup, newRSGroup);
      if (server.getMasterCoprocessorHost() != null) {
        server.getMasterCoprocessorHost().postRenameRSGroup(oldRSGroup, newRSGroup);
      }
    } catch (IOException e) {
      throw new ServiceException(e);
    }
    return builder.build();
  }

  @Override
  public UpdateRSGroupConfigResponse updateRSGroupConfig(RpcController controller,
    UpdateRSGroupConfigRequest request) throws ServiceException {
    UpdateRSGroupConfigResponse.Builder builder = UpdateRSGroupConfigResponse.newBuilder();
    String groupName = request.getGroupName();
    Map<String, String> configuration = new HashMap<>();
    request.getConfigurationList().forEach(p -> configuration.put(p.getName(), p.getValue()));
    LOG.info("{} update rsgroup {} configuration {}", server.getClientIdAuditPrefix(), groupName,
      configuration);
    try {
      if (server.getMasterCoprocessorHost() != null) {
        server.getMasterCoprocessorHost().preUpdateRSGroupConfig(groupName, configuration);
      }
      server.getRSGroupInfoManager().updateRSGroupConfig(groupName, configuration);
      if (server.getMasterCoprocessorHost() != null) {
        server.getMasterCoprocessorHost().postUpdateRSGroupConfig(groupName, configuration);
      }
    } catch (IOException e) {
      throw new ServiceException(e);
    }
    return builder.build();
  }

  @Override
  public HBaseProtos.LogEntry getLogEntries(RpcController controller,
    HBaseProtos.LogRequest request) throws ServiceException {
    try {
      final String logClassName = request.getLogClassName();
      Class<?> logClass = Class.forName(logClassName).asSubclass(Message.class);
      Method method = logClass.getMethod("parseFrom", ByteString.class);
      if (logClassName.contains("BalancerDecisionsRequest")) {
        MasterProtos.BalancerDecisionsRequest balancerDecisionsRequest =
          (MasterProtos.BalancerDecisionsRequest) method.invoke(null, request.getLogMessage());
        MasterProtos.BalancerDecisionsResponse balancerDecisionsResponse =
          getBalancerDecisions(balancerDecisionsRequest);
        return HBaseProtos.LogEntry.newBuilder()
          .setLogClassName(balancerDecisionsResponse.getClass().getName())
          .setLogMessage(balancerDecisionsResponse.toByteString()).build();
      } else if (logClassName.contains("BalancerRejectionsRequest")) {
        MasterProtos.BalancerRejectionsRequest balancerRejectionsRequest =
          (MasterProtos.BalancerRejectionsRequest) method.invoke(null, request.getLogMessage());
        MasterProtos.BalancerRejectionsResponse balancerRejectionsResponse =
          getBalancerRejections(balancerRejectionsRequest);
        return HBaseProtos.LogEntry.newBuilder()
          .setLogClassName(balancerRejectionsResponse.getClass().getName())
          .setLogMessage(balancerRejectionsResponse.toByteString()).build();
      }
    } catch (ClassNotFoundException | NoSuchMethodException | IllegalAccessException
      | InvocationTargetException e) {
      LOG.error("Error while retrieving log entries.", e);
      throw new ServiceException(e);
    }
    throw new ServiceException("Invalid request params");
  }

  private MasterProtos.BalancerDecisionsResponse
    getBalancerDecisions(MasterProtos.BalancerDecisionsRequest request) {
    final NamedQueueRecorder namedQueueRecorder = this.server.getNamedQueueRecorder();
    if (namedQueueRecorder == null) {
      return MasterProtos.BalancerDecisionsResponse.newBuilder()
        .addAllBalancerDecision(Collections.emptyList()).build();
    }
    final NamedQueueGetRequest namedQueueGetRequest = new NamedQueueGetRequest();
    namedQueueGetRequest.setNamedQueueEvent(BalancerDecisionDetails.BALANCER_DECISION_EVENT);
    namedQueueGetRequest.setBalancerDecisionsRequest(request);
    NamedQueueGetResponse namedQueueGetResponse =
      namedQueueRecorder.getNamedQueueRecords(namedQueueGetRequest);
    List<RecentLogs.BalancerDecision> balancerDecisions = namedQueueGetResponse != null
      ? namedQueueGetResponse.getBalancerDecisions()
      : Collections.emptyList();
    return MasterProtos.BalancerDecisionsResponse.newBuilder()
      .addAllBalancerDecision(balancerDecisions).build();
  }

  private MasterProtos.BalancerRejectionsResponse
    getBalancerRejections(MasterProtos.BalancerRejectionsRequest request) {
    final NamedQueueRecorder namedQueueRecorder = this.server.getNamedQueueRecorder();
    if (namedQueueRecorder == null) {
      return MasterProtos.BalancerRejectionsResponse.newBuilder()
        .addAllBalancerRejection(Collections.emptyList()).build();
    }
    final NamedQueueGetRequest namedQueueGetRequest = new NamedQueueGetRequest();
    namedQueueGetRequest.setNamedQueueEvent(BalancerRejectionDetails.BALANCER_REJECTION_EVENT);
    namedQueueGetRequest.setBalancerRejectionsRequest(request);
    NamedQueueGetResponse namedQueueGetResponse =
      namedQueueRecorder.getNamedQueueRecords(namedQueueGetRequest);
    List<RecentLogs.BalancerRejection> balancerRejections = namedQueueGetResponse != null
      ? namedQueueGetResponse.getBalancerRejections()
      : Collections.emptyList();
    return MasterProtos.BalancerRejectionsResponse.newBuilder()
      .addAllBalancerRejection(balancerRejections).build();
  }

  @Override
  @QosPriority(priority = HConstants.ADMIN_QOS)
  public GetRegionInfoResponse getRegionInfo(final RpcController controller,
    final GetRegionInfoRequest request) throws ServiceException {
    RegionInfo ri = null;
    try {
      ri = getRegionInfo(request.getRegion());
    } catch (UnknownRegionException ure) {
      throw new ServiceException(ure);
    }
    GetRegionInfoResponse.Builder builder = GetRegionInfoResponse.newBuilder();
    if (ri != null) {
      builder.setRegionInfo(ProtobufUtil.toRegionInfo(ri));
    } else {
      // Is it a MOB name? These work differently.
      byte[] regionName = request.getRegion().getValue().toByteArray();
      TableName tableName = RegionInfo.getTable(regionName);
      if (MobUtils.isMobRegionName(tableName, regionName)) {
        // a dummy region info contains the compaction state.
        RegionInfo mobRegionInfo = MobUtils.getMobRegionInfo(tableName);
        builder.setRegionInfo(ProtobufUtil.toRegionInfo(mobRegionInfo));
        if (request.hasCompactionState() && request.getCompactionState()) {
          builder.setCompactionState(server.getMobCompactionState(tableName));
        }
      } else {
        // If unknown RegionInfo and not a MOB region, it is unknown.
        throw new ServiceException(new UnknownRegionException(Bytes.toString(regionName)));
      }
    }
    return builder.build();
  }

  @Override
  public GetStoreFileResponse getStoreFile(RpcController controller, GetStoreFileRequest request)
    throws ServiceException {
    throw new ServiceException(new DoNotRetryIOException("Unsupported method on master"));
  }

  @Override
  public GetOnlineRegionResponse getOnlineRegion(RpcController controller,
    GetOnlineRegionRequest request) throws ServiceException {
    throw new ServiceException(new DoNotRetryIOException("Unsupported method on master"));
  }

  @Override
  public OpenRegionResponse openRegion(RpcController controller, OpenRegionRequest request)
    throws ServiceException {
    throw new ServiceException(new DoNotRetryIOException("Unsupported method on master"));
  }

  @Override
  public WarmupRegionResponse warmupRegion(RpcController controller, WarmupRegionRequest request)
    throws ServiceException {
    throw new ServiceException(new DoNotRetryIOException("Unsupported method on master"));
  }

  @Override
  public CloseRegionResponse closeRegion(RpcController controller, CloseRegionRequest request)
    throws ServiceException {
    throw new ServiceException(new DoNotRetryIOException("Unsupported method on master"));
  }

  @Override
  public FlushRegionResponse flushRegion(RpcController controller, FlushRegionRequest request)
    throws ServiceException {
    throw new ServiceException(new DoNotRetryIOException("Unsupported method on master"));
  }

  @Override
  public CompactionSwitchResponse compactionSwitch(RpcController controller,
    CompactionSwitchRequest request) throws ServiceException {
    throw new ServiceException(new DoNotRetryIOException("Unsupported method on master"));
  }

  @Override
  public CompactRegionResponse compactRegion(RpcController controller, CompactRegionRequest request)
    throws ServiceException {
    throw new ServiceException(new DoNotRetryIOException("Unsupported method on master"));
  }

  @Override
  public ReplicateWALEntryResponse replicateWALEntry(RpcController controller,
    ReplicateWALEntryRequest request) throws ServiceException {
    throw new ServiceException(new DoNotRetryIOException("Unsupported method on master"));
  }

  @Override
  public ReplicateWALEntryResponse replay(RpcController controller,
    ReplicateWALEntryRequest request) throws ServiceException {
    throw new ServiceException(new DoNotRetryIOException("Unsupported method on master"));
  }

  @Override
  public RollWALWriterResponse rollWALWriter(RpcController controller, RollWALWriterRequest request)
    throws ServiceException {
    throw new ServiceException(new DoNotRetryIOException("Unsupported method on master"));
  }

  @Override
  public GetServerInfoResponse getServerInfo(RpcController controller, GetServerInfoRequest request)
    throws ServiceException {
    throw new ServiceException(new DoNotRetryIOException("Unsupported method on master"));
  }

  @Override
  public StopServerResponse stopServer(RpcController controller, StopServerRequest request)
    throws ServiceException {
    throw new ServiceException(new DoNotRetryIOException("Unsupported method on master"));
  }

  @Override
  public UpdateFavoredNodesResponse updateFavoredNodes(RpcController controller,
    UpdateFavoredNodesRequest request) throws ServiceException {
    throw new ServiceException(new DoNotRetryIOException("Unsupported method on master"));
  }

  @Override
  public GetRegionLoadResponse getRegionLoad(RpcController controller, GetRegionLoadRequest request)
    throws ServiceException {
    throw new ServiceException(new DoNotRetryIOException("Unsupported method on master"));
  }

  @Override
  public ClearCompactionQueuesResponse clearCompactionQueues(RpcController controller,
    ClearCompactionQueuesRequest request) throws ServiceException {
    throw new ServiceException(new DoNotRetryIOException("Unsupported method on master"));
  }

  @Override
  public ClearRegionBlockCacheResponse clearRegionBlockCache(RpcController controller,
    ClearRegionBlockCacheRequest request) throws ServiceException {
    throw new ServiceException(new DoNotRetryIOException("Unsupported method on master"));
  }

  @Override
  public GetSpaceQuotaSnapshotsResponse getSpaceQuotaSnapshots(RpcController controller,
    GetSpaceQuotaSnapshotsRequest request) throws ServiceException {
    throw new ServiceException(new DoNotRetryIOException("Unsupported method on master"));
  }

  @Override
  public ExecuteProceduresResponse executeProcedures(RpcController controller,
    ExecuteProceduresRequest request) throws ServiceException {
    throw new ServiceException(new DoNotRetryIOException("Unsupported method on master"));
  }

  @Override
  public GetLiveRegionServersResponse getLiveRegionServers(RpcController controller,
    GetLiveRegionServersRequest request) throws ServiceException {
    List<ServerName> regionServers = new ArrayList<>(server.getLiveRegionServers());
    Collections.shuffle(regionServers, ThreadLocalRandom.current());
    GetLiveRegionServersResponse.Builder builder =
      GetLiveRegionServersResponse.newBuilder().setTotal(regionServers.size());
    regionServers.stream().limit(request.getCount()).map(ProtobufUtil::toServerName)
      .forEach(builder::addServer);
    return builder.build();
  }

  @Override
  public ReplicateWALEntryResponse replicateToReplica(RpcController controller,
    ReplicateWALEntryRequest request) throws ServiceException {
    throw new ServiceException(new DoNotRetryIOException("Unsupported method on master"));
  }

  @Override
  public FlushMasterStoreResponse flushMasterStore(RpcController controller,
    FlushMasterStoreRequest request) throws ServiceException {
    rpcPreCheck("flushMasterStore");
    try {
      server.flushMasterStore();
    } catch (IOException ioe) {
      throw new ServiceException(ioe);
    }
    return FlushMasterStoreResponse.newBuilder().build();
  }
}<|MERGE_RESOLUTION|>--- conflicted
+++ resolved
@@ -828,13 +828,8 @@
   public DeleteTableResponse deleteTable(RpcController controller, DeleteTableRequest request)
     throws ServiceException {
     try {
-<<<<<<< HEAD
       long procId = server.deleteTable(ProtobufUtil.toTableName(
           request.getTableName()), request.getNonceGroup(), request.getNonce(), request.getArchive());
-=======
-      long procId = server.deleteTable(ProtobufUtil.toTableName(request.getTableName()),
-        request.getNonceGroup(), request.getNonce());
->>>>>>> 80b36681
       return DeleteTableResponse.newBuilder().setProcId(procId).build();
     } catch (IOException ioe) {
       throw new ServiceException(ioe);
