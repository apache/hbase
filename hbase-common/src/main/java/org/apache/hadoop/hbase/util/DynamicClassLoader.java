--- conflicted
+++ resolved
@@ -158,44 +158,19 @@
 
   private Class<?> tryRefreshClass(String name) throws ClassNotFoundException {
     synchronized (getClassLoadingLock(name)) {
-<<<<<<< HEAD
-        // Check whether the class has already been loaded:
-        Class<?> clasz = findLoadedClass(name);
-        if (clasz != null) {
-          LOG.debug("Class {} already loaded", name);
-        }
-        else {
-          try {
-            LOG.debug("Finding class: {}", name);
-            clasz = findClass(name);
-          } catch (ClassNotFoundException cnfe) {
-            // Load new jar files if any
-            LOG.debug("Loading new jar files, if any");
-            loadNewJars();
-
-            LOG.debug("Finding class again: {}", name);
-            clasz = findClass(name);
-=======
       // Check whether the class has already been loaded:
       Class<?> clasz = findLoadedClass(name);
 
       if (clasz != null) {
-        if (LOG.isDebugEnabled()) {
-          LOG.debug("Class {} already loaded", name);
-        }
+        LOG.debug("Class {} already loaded", name);
       } else {
         try {
-          if (LOG.isDebugEnabled()) {
-            LOG.debug("Finding class: {}", name);
-          }
+          LOG.debug("Finding class: {}", name);
 
           clasz = findClass(name);
         } catch (ClassNotFoundException cnfe) {
           // Load new jar files if any
-          if (LOG.isDebugEnabled()) {
-            LOG.debug("Loading new jar files, if any");
->>>>>>> 867b1e9c
-          }
+          LOG.debug("Loading new jar files, if any");
 
           loadNewJars();
 
@@ -254,15 +229,8 @@
       Path path = status.getPath();
       String fileName = path.getName();
       if (!fileName.endsWith(".jar")) {
-<<<<<<< HEAD
         LOG.debug("Ignored non-jar file {}", fileName);
-        continue;
-=======
-        if (LOG.isDebugEnabled()) {
-          LOG.debug("Ignored non-jar file {}", fileName);
-        }
         continue; // Ignore non-jar files
->>>>>>> 867b1e9c
       }
       Long cachedLastModificationTime = jarModifiedTime.get(fileName);
       if (cachedLastModificationTime != null) {
