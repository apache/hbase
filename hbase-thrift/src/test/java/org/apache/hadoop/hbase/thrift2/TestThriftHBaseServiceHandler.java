/*
 * Licensed to the Apache Software Foundation (ASF) under one
 * or more contributor license agreements.  See the NOTICE file
 * distributed with this work for additional information
 * regarding copyright ownership.  The ASF licenses this file
 * to you under the Apache License, Version 2.0 (the
 * "License"); you may not use this file except in compliance
 * with the License.  You may obtain a copy of the License at
 *
 *     http://www.apache.org/licenses/LICENSE-2.0
 *
 * Unless required by applicable law or agreed to in writing, software
 * distributed under the License is distributed on an "AS IS" BASIS,
 * WITHOUT WARRANTIES OR CONDITIONS OF ANY KIND, either express or implied.
 * See the License for the specific language governing permissions and
 * limitations under the License.
 */
package org.apache.hadoop.hbase.thrift2;

import static java.nio.ByteBuffer.wrap;
import static org.apache.hadoop.hbase.thrift.HBaseServiceHandler.CLEANUP_INTERVAL;
import static org.apache.hadoop.hbase.thrift.HBaseServiceHandler.MAX_IDLETIME;
import static org.apache.hadoop.hbase.thrift2.ThriftUtilities.deleteFromThrift;
import static org.apache.hadoop.hbase.thrift2.ThriftUtilities.getFromThrift;
import static org.apache.hadoop.hbase.thrift2.ThriftUtilities.incrementFromThrift;
import static org.apache.hadoop.hbase.thrift2.ThriftUtilities.putFromThrift;
import static org.apache.hadoop.hbase.thrift2.ThriftUtilities.scanFromThrift;
import static org.junit.Assert.assertArrayEquals;
import static org.junit.Assert.assertEquals;
import static org.junit.Assert.assertFalse;
import static org.junit.Assert.assertNull;
import static org.junit.Assert.assertTrue;
import static org.junit.Assert.fail;

import java.io.IOException;
import java.io.InterruptedIOException;
import java.net.InetAddress;
import java.nio.ByteBuffer;
import java.util.ArrayList;
import java.util.Arrays;
import java.util.Collections;
import java.util.Comparator;
import java.util.HashMap;
import java.util.List;
import java.util.Map;
import java.util.Optional;
import java.util.concurrent.TimeUnit;
import org.apache.hadoop.conf.Configuration;
import org.apache.hadoop.hbase.Cell;
import org.apache.hadoop.hbase.CompatibilityFactory;
import org.apache.hadoop.hbase.CoprocessorEnvironment;
import org.apache.hadoop.hbase.HBaseClassTestRule;
import org.apache.hadoop.hbase.HBaseTestingUtility;
import org.apache.hadoop.hbase.TableName;
import org.apache.hadoop.hbase.client.Admin;
import org.apache.hadoop.hbase.client.ColumnFamilyDescriptorBuilder;
import org.apache.hadoop.hbase.client.Consistency;
import org.apache.hadoop.hbase.client.Delete;
import org.apache.hadoop.hbase.client.Durability;
import org.apache.hadoop.hbase.client.Get;
import org.apache.hadoop.hbase.client.Increment;
import org.apache.hadoop.hbase.client.Put;
import org.apache.hadoop.hbase.client.Scan;
import org.apache.hadoop.hbase.client.Table;
import org.apache.hadoop.hbase.client.TableDescriptor;
import org.apache.hadoop.hbase.client.TableDescriptorBuilder;
import org.apache.hadoop.hbase.coprocessor.ObserverContext;
import org.apache.hadoop.hbase.coprocessor.RegionCoprocessor;
import org.apache.hadoop.hbase.coprocessor.RegionCoprocessorEnvironment;
import org.apache.hadoop.hbase.coprocessor.RegionObserver;
import org.apache.hadoop.hbase.filter.ParseFilter;
import org.apache.hadoop.hbase.security.UserProvider;
import org.apache.hadoop.hbase.test.MetricsAssertHelper;
import org.apache.hadoop.hbase.testclassification.ClientTests;
import org.apache.hadoop.hbase.testclassification.MediumTests;
import org.apache.hadoop.hbase.thrift.ErrorThrowingGetObserver;
import org.apache.hadoop.hbase.thrift.HBaseThriftTestingUtility;
import org.apache.hadoop.hbase.thrift.HbaseHandlerMetricsProxy;
import org.apache.hadoop.hbase.thrift.ThriftMetrics;
import org.apache.hadoop.hbase.thrift.ThriftMetrics.ThriftServerType;
import org.apache.hadoop.hbase.thrift2.generated.TAppend;
import org.apache.hadoop.hbase.thrift2.generated.TColumn;
import org.apache.hadoop.hbase.thrift2.generated.TColumnFamilyDescriptor;
import org.apache.hadoop.hbase.thrift2.generated.TColumnIncrement;
import org.apache.hadoop.hbase.thrift2.generated.TColumnValue;
import org.apache.hadoop.hbase.thrift2.generated.TCompareOperator;
import org.apache.hadoop.hbase.thrift2.generated.TConsistency;
import org.apache.hadoop.hbase.thrift2.generated.TDataBlockEncoding;
import org.apache.hadoop.hbase.thrift2.generated.TDelete;
import org.apache.hadoop.hbase.thrift2.generated.TDeleteType;
import org.apache.hadoop.hbase.thrift2.generated.TDurability;
import org.apache.hadoop.hbase.thrift2.generated.TGet;
import org.apache.hadoop.hbase.thrift2.generated.THBaseService;
import org.apache.hadoop.hbase.thrift2.generated.TIOError;
import org.apache.hadoop.hbase.thrift2.generated.TIllegalArgument;
import org.apache.hadoop.hbase.thrift2.generated.TIncrement;
import org.apache.hadoop.hbase.thrift2.generated.TMutation;
import org.apache.hadoop.hbase.thrift2.generated.TNamespaceDescriptor;
import org.apache.hadoop.hbase.thrift2.generated.TPut;
import org.apache.hadoop.hbase.thrift2.generated.TReadType;
import org.apache.hadoop.hbase.thrift2.generated.TResult;
import org.apache.hadoop.hbase.thrift2.generated.TRowMutations;
import org.apache.hadoop.hbase.thrift2.generated.TScan;
import org.apache.hadoop.hbase.thrift2.generated.TTableDescriptor;
import org.apache.hadoop.hbase.thrift2.generated.TTableName;
import org.apache.hadoop.hbase.thrift2.generated.TThriftServerType;
import org.apache.hadoop.hbase.thrift2.generated.TTimeRange;
import org.apache.hadoop.hbase.util.Bytes;
import org.apache.thrift.TException;
import org.apache.thrift.protocol.TBinaryProtocol;
import org.apache.thrift.protocol.TProtocol;
import org.apache.thrift.transport.TSocket;
import org.apache.thrift.transport.TTransport;
import org.junit.AfterClass;
import org.junit.Before;
import org.junit.BeforeClass;
import org.junit.ClassRule;
import org.junit.Rule;
import org.junit.Test;
import org.junit.experimental.categories.Category;
import org.junit.rules.TestName;
import org.slf4j.Logger;
import org.slf4j.LoggerFactory;

import org.apache.hbase.thirdparty.com.google.common.collect.Lists;
import org.apache.hbase.thirdparty.org.apache.commons.collections4.CollectionUtils;

/**
 * Unit testing for ThriftServer.HBaseServiceHandler, a part of the org.apache.hadoop.hbase.thrift2
 * package.
 */
@Category({ClientTests.class, MediumTests.class})
public class TestThriftHBaseServiceHandler {

  @ClassRule
  public static final HBaseClassTestRule CLASS_RULE =
      HBaseClassTestRule.forClass(TestThriftHBaseServiceHandler.class);

  private static final Logger LOG = LoggerFactory.getLogger(TestThriftHBaseServiceHandler.class);
  private static final HBaseTestingUtility UTIL = new HBaseTestingUtility();

  // Static names for tables, columns, rows, and values
  private static byte[] tableAname = Bytes.toBytes("tableA");
  private static byte[] familyAname = Bytes.toBytes("familyA");
  private static byte[] familyBname = Bytes.toBytes("familyB");
  private static byte[] qualifierAname = Bytes.toBytes("qualifierA");
  private static byte[] qualifierBname = Bytes.toBytes("qualifierB");
  private static byte[] valueAname = Bytes.toBytes("valueA");
  private static byte[] valueBname = Bytes.toBytes("valueB");
  private static ColumnFamilyDescriptorBuilder.ModifyableColumnFamilyDescriptor[] families =
    new ColumnFamilyDescriptorBuilder.ModifyableColumnFamilyDescriptor[]{
      new ColumnFamilyDescriptorBuilder.ModifyableColumnFamilyDescriptor(familyAname)
        .setMaxVersions(3),
      new ColumnFamilyDescriptorBuilder.ModifyableColumnFamilyDescriptor(familyBname)
        .setMaxVersions(2)
    };


  private static final MetricsAssertHelper metricsHelper =
      CompatibilityFactory.getInstance(MetricsAssertHelper.class);

  @Rule
  public TestName name = new TestName();


  public void assertTColumnValuesEqual(List<TColumnValue> columnValuesA,
      List<TColumnValue> columnValuesB) {
    assertEquals(columnValuesA.size(), columnValuesB.size());
    Comparator<TColumnValue> comparator = new Comparator<TColumnValue>() {
      @Override
      public int compare(TColumnValue o1, TColumnValue o2) {
        return Bytes.compareTo(Bytes.add(o1.getFamily(), o1.getQualifier()),
            Bytes.add(o2.getFamily(), o2.getQualifier()));
      }
    };
    Collections.sort(columnValuesA, comparator);
    Collections.sort(columnValuesB, comparator);

    for (int i = 0; i < columnValuesA.size(); i++) {
      TColumnValue a = columnValuesA.get(i);
      TColumnValue b = columnValuesB.get(i);
      assertTColumnValueEqual(a, b);
    }
  }

  public void assertTColumnValueEqual(TColumnValue a, TColumnValue b) {
    assertArrayEquals(a.getFamily(), b.getFamily());
    assertArrayEquals(a.getQualifier(), b.getQualifier());
    assertArrayEquals(a.getValue(), b.getValue());
  }

  @BeforeClass
  public static void beforeClass() throws Exception {
    UTIL.startMiniCluster();
<<<<<<< HEAD
    Admin admin = UTIL.getAdmin();
    TableDescriptorBuilder.ModifyableTableDescriptor tableDescriptor =
      new TableDescriptorBuilder.ModifyableTableDescriptor(TableName.valueOf(tableAname));
    for (ColumnFamilyDescriptorBuilder.ModifyableColumnFamilyDescriptor family : families) {
      tableDescriptor.setColumnFamily(family);
=======
    HTableDescriptor tableDescriptor = new HTableDescriptor(TableName.valueOf(tableAname));
    for (HColumnDescriptor family : families) {
      tableDescriptor.addFamily(family);
>>>>>>> a420f048
    }
    try (Admin admin = UTIL.getAdmin()) {
      admin.createTable(tableDescriptor);
    }
  }

  @AfterClass
  public static void afterClass() throws Exception {
    UTIL.shutdownMiniCluster();
  }

  @Before
  public void setup() throws Exception {

  }

  private ThriftHBaseServiceHandler createHandler() throws TException {
    try {
      Configuration conf = UTIL.getConfiguration();
      return new ThriftHBaseServiceHandler(conf, UserProvider.instantiate(conf));
    } catch (IOException ie) {
      throw new TException(ie);
    }
  }

  @Test
  public void testExists() throws TIOError, TException {
    ThriftHBaseServiceHandler handler = createHandler();
    byte[] rowName = Bytes.toBytes("testExists");
    ByteBuffer table = wrap(tableAname);

    TGet get = new TGet(wrap(rowName));
    assertFalse(handler.exists(table, get));

    List<TColumnValue> columnValues = new ArrayList<>(2);
    columnValues.add(new TColumnValue(wrap(familyAname), wrap(qualifierAname), wrap(valueAname)));
    columnValues.add(new TColumnValue(wrap(familyBname), wrap(qualifierBname), wrap(valueBname)));
    TPut put = new TPut(wrap(rowName), columnValues);
    put.setColumnValues(columnValues);

    handler.put(table, put);

    assertTrue(handler.exists(table, get));
  }

  @Test
  public void testExistsAll() throws TIOError, TException {
    ThriftHBaseServiceHandler handler = createHandler();
    byte[] rowName1 = Bytes.toBytes("testExistsAll1");
    byte[] rowName2 = Bytes.toBytes("testExistsAll2");
    ByteBuffer table = wrap(tableAname);

    List<TGet> gets = new ArrayList<>();
    gets.add(new TGet(wrap(rowName2)));
    gets.add(new TGet(wrap(rowName2)));
    List<Boolean> existsResult1 = handler.existsAll(table, gets);
    assertFalse(existsResult1.get(0));
    assertFalse(existsResult1.get(1));

    List<TColumnValue> columnValues = new ArrayList<TColumnValue>();
    columnValues.add(new TColumnValue(wrap(familyAname), wrap(qualifierAname), wrap(valueAname)));
    columnValues.add(new TColumnValue(wrap(familyBname), wrap(qualifierBname), wrap(valueBname)));
    List<TPut> puts = new ArrayList<TPut>();
    puts.add(new TPut(wrap(rowName1), columnValues));
    puts.add(new TPut(wrap(rowName2), columnValues));

    handler.putMultiple(table, puts);
    List<Boolean> existsResult2 = handler.existsAll(table, gets);

    assertTrue(existsResult2.get(0));
    assertTrue(existsResult2.get(1));
  }

  @Test
  public void testPutGet() throws Exception {
    ThriftHBaseServiceHandler handler = createHandler();
    byte[] rowName = Bytes.toBytes("testPutGet");
    ByteBuffer table = wrap(tableAname);

    List<TColumnValue> columnValues = new ArrayList<>(2);
    columnValues.add(new TColumnValue(wrap(familyAname), wrap(qualifierAname), wrap(valueAname)));
    columnValues.add(new TColumnValue(wrap(familyBname), wrap(qualifierBname), wrap(valueBname)));
    TPut put = new TPut(wrap(rowName), columnValues);

    put.setColumnValues(columnValues);

    handler.put(table, put);

    TGet get = new TGet(wrap(rowName));

    TResult result = handler.get(table, get);
    assertArrayEquals(rowName, result.getRow());
    List<TColumnValue> returnedColumnValues = result.getColumnValues();
    assertTColumnValuesEqual(columnValues, returnedColumnValues);
  }

  @Test
  public void testPutGetMultiple() throws Exception {
    ThriftHBaseServiceHandler handler = createHandler();
    ByteBuffer table = wrap(tableAname);
    byte[] rowName1 = Bytes.toBytes("testPutGetMultiple1");
    byte[] rowName2 = Bytes.toBytes("testPutGetMultiple2");

    List<TColumnValue> columnValues = new ArrayList<>(2);
    columnValues.add(new TColumnValue(wrap(familyAname), wrap(qualifierAname), wrap(valueAname)));
    columnValues.add(new TColumnValue(wrap(familyBname), wrap(qualifierBname), wrap(valueBname)));
    List<TPut> puts = new ArrayList<>(2);
    puts.add(new TPut(wrap(rowName1), columnValues));
    puts.add(new TPut(wrap(rowName2), columnValues));

    handler.putMultiple(table, puts);

    List<TGet> gets = new ArrayList<>(2);
    gets.add(new TGet(wrap(rowName1)));
    gets.add(new TGet(wrap(rowName2)));

    List<TResult> results = handler.getMultiple(table, gets);
    assertEquals(2, results.size());

    assertArrayEquals(rowName1, results.get(0).getRow());
    assertTColumnValuesEqual(columnValues, results.get(0).getColumnValues());

    assertArrayEquals(rowName2, results.get(1).getRow());
    assertTColumnValuesEqual(columnValues, results.get(1).getColumnValues());
  }

  @Test
  public void testDeleteMultiple() throws Exception {
    ThriftHBaseServiceHandler handler = createHandler();
    ByteBuffer table = wrap(tableAname);
    byte[] rowName1 = Bytes.toBytes("testDeleteMultiple1");
    byte[] rowName2 = Bytes.toBytes("testDeleteMultiple2");

    List<TColumnValue> columnValues = new ArrayList<>(2);
    columnValues.add(new TColumnValue(wrap(familyAname), wrap(qualifierAname), wrap(valueAname)));
    columnValues.add(new TColumnValue(wrap(familyBname), wrap(qualifierBname), wrap(valueBname)));
    List<TPut> puts = new ArrayList<>(2);
    puts.add(new TPut(wrap(rowName1), columnValues));
    puts.add(new TPut(wrap(rowName2), columnValues));

    handler.putMultiple(table, puts);

    List<TDelete> deletes = new ArrayList<>(2);
    deletes.add(new TDelete(wrap(rowName1)));
    deletes.add(new TDelete(wrap(rowName2)));

    List<TDelete> deleteResults = handler.deleteMultiple(table, deletes);
    // 0 means they were all successfully applies
    assertEquals(0, deleteResults.size());

    assertFalse(handler.exists(table, new TGet(wrap(rowName1))));
    assertFalse(handler.exists(table, new TGet(wrap(rowName2))));
  }

  @Test
  public void testDelete() throws Exception {
    ThriftHBaseServiceHandler handler = createHandler();
    byte[] rowName = Bytes.toBytes("testDelete");
    ByteBuffer table = wrap(tableAname);

    List<TColumnValue> columnValues = new ArrayList<>(2);
    TColumnValue columnValueA = new TColumnValue(wrap(familyAname), wrap(qualifierAname),
      wrap(valueAname));
    TColumnValue columnValueB = new TColumnValue(wrap(familyBname), wrap(qualifierBname),
      wrap(valueBname));
    columnValues.add(columnValueA);
    columnValues.add(columnValueB);
    TPut put = new TPut(wrap(rowName), columnValues);

    put.setColumnValues(columnValues);

    handler.put(table, put);

    TDelete delete = new TDelete(wrap(rowName));
    List<TColumn> deleteColumns = new ArrayList<>(1);
    TColumn deleteColumn = new TColumn(wrap(familyAname));
    deleteColumn.setQualifier(qualifierAname);
    deleteColumns.add(deleteColumn);
    delete.setColumns(deleteColumns);

    handler.deleteSingle(table, delete);

    TGet get = new TGet(wrap(rowName));
    TResult result = handler.get(table, get);
    assertArrayEquals(rowName, result.getRow());
    List<TColumnValue> returnedColumnValues = result.getColumnValues();
    List<TColumnValue> expectedColumnValues = new ArrayList<>(1);
    expectedColumnValues.add(columnValueB);
    assertTColumnValuesEqual(expectedColumnValues, returnedColumnValues);
  }

  @Test
  public void testDeleteAllTimestamps() throws Exception {
    ThriftHBaseServiceHandler handler = createHandler();
    byte[] rowName = Bytes.toBytes("testDeleteAllTimestamps");
    ByteBuffer table = wrap(tableAname);

    List<TColumnValue> columnValues = new ArrayList<>(1);
    TColumnValue columnValueA = new TColumnValue(wrap(familyAname), wrap(qualifierAname),
      wrap(valueAname));
    columnValueA.setTimestamp(System.currentTimeMillis() - 10);
    columnValues.add(columnValueA);
    TPut put = new TPut(wrap(rowName), columnValues);

    put.setColumnValues(columnValues);

    handler.put(table, put);
    columnValueA.setTimestamp(System.currentTimeMillis());
    handler.put(table, put);

    TGet get = new TGet(wrap(rowName));
    get.setMaxVersions(2);
    TResult result = handler.get(table, get);
    assertEquals(2, result.getColumnValuesSize());

    TDelete delete = new TDelete(wrap(rowName));
    List<TColumn> deleteColumns = new ArrayList<>(1);
    TColumn deleteColumn = new TColumn(wrap(familyAname));
    deleteColumn.setQualifier(qualifierAname);
    deleteColumns.add(deleteColumn);
    delete.setColumns(deleteColumns);
    delete.setDeleteType(TDeleteType.DELETE_COLUMNS); // This is the default anyway.

    handler.deleteSingle(table, delete);

    get = new TGet(wrap(rowName));
    result = handler.get(table, get);
    assertNull(result.getRow());
    assertEquals(0, result.getColumnValuesSize());
  }

  @Test
  public void testDeleteSingleTimestamp() throws Exception {
    ThriftHBaseServiceHandler handler = createHandler();
    byte[] rowName = Bytes.toBytes("testDeleteSingleTimestamp");
    ByteBuffer table = wrap(tableAname);

    long timestamp1 = System.currentTimeMillis() - 10;
    long timestamp2 = System.currentTimeMillis();

    List<TColumnValue> columnValues = new ArrayList<>(1);
    TColumnValue columnValueA = new TColumnValue(wrap(familyAname), wrap(qualifierAname),
      wrap(valueAname));
    columnValueA.setTimestamp(timestamp1);
    columnValues.add(columnValueA);
    TPut put = new TPut(wrap(rowName), columnValues);

    put.setColumnValues(columnValues);

    handler.put(table, put);
    columnValueA.setTimestamp(timestamp2);
    handler.put(table, put);

    TGet get = new TGet(wrap(rowName));
    get.setMaxVersions(2);
    TResult result = handler.get(table, get);
    assertEquals(2, result.getColumnValuesSize());

    TDelete delete = new TDelete(wrap(rowName));
    List<TColumn> deleteColumns = new ArrayList<>(1);
    TColumn deleteColumn = new TColumn(wrap(familyAname));
    deleteColumn.setQualifier(qualifierAname);
    deleteColumns.add(deleteColumn);
    delete.setColumns(deleteColumns);
    delete.setDeleteType(TDeleteType.DELETE_COLUMN);

    handler.deleteSingle(table, delete);

    get = new TGet(wrap(rowName));
    result = handler.get(table, get);
    assertArrayEquals(rowName, result.getRow());
    assertEquals(1, result.getColumnValuesSize());
    // the older timestamp should remain.
    assertEquals(timestamp1, result.getColumnValues().get(0).getTimestamp());
  }

  @Test
  public void testDeleteFamily() throws Exception {
    ThriftHBaseServiceHandler handler = createHandler();
    byte[] rowName = Bytes.toBytes("testDeleteFamily");
    ByteBuffer table = wrap(tableAname);

    long timestamp1 = System.currentTimeMillis() - 10;
    long timestamp2 = System.currentTimeMillis();

    List<TColumnValue> columnValues = new ArrayList<>();
    TColumnValue columnValueA =
        new TColumnValue(wrap(familyAname), wrap(qualifierAname), wrap(valueAname));
    columnValueA.setTimestamp(timestamp1);
    columnValues.add(columnValueA);
    TPut put = new TPut(wrap(rowName), columnValues);

    put.setColumnValues(columnValues);

    handler.put(table, put);
    columnValueA.setTimestamp(timestamp2);
    handler.put(table, put);

    TGet get = new TGet(wrap(rowName));
    get.setMaxVersions(2);
    TResult result = handler.get(table, get);
    assertEquals(2, result.getColumnValuesSize());

    TDelete delete = new TDelete(wrap(rowName));
    List<TColumn> deleteColumns = new ArrayList<>();
    TColumn deleteColumn = new TColumn(wrap(familyAname));
    deleteColumns.add(deleteColumn);
    delete.setColumns(deleteColumns);
    delete.setDeleteType(TDeleteType.DELETE_FAMILY);

    handler.deleteSingle(table, delete);

    get = new TGet(wrap(rowName));
    result = handler.get(table, get);
    assertArrayEquals(null, result.getRow());
    assertEquals(0, result.getColumnValuesSize());
  }

  @Test
  public void testDeleteFamilyVersion() throws Exception {
    ThriftHBaseServiceHandler handler = createHandler();
    byte[] rowName = Bytes.toBytes("testDeleteFamilyVersion");
    ByteBuffer table = wrap(tableAname);

    long timestamp1 = System.currentTimeMillis() - 10;
    long timestamp2 = System.currentTimeMillis();

    List<TColumnValue> columnValues = new ArrayList<>();
    TColumnValue columnValueA =
        new TColumnValue(wrap(familyAname), wrap(qualifierAname), wrap(valueAname));
    columnValueA.setTimestamp(timestamp1);
    columnValues.add(columnValueA);
    TPut put = new TPut(wrap(rowName), columnValues);

    put.setColumnValues(columnValues);

    handler.put(table, put);
    columnValueA.setTimestamp(timestamp2);
    handler.put(table, put);

    TGet get = new TGet(wrap(rowName));
    get.setMaxVersions(2);
    TResult result = handler.get(table, get);
    assertEquals(2, result.getColumnValuesSize());

    TDelete delete = new TDelete(wrap(rowName));
    List<TColumn> deleteColumns = new ArrayList<>();
    TColumn deleteColumn = new TColumn(wrap(familyAname));
    deleteColumn.setTimestamp(timestamp1);
    deleteColumns.add(deleteColumn);
    delete.setColumns(deleteColumns);
    delete.setDeleteType(TDeleteType.DELETE_FAMILY_VERSION);

    handler.deleteSingle(table, delete);

    get = new TGet(wrap(rowName));
    result = handler.get(table, get);
    assertArrayEquals(rowName, result.getRow());
    assertEquals(1, result.getColumnValuesSize());
    assertEquals(timestamp2, result.getColumnValues().get(0).getTimestamp());
  }

  @Test
  public void testIncrement() throws Exception {
    ThriftHBaseServiceHandler handler = createHandler();
    byte[] rowName = Bytes.toBytes("testIncrement");
    ByteBuffer table = wrap(tableAname);

    List<TColumnValue> columnValues = new ArrayList<>(1);
    columnValues.add(new TColumnValue(wrap(familyAname), wrap(qualifierAname),
      wrap(Bytes.toBytes(1L))));
    TPut put = new TPut(wrap(rowName), columnValues);
    put.setColumnValues(columnValues);
    handler.put(table, put);

    List<TColumnIncrement> incrementColumns = new ArrayList<>(1);
    incrementColumns.add(new TColumnIncrement(wrap(familyAname), wrap(qualifierAname)));
    TIncrement increment = new TIncrement(wrap(rowName), incrementColumns);
    handler.increment(table, increment);

    TGet get = new TGet(wrap(rowName));
    TResult result = handler.get(table, get);

    assertArrayEquals(rowName, result.getRow());
    assertEquals(1, result.getColumnValuesSize());
    TColumnValue columnValue = result.getColumnValues().get(0);
    assertArrayEquals(Bytes.toBytes(2L), columnValue.getValue());
  }

  @Test
  public void testAppend() throws Exception {
    ThriftHBaseServiceHandler handler = createHandler();
    byte[] rowName = Bytes.toBytes("testAppend");
    ByteBuffer table = wrap(tableAname);
    byte[] v1 = Bytes.toBytes("42");
    byte[] v2 = Bytes.toBytes("23");
    List<TColumnValue> columnValues = new ArrayList<>(1);
    columnValues.add(new TColumnValue(wrap(familyAname), wrap(qualifierAname), wrap(v1)));
    TPut put = new TPut(wrap(rowName), columnValues);
    put.setColumnValues(columnValues);
    handler.put(table, put);

    List<TColumnValue> appendColumns = new ArrayList<>(1);
    appendColumns.add(new TColumnValue(wrap(familyAname), wrap(qualifierAname), wrap(v2)));
    TAppend append = new TAppend(wrap(rowName), appendColumns);
    handler.append(table, append);

    TGet get = new TGet(wrap(rowName));
    TResult result = handler.get(table, get);

    assertArrayEquals(rowName, result.getRow());
    assertEquals(1, result.getColumnValuesSize());
    TColumnValue columnValue = result.getColumnValues().get(0);
    assertArrayEquals(Bytes.add(v1, v2), columnValue.getValue());
  }

  /**
   * check that checkAndPut fails if the cell does not exist, then put in the cell, then check
   * that the checkAndPut succeeds.
   */
  @Test
  public void testCheckAndPut() throws Exception {
    ThriftHBaseServiceHandler handler = createHandler();
    byte[] rowName = Bytes.toBytes("testCheckAndPut");
    ByteBuffer table = wrap(tableAname);

    List<TColumnValue> columnValuesA = new ArrayList<>(1);
    TColumnValue columnValueA = new TColumnValue(wrap(familyAname), wrap(qualifierAname),
      wrap(valueAname));
    columnValuesA.add(columnValueA);
    TPut putA = new TPut(wrap(rowName), columnValuesA);
    putA.setColumnValues(columnValuesA);

    List<TColumnValue> columnValuesB = new ArrayList<>(1);
    TColumnValue columnValueB = new TColumnValue(wrap(familyBname), wrap(qualifierBname),
      wrap(valueBname));
    columnValuesB.add(columnValueB);
    TPut putB = new TPut(wrap(rowName), columnValuesB);
    putB.setColumnValues(columnValuesB);

    assertFalse(handler.checkAndPut(table, wrap(rowName), wrap(familyAname),
      wrap(qualifierAname), wrap(valueAname), putB));

    TGet get = new TGet(wrap(rowName));
    TResult result = handler.get(table, get);
    assertEquals(0, result.getColumnValuesSize());

    handler.put(table, putA);

    assertTrue(handler.checkAndPut(table, wrap(rowName), wrap(familyAname),
      wrap(qualifierAname), wrap(valueAname), putB));

    result = handler.get(table, get);
    assertArrayEquals(rowName, result.getRow());
    List<TColumnValue> returnedColumnValues = result.getColumnValues();
    List<TColumnValue> expectedColumnValues = new ArrayList<>(2);
    expectedColumnValues.add(columnValueA);
    expectedColumnValues.add(columnValueB);
    assertTColumnValuesEqual(expectedColumnValues, returnedColumnValues);
  }

  /**
   * check that checkAndDelete fails if the cell does not exist, then put in the cell, then
   * check that the checkAndDelete succeeds.
   */
  @Test
  public void testCheckAndDelete() throws Exception {
    ThriftHBaseServiceHandler handler = createHandler();
    byte[] rowName = Bytes.toBytes("testCheckAndDelete");
    ByteBuffer table = wrap(tableAname);

    List<TColumnValue> columnValuesA = new ArrayList<>(1);
    TColumnValue columnValueA = new TColumnValue(wrap(familyAname), wrap(qualifierAname),
      wrap(valueAname));
    columnValuesA.add(columnValueA);
    TPut putA = new TPut(wrap(rowName), columnValuesA);
    putA.setColumnValues(columnValuesA);

    List<TColumnValue> columnValuesB = new ArrayList<>(1);
    TColumnValue columnValueB = new TColumnValue(wrap(familyBname), wrap(qualifierBname),
      wrap(valueBname));
    columnValuesB.add(columnValueB);
    TPut putB = new TPut(wrap(rowName), columnValuesB);
    putB.setColumnValues(columnValuesB);

    // put putB so that we know whether the row has been deleted or not
    handler.put(table, putB);

    TDelete delete = new TDelete(wrap(rowName));

    assertFalse(handler.checkAndDelete(table, wrap(rowName), wrap(familyAname),
        wrap(qualifierAname), wrap(valueAname), delete));

    TGet get = new TGet(wrap(rowName));
    TResult result = handler.get(table, get);
    assertArrayEquals(rowName, result.getRow());
    assertTColumnValuesEqual(columnValuesB, result.getColumnValues());

    handler.put(table, putA);

    assertTrue(handler.checkAndDelete(table, wrap(rowName), wrap(familyAname),
      wrap(qualifierAname), wrap(valueAname), delete));

    result = handler.get(table, get);
    assertFalse(result.isSetRow());
    assertEquals(0, result.getColumnValuesSize());
  }

  @Test
  public void testScan() throws Exception {
    ThriftHBaseServiceHandler handler = createHandler();
    ByteBuffer table = wrap(tableAname);

    // insert data
    TColumnValue columnValue = new TColumnValue(wrap(familyAname), wrap(qualifierAname),
      wrap(valueAname));
    List<TColumnValue> columnValues = new ArrayList<>(1);
    columnValues.add(columnValue);
    for (int i = 0; i < 10; i++) {
      TPut put = new TPut(wrap(Bytes.toBytes("testScan" + i)), columnValues);
      handler.put(table, put);
    }

    // create scan instance
    TScan scan = new TScan();
    List<TColumn> columns = new ArrayList<>(1);
    TColumn column = new TColumn();
    column.setFamily(familyAname);
    column.setQualifier(qualifierAname);
    columns.add(column);
    scan.setColumns(columns);
    scan.setStartRow(Bytes.toBytes("testScan"));
    scan.setStopRow(Bytes.toBytes("testScan\uffff"));

    // get scanner and rows
    int scanId = handler.openScanner(table, scan);
    List<TResult> results = handler.getScannerRows(scanId, 10);
    assertEquals(10, results.size());
    for (int i = 0; i < 10; i++) {
      // check if the rows are returned and in order
      assertArrayEquals(Bytes.toBytes("testScan" + i), results.get(i).getRow());
    }

    // check that we are at the end of the scan
    results = handler.getScannerRows(scanId, 10);
    assertEquals(0, results.size());

    // close scanner and check that it was indeed closed
    handler.closeScanner(scanId);
    try {
      handler.getScannerRows(scanId, 10);
      fail("Scanner id should be invalid");
    } catch (TIllegalArgument e) {
    }
  }

  /**
   * Tests keeping a HBase scanner alive for long periods of time. Each call to getScannerRow()
   * should reset the ConnectionCache timeout for the scanner's connection.
   */
  @Test
  public void testLongLivedScan() throws Exception {
    int numTrials = 6;
    int trialPause = 1000;
    int cleanUpInterval = 100;
    Configuration conf = new Configuration(UTIL.getConfiguration());
    // Set the ConnectionCache timeout to trigger halfway through the trials
    conf.setInt(MAX_IDLETIME, (numTrials / 2) * trialPause);
    conf.setInt(CLEANUP_INTERVAL, cleanUpInterval);
    ThriftHBaseServiceHandler handler = new ThriftHBaseServiceHandler(conf,
        UserProvider.instantiate(conf));

    ByteBuffer table = wrap(tableAname);
    // insert data
    TColumnValue columnValue = new TColumnValue(wrap(familyAname), wrap(qualifierAname),
        wrap(valueAname));
    List<TColumnValue> columnValues = new ArrayList<>(1);
    columnValues.add(columnValue);
    for (int i = 0; i < numTrials; i++) {
      TPut put = new TPut(wrap(Bytes.toBytes("testScan" + i)), columnValues);
      handler.put(table, put);
    }

    // create scan instance
    TScan scan = new TScan();
    List<TColumn> columns = new ArrayList<>(1);
    TColumn column = new TColumn();
    column.setFamily(familyAname);
    column.setQualifier(qualifierAname);
    columns.add(column);
    scan.setColumns(columns);
    scan.setStartRow(Bytes.toBytes("testScan"));
    scan.setStopRow(Bytes.toBytes("testScan\uffff"));
    // Prevent the scanner from caching results
    scan.setCaching(1);

    // get scanner and rows
    int scanId = handler.openScanner(table, scan);
    for (int i = 0; i < numTrials; i++) {
      // Make sure that the Scanner doesn't throw an exception after the ConnectionCache timeout
      List<TResult> results = handler.getScannerRows(scanId, 1);
      assertArrayEquals(Bytes.toBytes("testScan" + i), results.get(0).getRow());
      Thread.sleep(trialPause);
    }
  }

  @Test
  public void testReverseScan() throws Exception {
    ThriftHBaseServiceHandler handler = createHandler();
    ByteBuffer table = wrap(tableAname);

    // insert data
    TColumnValue columnValue = new TColumnValue(wrap(familyAname), wrap(qualifierAname),
      wrap(valueAname));
    List<TColumnValue> columnValues = new ArrayList<>(1);
    columnValues.add(columnValue);
    for (int i = 0; i < 10; i++) {
      TPut put = new TPut(wrap(Bytes.toBytes("testReverseScan" + i)), columnValues);
      handler.put(table, put);
    }

    // create reverse scan instance
    TScan scan = new TScan();
    scan.setReversed(true);
    List<TColumn> columns = new ArrayList<>(1);
    TColumn column = new TColumn();
    column.setFamily(familyAname);
    column.setQualifier(qualifierAname);
    columns.add(column);
    scan.setColumns(columns);
    scan.setStartRow(Bytes.toBytes("testReverseScan\uffff"));
    scan.setStopRow(Bytes.toBytes("testReverseScan"));

    // get scanner and rows
    int scanId = handler.openScanner(table, scan);
    List<TResult> results = handler.getScannerRows(scanId, 10);
    assertEquals(10, results.size());
    for (int i = 0; i < 10; i++) {
      // check if the rows are returned and in order
      assertArrayEquals(Bytes.toBytes("testReverseScan" + (9 - i)), results.get(i).getRow());
    }

    // check that we are at the end of the scan
    results = handler.getScannerRows(scanId, 10);
    assertEquals(0, results.size());

    // close scanner and check that it was indeed closed
    handler.closeScanner(scanId);
    try {
      handler.getScannerRows(scanId, 10);
      fail("Scanner id should be invalid");
    } catch (TIllegalArgument e) {
    }
  }

  @Test
  public void testScanWithFilter() throws Exception {
    ThriftHBaseServiceHandler handler = createHandler();
    ByteBuffer table = wrap(tableAname);

    // insert data
    TColumnValue columnValue = new TColumnValue(wrap(familyAname), wrap(qualifierAname),
      wrap(valueAname));
    List<TColumnValue> columnValues = new ArrayList<>(1);
    columnValues.add(columnValue);
    for (int i = 0; i < 10; i++) {
      TPut put = new TPut(wrap(Bytes.toBytes("testScanWithFilter" + i)), columnValues);
      handler.put(table, put);
    }

    // create scan instance with filter
    TScan scan = new TScan();
    List<TColumn> columns = new ArrayList<>(1);
    TColumn column = new TColumn();
    column.setFamily(familyAname);
    column.setQualifier(qualifierAname);
    columns.add(column);
    scan.setColumns(columns);
    scan.setStartRow(Bytes.toBytes("testScanWithFilter"));
    scan.setStopRow(Bytes.toBytes("testScanWithFilter\uffff"));
    // only get the key part
    scan.setFilterString(wrap(Bytes.toBytes("KeyOnlyFilter()")));

    // get scanner and rows
    int scanId = handler.openScanner(table, scan);
    List<TResult> results = handler.getScannerRows(scanId, 10);
    assertEquals(10, results.size());
    for (int i = 0; i < 10; i++) {
      // check if the rows are returned and in order
      assertArrayEquals(Bytes.toBytes("testScanWithFilter" + i), results.get(i).getRow());
      // check that the value is indeed stripped by the filter
      assertEquals(0, results.get(i).getColumnValues().get(0).getValue().length);
    }

    // check that we are at the end of the scan
    results = handler.getScannerRows(scanId, 10);
    assertEquals(0, results.size());

    // close scanner and check that it was indeed closed
    handler.closeScanner(scanId);
    try {
      handler.getScannerRows(scanId, 10);
      fail("Scanner id should be invalid");
    } catch (TIllegalArgument e) {
    }
  }

  @Test
  public void testScanWithColumnFamilyTimeRange() throws Exception {
    ThriftHBaseServiceHandler handler = createHandler();
    ByteBuffer table = wrap(tableAname);

    // insert data
    TColumnValue familyAColumnValue = new TColumnValue(wrap(familyAname), wrap(qualifierAname),
        wrap(valueAname));
    TColumnValue familyBColumnValue = new TColumnValue(wrap(familyBname), wrap(qualifierBname),
        wrap(valueBname));
    long minTimestamp = System.currentTimeMillis();
    for (int i = 0; i < 10; i++) {
      familyAColumnValue.setTimestamp(minTimestamp + i);
      familyBColumnValue.setTimestamp(minTimestamp + i);
      List<TColumnValue> columnValues = new ArrayList<>(2);
      columnValues.add(familyAColumnValue);
      columnValues.add(familyBColumnValue);
      TPut put = new TPut(wrap(Bytes.toBytes("testScanWithColumnFamilyTimeRange" + i)),
          columnValues);
      handler.put(table, put);
    }

    // create scan instance with column family time range
    TScan scan = new TScan();
    Map<ByteBuffer,TTimeRange> colFamTimeRangeMap = new HashMap<>(2);
    colFamTimeRangeMap.put(wrap(familyAname), new TTimeRange(minTimestamp + 3, minTimestamp + 5));
    colFamTimeRangeMap.put(wrap(familyBname), new TTimeRange(minTimestamp + 6, minTimestamp + 9));
    scan.setColFamTimeRangeMap(colFamTimeRangeMap);

    // get scanner and rows
    int scanId = handler.openScanner(table, scan);
    List<TResult> results = handler.getScannerRows(scanId, 5);
    assertEquals(5, results.size());
    int familyACount = 0;
    int familyBCount = 0;
    for (TResult result : results) {
      List<TColumnValue> columnValues = result.getColumnValues();
      if (CollectionUtils.isNotEmpty(columnValues)) {
        if (Bytes.equals(familyAname, columnValues.get(0).getFamily())) {
          familyACount++;
        } else if (Bytes.equals(familyBname, columnValues.get(0).getFamily())) {
          familyBCount++;
        }
      }
    }
    assertEquals(2, familyACount);
    assertEquals(3, familyBCount);

    // check that we are at the end of the scan
    results = handler.getScannerRows(scanId, 1);
    assertEquals(0, results.size());

    // close scanner and check that it was indeed closed
    handler.closeScanner(scanId);
    try {
      handler.getScannerRows(scanId, 1);
      fail("Scanner id should be invalid");
    } catch (TIllegalArgument e) {
    }
  }

  @Test
  public void testSmallScan() throws Exception {
    ThriftHBaseServiceHandler handler = createHandler();
    ByteBuffer table = wrap(tableAname);

    // insert data
    TColumnValue columnValue = new TColumnValue(wrap(familyAname), wrap(qualifierAname),
            wrap(valueAname));
    List<TColumnValue> columnValues = new ArrayList<>();
    columnValues.add(columnValue);
    for (int i = 0; i < 10; i++) {
      TPut put = new TPut(wrap(Bytes.toBytes("testSmallScan" + i)), columnValues);
      handler.put(table, put);
    }

    // small scan instance
    TScan scan = new TScan();
    scan.setStartRow(Bytes.toBytes("testSmallScan"));
    scan.setStopRow(Bytes.toBytes("testSmallScan\uffff"));
    scan.setReadType(TReadType.PREAD);
    scan.setCaching(2);

    // get scanner and rows
    int scanId = handler.openScanner(table, scan);
    List<TResult> results = handler.getScannerRows(scanId, 10);
    assertEquals(10, results.size());
    for (int i = 0; i < 10; i++) {
      // check if the rows are returned and in order
      assertArrayEquals(Bytes.toBytes("testSmallScan" + i), results.get(i).getRow());
    }

    // check that we are at the end of the scan
    results = handler.getScannerRows(scanId, 10);
    assertEquals(0, results.size());

    // close scanner and check that it was indeed closed
    handler.closeScanner(scanId);
    try {
      handler.getScannerRows(scanId, 10);
      fail("Scanner id should be invalid");
    } catch (TIllegalArgument e) {
    }
  }

  @Test
  public void testPutTTL() throws Exception {
    ThriftHBaseServiceHandler handler = createHandler();
    byte[] rowName = Bytes.toBytes("testPutTTL");
    ByteBuffer table = wrap(tableAname);
    List<TColumnValue> columnValues = new ArrayList<>(1);

    // Add some dummy data
    columnValues.add(
        new TColumnValue(
            wrap(familyAname),
            wrap(qualifierAname),
            wrap(Bytes.toBytes(1L))));


    TPut put = new TPut(wrap(rowName), columnValues);
    put.setColumnValues(columnValues);

    Map<ByteBuffer, ByteBuffer> attributes = new HashMap<>();

    // Time in ms for the kv's to live.
    long ttlTimeMs = 2000L;

    // the _ttl attribute is a number of ms ttl for key values in this put.
    attributes.put(wrap(Bytes.toBytes("_ttl")), wrap(Bytes.toBytes(ttlTimeMs)));
    // Attach the attributes
    put.setAttributes(attributes);
    // Send it.
    handler.put(table, put);

    // Now get the data back
    TGet getOne = new TGet(wrap(rowName));
    TResult resultOne = handler.get(table, getOne);

    // It's there.
    assertArrayEquals(rowName, resultOne.getRow());
    assertEquals(1, resultOne.getColumnValuesSize());

    // Sleep 30 seconds just to make 100% sure that the key value should be expired.
    Thread.sleep(ttlTimeMs * 15);

    TGet getTwo = new TGet(wrap(rowName));
    TResult resultTwo = handler.get(table, getTwo);


    // Nothing should be there since it's ttl'd out.
    assertNull(resultTwo.getRow());
    assertEquals(0, resultTwo.getColumnValuesSize());
  }

  /**
   * Padding numbers to make comparison of sort order easier in a for loop
   *
   * @param n  The number to pad.
   * @param pad  The length to pad up to.
   * @return The padded number as a string.
   */
  private String pad(int n, byte pad) {
    String res = Integer.toString(n);

    while (res.length() < pad) {
      res = "0" + res;
    }

    return res;
  }

  @Test
  public void testScanWithBatchSize() throws Exception {
    ThriftHBaseServiceHandler handler = createHandler();
    ByteBuffer table = wrap(tableAname);

    // insert data
    List<TColumnValue> columnValues = new ArrayList<>(100);
    for (int i = 0; i < 100; i++) {
      String colNum = pad(i, (byte) 3);
      TColumnValue columnValue = new TColumnValue(wrap(familyAname),
        wrap(Bytes.toBytes("col" + colNum)), wrap(Bytes.toBytes("val" + colNum)));
      columnValues.add(columnValue);
    }
    TPut put = new TPut(wrap(Bytes.toBytes("testScanWithBatchSize")), columnValues);
    handler.put(table, put);

    // create scan instance
    TScan scan = new TScan();
    List<TColumn> columns = new ArrayList<>(1);
    TColumn column = new TColumn();
    column.setFamily(familyAname);
    columns.add(column);
    scan.setColumns(columns);
    scan.setStartRow(Bytes.toBytes("testScanWithBatchSize"));
    scan.setStopRow(Bytes.toBytes("testScanWithBatchSize\uffff"));
    // set batch size to 10 columns per call
    scan.setBatchSize(10);

    // get scanner
    int scanId = handler.openScanner(table, scan);
    List<TResult> results = null;
    for (int i = 0; i < 10; i++) {
      // get batch for single row (10x10 is what we expect)
      results = handler.getScannerRows(scanId, 1);
      assertEquals(1, results.size());
      // check length of batch
      List<TColumnValue> cols = results.get(0).getColumnValues();
      assertEquals(10, cols.size());
      // check if the columns are returned and in order
      for (int y = 0; y < 10; y++) {
        int colNum = y + (10 * i);
        String colNumPad = pad(colNum, (byte) 3);
        assertArrayEquals(Bytes.toBytes("col" + colNumPad), cols.get(y).getQualifier());
      }
    }

    // check that we are at the end of the scan
    results = handler.getScannerRows(scanId, 1);
    assertEquals(0, results.size());

    // close scanner and check that it was indeed closed
    handler.closeScanner(scanId);
    try {
      handler.getScannerRows(scanId, 1);
      fail("Scanner id should be invalid");
    } catch (TIllegalArgument e) {
    }
  }

  @Test
  public void testGetScannerResults() throws Exception {
    ThriftHBaseServiceHandler handler = createHandler();
    ByteBuffer table = wrap(tableAname);

    // insert data
    TColumnValue columnValue =
        new TColumnValue(wrap(familyAname), wrap(qualifierAname), wrap(valueAname));
    List<TColumnValue> columnValues = new ArrayList<>(1);
    columnValues.add(columnValue);
    for (int i = 0; i < 20; i++) {
      TPut put =
          new TPut(wrap(Bytes.toBytes("testGetScannerResults" + pad(i, (byte) 2))), columnValues);
      handler.put(table, put);
    }

    // create scan instance
    TScan scan = new TScan();
    List<TColumn> columns = new ArrayList<>(1);
    TColumn column = new TColumn();
    column.setFamily(familyAname);
    column.setQualifier(qualifierAname);
    columns.add(column);
    scan.setColumns(columns);
    scan.setStartRow(Bytes.toBytes("testGetScannerResults"));

    // get 5 rows and check the returned results
    scan.setStopRow(Bytes.toBytes("testGetScannerResults05"));
    List<TResult> results = handler.getScannerResults(table, scan, 5);
    assertEquals(5, results.size());
    for (int i = 0; i < 5; i++) {
      // check if the rows are returned and in order
      assertArrayEquals(Bytes.toBytes("testGetScannerResults" + pad(i, (byte) 2)), results.get(i)
          .getRow());
    }

    // get 10 rows and check the returned results
    scan.setStopRow(Bytes.toBytes("testGetScannerResults10"));
    results = handler.getScannerResults(table, scan, 10);
    assertEquals(10, results.size());
    for (int i = 0; i < 10; i++) {
      // check if the rows are returned and in order
      assertArrayEquals(Bytes.toBytes("testGetScannerResults" + pad(i, (byte) 2)), results.get(i)
          .getRow());
    }

    // get 20 rows and check the returned results
    scan.setStopRow(Bytes.toBytes("testGetScannerResults20"));
    results = handler.getScannerResults(table, scan, 20);
    assertEquals(20, results.size());
    for (int i = 0; i < 20; i++) {
      // check if the rows are returned and in order
      assertArrayEquals(Bytes.toBytes("testGetScannerResults" + pad(i, (byte) 2)), results.get(i)
          .getRow());
    }

    // reverse scan
    scan = new TScan();
    scan.setColumns(columns);
    scan.setReversed(true);
    scan.setStartRow(Bytes.toBytes("testGetScannerResults20"));
    scan.setStopRow(Bytes.toBytes("testGetScannerResults"));
    results = handler.getScannerResults(table, scan, 20);
    assertEquals(20, results.size());
    for (int i = 0; i < 20; i++) {
      // check if the rows are returned and in order
      assertArrayEquals(Bytes.toBytes("testGetScannerResults" + pad(19 - i, (byte) 2)),
          results.get(i).getRow());
    }
  }

  @Test
  public void testFilterRegistration() throws Exception {
    Configuration conf = UTIL.getConfiguration();
    conf.set("hbase.thrift.filters", "MyFilter:filterclass");
    ThriftServer.registerFilters(conf);
    Map<String, String> registeredFilters = ParseFilter.getAllFilters();
    assertEquals("filterclass", registeredFilters.get("MyFilter"));
  }

  @Test
  public void testMetrics() throws Exception {
    Configuration conf = UTIL.getConfiguration();
    ThriftMetrics metrics = getMetrics(conf);
    ThriftHBaseServiceHandler hbaseHandler = createHandler();
    THBaseService.Iface handler =
        HbaseHandlerMetricsProxy.newInstance(hbaseHandler, metrics,  conf);
    byte[] rowName = Bytes.toBytes("testMetrics");
    ByteBuffer table = wrap(tableAname);

    TGet get = new TGet(wrap(rowName));
    assertFalse(handler.exists(table, get));

    List<TColumnValue> columnValues = new ArrayList<>(2);
    columnValues.add(new TColumnValue(wrap(familyAname), wrap(qualifierAname), wrap(valueAname)));
    columnValues.add(new TColumnValue(wrap(familyBname), wrap(qualifierBname),  wrap(valueBname)));
    TPut put = new TPut(wrap(rowName), columnValues);
    put.setColumnValues(columnValues);

    handler.put(table, put);

    assertTrue(handler.exists(table, get));
    metricsHelper.assertCounter("put_num_ops", 1, metrics.getSource());
    metricsHelper.assertCounter("exists_num_ops", 2, metrics.getSource());
  }

  private static ThriftMetrics getMetrics(Configuration conf) throws Exception {
    ThriftMetrics m = new ThriftMetrics(conf, ThriftMetrics.ThriftServerType.TWO);
    m.getSource().init(); //Clear all the metrics
    return m;
  }

  @Test
  public void testMetricsWithException() throws Exception {
    byte[] rowkey = Bytes.toBytes("row1");
    byte[] family = Bytes.toBytes("f");
    byte[] col = Bytes.toBytes("c");
    // create a table which will throw exceptions for requests
    TableName tableName = TableName.valueOf(name.getMethodName());
    TableDescriptorBuilder.ModifyableTableDescriptor tableDesc =
      new TableDescriptorBuilder.ModifyableTableDescriptor(tableName);
    tableDesc.setCoprocessor(ErrorThrowingGetObserver.class.getName());
    tableDesc.setColumnFamily(
      new ColumnFamilyDescriptorBuilder.ModifyableColumnFamilyDescriptor(family));

    Table table = UTIL.createTable(tableDesc, null);
    table.put(new Put(rowkey).addColumn(family, col, Bytes.toBytes("val1")));

    ThriftHBaseServiceHandler hbaseHandler = createHandler();
    ThriftMetrics metrics = getMetrics(UTIL.getConfiguration());
    THBaseService.Iface handler =
        HbaseHandlerMetricsProxy.newInstance(hbaseHandler, metrics, null);
    ByteBuffer tTableName = wrap(tableName.getName());

    // check metrics increment with a successful get
    long preGetCounter = metricsHelper.checkCounterExists("get_num_ops", metrics.getSource()) ?
        metricsHelper.getCounter("get_num_ops", metrics.getSource()) :
        0;
    TGet tGet = new TGet(wrap(rowkey));
    TResult tResult = handler.get(tTableName, tGet);

    List<TColumnValue> expectedColumnValues = Lists.newArrayList(
        new TColumnValue(wrap(family), wrap(col), wrap(Bytes.toBytes("val1")))
    );
    assertArrayEquals(rowkey, tResult.getRow());
    List<TColumnValue> returnedColumnValues = tResult.getColumnValues();
    assertTColumnValuesEqual(expectedColumnValues, returnedColumnValues);

    metricsHelper.assertCounter("get_num_ops", preGetCounter + 1, metrics.getSource());

    // check metrics increment when the get throws each exception type
    for (ErrorThrowingGetObserver.ErrorType type : ErrorThrowingGetObserver.ErrorType.values()) {
      testExceptionType(handler, metrics, tTableName, rowkey, type);
    }
  }

  private void testExceptionType(THBaseService.Iface handler, ThriftMetrics metrics,
      ByteBuffer tTableName, byte[] rowkey, ErrorThrowingGetObserver.ErrorType errorType) {
    long preGetCounter = metricsHelper.getCounter("get_num_ops", metrics.getSource());
    String exceptionKey = errorType.getMetricName();
    long preExceptionCounter = metricsHelper.checkCounterExists(exceptionKey, metrics.getSource()) ?
        metricsHelper.getCounter(exceptionKey, metrics.getSource()) :
        0;
    TGet tGet = new TGet(wrap(rowkey));
    Map<ByteBuffer, ByteBuffer> attributes = new HashMap<>();
    attributes.put(wrap(Bytes.toBytes(ErrorThrowingGetObserver.SHOULD_ERROR_ATTRIBUTE)),
        wrap(Bytes.toBytes(errorType.name())));
    tGet.setAttributes(attributes);
    try {
      TResult tResult = handler.get(tTableName, tGet);
      fail("Get with error attribute should have thrown an exception");
    } catch (TException e) {
      LOG.info("Received exception: ", e);
      metricsHelper.assertCounter("get_num_ops", preGetCounter + 1, metrics.getSource());
      metricsHelper.assertCounter(exceptionKey, preExceptionCounter + 1, metrics.getSource());
    }

  }

  /**
   * See HBASE-17611
   *
   * Latency metrics were capped at ~ 2 seconds due to the use of an int variable to capture the
   * duration.
   */
  @Test
  public void testMetricsPrecision() throws Exception {
    byte[] rowkey = Bytes.toBytes("row1");
    byte[] family = Bytes.toBytes("f");
    byte[] col = Bytes.toBytes("c");
    // create a table which will throw exceptions for requests
    TableName tableName = TableName.valueOf("testMetricsPrecision");
    TableDescriptorBuilder.ModifyableTableDescriptor tableDescriptor =
      new TableDescriptorBuilder.ModifyableTableDescriptor(tableName);
    tableDescriptor.setCoprocessor(DelayingRegionObserver.class.getName());
    tableDescriptor.setColumnFamily(
      new ColumnFamilyDescriptorBuilder.ModifyableColumnFamilyDescriptor(family));

    Table table = null;
    try {
      table = UTIL.createTable(tableDescriptor, null);

      table.put(new Put(rowkey).addColumn(family, col, Bytes.toBytes("val1")));

      ThriftHBaseServiceHandler hbaseHandler = createHandler();
      ThriftMetrics metrics = getMetrics(UTIL.getConfiguration());
      THBaseService.Iface handler =
          HbaseHandlerMetricsProxy.newInstance(hbaseHandler, metrics, null);
      ByteBuffer tTableName = wrap(tableName.getName());

      // check metrics latency with a successful get
      TGet tGet = new TGet(wrap(rowkey));
      TResult tResult = handler.get(tTableName, tGet);

      List<TColumnValue> expectedColumnValues = Lists.newArrayList(
          new TColumnValue(wrap(family), wrap(col), wrap(Bytes.toBytes("val1")))
      );
      assertArrayEquals(rowkey, tResult.getRow());
      List<TColumnValue> returnedColumnValues = tResult.getColumnValues();
      assertTColumnValuesEqual(expectedColumnValues, returnedColumnValues);

      metricsHelper.assertGaugeGt("get_max", 3000L, metrics.getSource());
    } finally {
      if (table != null) {
        try {
          table.close();
        } catch (IOException ignored) {
        }
        UTIL.deleteTable(tableName);
      }
    }
  }


  @Test
  public void testAttribute() throws Exception {
    byte[] rowName = Bytes.toBytes("testAttribute");
    byte[] attributeKey = Bytes.toBytes("attribute1");
    byte[] attributeValue = Bytes.toBytes("value1");
    Map<ByteBuffer, ByteBuffer> attributes = new HashMap<>();
    attributes.put(wrap(attributeKey), wrap(attributeValue));

    TGet tGet = new TGet(wrap(rowName));
    tGet.setAttributes(attributes);
    Get get = getFromThrift(tGet);
    assertArrayEquals(get.getAttribute("attribute1"), attributeValue);

    List<TColumnValue> columnValues = new ArrayList<>(1);
    columnValues.add(new TColumnValue(wrap(familyAname), wrap(qualifierAname), wrap(valueAname)));
    TPut tPut = new TPut(wrap(rowName) , columnValues);
    tPut.setAttributes(attributes);
    Put put = putFromThrift(tPut);
    assertArrayEquals(put.getAttribute("attribute1"), attributeValue);

    TScan tScan = new TScan();
    tScan.setAttributes(attributes);
    Scan scan = scanFromThrift(tScan);
    assertArrayEquals(scan.getAttribute("attribute1"), attributeValue);

    List<TColumnIncrement> incrementColumns = new ArrayList<>(1);
    incrementColumns.add(new TColumnIncrement(wrap(familyAname), wrap(qualifierAname)));
    TIncrement tIncrement = new TIncrement(wrap(rowName), incrementColumns);
    tIncrement.setAttributes(attributes);
    Increment increment = incrementFromThrift(tIncrement);
    assertArrayEquals(increment.getAttribute("attribute1"), attributeValue);

    TDelete tDelete = new TDelete(wrap(rowName));
    tDelete.setAttributes(attributes);
    Delete delete = deleteFromThrift(tDelete);
    assertArrayEquals(delete.getAttribute("attribute1"), attributeValue);
  }

  /**
   * Put valueA to a row, make sure put has happened, then create a mutation object to put valueB
   * and delete ValueA, then check that the row value is only valueB.
   */
  @Test
  public void testMutateRow() throws Exception {
    ThriftHBaseServiceHandler handler = createHandler();
    byte[] rowName = Bytes.toBytes("testMutateRow");
    ByteBuffer table = wrap(tableAname);

    List<TColumnValue> columnValuesA = new ArrayList<>(1);
    TColumnValue columnValueA = new TColumnValue(wrap(familyAname), wrap(qualifierAname),
        wrap(valueAname));
    columnValuesA.add(columnValueA);
    TPut putA = new TPut(wrap(rowName), columnValuesA);
    putA.setColumnValues(columnValuesA);

    handler.put(table,putA);

    TGet get = new TGet(wrap(rowName));
    TResult result = handler.get(table, get);
    assertArrayEquals(rowName, result.getRow());
    List<TColumnValue> returnedColumnValues = result.getColumnValues();

    List<TColumnValue> expectedColumnValues = new ArrayList<>(1);
    expectedColumnValues.add(columnValueA);
    assertTColumnValuesEqual(expectedColumnValues, returnedColumnValues);

    List<TColumnValue> columnValuesB = new ArrayList<>(1);
    TColumnValue columnValueB = new TColumnValue(wrap(familyAname), wrap(qualifierBname),
        wrap(valueBname));
    columnValuesB.add(columnValueB);
    TPut putB = new TPut(wrap(rowName), columnValuesB);
    putB.setColumnValues(columnValuesB);

    TDelete delete = new TDelete(wrap(rowName));
    List<TColumn> deleteColumns = new ArrayList<>(1);
    TColumn deleteColumn = new TColumn(wrap(familyAname));
    deleteColumn.setQualifier(qualifierAname);
    deleteColumns.add(deleteColumn);
    delete.setColumns(deleteColumns);

    List<TMutation> mutations = new ArrayList<>(2);
    TMutation mutationA = TMutation.put(putB);
    mutations.add(mutationA);

    TMutation mutationB = TMutation.deleteSingle(delete);
    mutations.add(mutationB);

    TRowMutations tRowMutations = new TRowMutations(wrap(rowName),mutations);
    handler.mutateRow(table,tRowMutations);

    result = handler.get(table, get);
    assertArrayEquals(rowName, result.getRow());
    returnedColumnValues = result.getColumnValues();

    expectedColumnValues = new ArrayList<>(1);
    expectedColumnValues.add(columnValueB);
    assertTColumnValuesEqual(expectedColumnValues, returnedColumnValues);
  }

  /**
   * Create TPut, TDelete , TIncrement objects, set durability then call ThriftUtility
   * functions to get Put , Delete and Increment respectively. Use getDurability to make sure
   * the returned objects have the appropriate durability setting.
   */
  @Test
  public void testDurability() throws Exception {
    byte[] rowName = Bytes.toBytes("testDurability");
    List<TColumnValue> columnValues = new ArrayList<>(1);
    columnValues.add(new TColumnValue(wrap(familyAname), wrap(qualifierAname), wrap(valueAname)));

    List<TColumnIncrement> incrementColumns = new ArrayList<>(1);
    incrementColumns.add(new TColumnIncrement(wrap(familyAname), wrap(qualifierAname)));

    TDelete tDelete = new TDelete(wrap(rowName));
    tDelete.setDurability(TDurability.SKIP_WAL);
    Delete delete = deleteFromThrift(tDelete);
    assertEquals(Durability.SKIP_WAL, delete.getDurability());

    tDelete.setDurability(TDurability.ASYNC_WAL);
    delete = deleteFromThrift(tDelete);
    assertEquals(Durability.ASYNC_WAL, delete.getDurability());

    tDelete.setDurability(TDurability.SYNC_WAL);
    delete = deleteFromThrift(tDelete);
    assertEquals(Durability.SYNC_WAL, delete.getDurability());

    tDelete.setDurability(TDurability.FSYNC_WAL);
    delete = deleteFromThrift(tDelete);
    assertEquals(Durability.FSYNC_WAL, delete.getDurability());

    TPut tPut = new TPut(wrap(rowName), columnValues);
    tPut.setDurability(TDurability.SKIP_WAL);
    Put put = putFromThrift(tPut);
    assertEquals(Durability.SKIP_WAL, put.getDurability());

    tPut.setDurability(TDurability.ASYNC_WAL);
    put = putFromThrift(tPut);
    assertEquals(Durability.ASYNC_WAL, put.getDurability());

    tPut.setDurability(TDurability.SYNC_WAL);
    put = putFromThrift(tPut);
    assertEquals(Durability.SYNC_WAL, put.getDurability());

    tPut.setDurability(TDurability.FSYNC_WAL);
    put = putFromThrift(tPut);
    assertEquals(Durability.FSYNC_WAL, put.getDurability());

    TIncrement tIncrement = new TIncrement(wrap(rowName), incrementColumns);

    tIncrement.setDurability(TDurability.SKIP_WAL);
    Increment increment = incrementFromThrift(tIncrement);
    assertEquals(Durability.SKIP_WAL, increment.getDurability());

    tIncrement.setDurability(TDurability.ASYNC_WAL);
    increment = incrementFromThrift(tIncrement);
    assertEquals(Durability.ASYNC_WAL, increment.getDurability());

    tIncrement.setDurability(TDurability.SYNC_WAL);
    increment = incrementFromThrift(tIncrement);
    assertEquals(Durability.SYNC_WAL, increment.getDurability());

    tIncrement.setDurability(TDurability.FSYNC_WAL);
    increment = incrementFromThrift(tIncrement);
    assertEquals(Durability.FSYNC_WAL, increment.getDurability());
  }

  @Test
  public void testCheckAndMutate() throws Exception {
    ThriftHBaseServiceHandler handler = createHandler();
    ByteBuffer table = wrap(tableAname);
    ByteBuffer row = wrap(Bytes.toBytes("row"));
    ByteBuffer family = wrap(familyAname);
    ByteBuffer qualifier = wrap(qualifierAname);
    ByteBuffer value = wrap(valueAname);

    // Create a mutation to write to 'B', our "mutate" of "checkAndMutate"
    List<TColumnValue> columnValuesB = new ArrayList<>(1);
    TColumnValue columnValueB = new TColumnValue(family, wrap(qualifierBname), wrap(valueBname));
    columnValuesB.add(columnValueB);
    TPut putB = new TPut(row, columnValuesB);
    putB.setColumnValues(columnValuesB);

    TRowMutations tRowMutations = new TRowMutations(row,
        Arrays.<TMutation> asList(TMutation.put(putB)));

    // Empty table when we begin
    TResult result = handler.get(table, new TGet(row));
    assertEquals(0, result.getColumnValuesSize());

    // checkAndMutate -- condition should fail because the value doesn't exist.
    assertFalse("Expected condition to not pass",
        handler.checkAndMutate(table, row, family, qualifier, TCompareOperator.EQUAL, value,
            tRowMutations));

    List<TColumnValue> columnValuesA = new ArrayList<>(1);
    TColumnValue columnValueA = new TColumnValue(family, qualifier, value);
    columnValuesA.add(columnValueA);

    // Put an update 'A'
    handler.put(table, new TPut(row, columnValuesA));

    // Verify that the update is there
    result = handler.get(table, new TGet(row));
    assertEquals(1, result.getColumnValuesSize());
    assertTColumnValueEqual(columnValueA, result.getColumnValues().get(0));

    // checkAndMutate -- condition should pass since we added the value
    assertTrue("Expected condition to pass",
        handler.checkAndMutate(table, row, family, qualifier, TCompareOperator.EQUAL, value,
            tRowMutations));

    result = handler.get(table, new TGet(row));
    assertEquals(2, result.getColumnValuesSize());
    assertTColumnValueEqual(columnValueA, result.getColumnValues().get(0));
    assertTColumnValueEqual(columnValueB, result.getColumnValues().get(1));
  }

  @Test
  public void testConsistency() throws Exception {
    byte[] rowName = Bytes.toBytes("testConsistency");
    TGet tGet = new TGet(wrap(rowName));
    tGet.setConsistency(TConsistency.STRONG);
    Get get = getFromThrift(tGet);
    assertEquals(Consistency.STRONG, get.getConsistency());

    tGet.setConsistency(TConsistency.TIMELINE);
    tGet.setTargetReplicaId(1);
    get = getFromThrift(tGet);
    assertEquals(Consistency.TIMELINE, get.getConsistency());
    assertEquals(1, get.getReplicaId());

    TScan tScan = new TScan();
    tScan.setConsistency(TConsistency.STRONG);
    Scan scan = scanFromThrift(tScan);
    assertEquals(Consistency.STRONG, scan.getConsistency());

    tScan.setConsistency(TConsistency.TIMELINE);
    tScan.setTargetReplicaId(1);
    scan = scanFromThrift(tScan);
    assertEquals(Consistency.TIMELINE, scan.getConsistency());
    assertEquals(1, scan.getReplicaId());

    TResult tResult = new TResult();
    assertFalse(tResult.isSetStale());
    tResult.setStale(true);
    assertTrue(tResult.isSetStale());
  }

  @Test
  public void testDDLOpertions() throws Exception {
    String namespace = "testDDLOpertionsNamespace";
    String table = "testDDLOpertionsTable";
    TTableName tTableName = new TTableName();
    tTableName.setNs(Bytes.toBytes(namespace));
    tTableName.setQualifier(Bytes.toBytes(table));
    ThriftHBaseServiceHandler handler = createHandler();
    //create name space
    TNamespaceDescriptor namespaceDescriptor = new TNamespaceDescriptor();
    namespaceDescriptor.setName(namespace);
    namespaceDescriptor.putToConfiguration("key1", "value1");
    namespaceDescriptor.putToConfiguration("key2", "value2");
    handler.createNamespace(namespaceDescriptor);
    //list namespace
    List<TNamespaceDescriptor> namespaceDescriptors = handler.listNamespaceDescriptors();
    // should have 3 namespace, default hbase and testDDLOpertionsNamespace
    assertTrue(namespaceDescriptors.size() == 3);
    //modify namesapce
    namespaceDescriptor.putToConfiguration("kye3", "value3");
    handler.modifyNamespace(namespaceDescriptor);
    //get namespace
    TNamespaceDescriptor namespaceDescriptorReturned = handler.getNamespaceDescriptor(namespace);
    assertTrue(namespaceDescriptorReturned.getConfiguration().size() == 3);
    //create table
    TTableDescriptor tableDescriptor = new TTableDescriptor();
    tableDescriptor.setTableName(tTableName);
    TColumnFamilyDescriptor columnFamilyDescriptor1 = new TColumnFamilyDescriptor();
    columnFamilyDescriptor1.setName(familyAname);
    columnFamilyDescriptor1.setDataBlockEncoding(TDataBlockEncoding.DIFF);
    tableDescriptor.addToColumns(columnFamilyDescriptor1);
    List<ByteBuffer> splitKeys = new ArrayList<>();
    splitKeys.add(ByteBuffer.wrap(Bytes.toBytes(5)));
    handler.createTable(tableDescriptor, splitKeys);
    //modify table
    tableDescriptor.setDurability(TDurability.ASYNC_WAL);
    handler.modifyTable(tableDescriptor);
    //modify column family
    columnFamilyDescriptor1.setInMemory(true);
    handler.modifyColumnFamily(tTableName, columnFamilyDescriptor1);
    //add column family
    TColumnFamilyDescriptor columnFamilyDescriptor2 = new TColumnFamilyDescriptor();
    columnFamilyDescriptor2.setName(familyBname);
    columnFamilyDescriptor2.setDataBlockEncoding(TDataBlockEncoding.PREFIX);
    handler.addColumnFamily(tTableName, columnFamilyDescriptor2);
    //get table descriptor
    TTableDescriptor tableDescriptorReturned = handler.getTableDescriptor(tTableName);
    assertTrue(tableDescriptorReturned.getColumns().size() == 2);
    assertTrue(tableDescriptorReturned.getDurability() ==  TDurability.ASYNC_WAL);
    TColumnFamilyDescriptor columnFamilyDescriptor1Returned = tableDescriptorReturned.getColumns()
        .stream().filter(desc -> Bytes.equals(desc.getName(), familyAname)).findFirst().get();
    assertTrue(columnFamilyDescriptor1Returned.isInMemory() == true);
    //delete column family
    handler.deleteColumnFamily(tTableName, ByteBuffer.wrap(familyBname));
    tableDescriptorReturned = handler.getTableDescriptor(tTableName);
    assertTrue(tableDescriptorReturned.getColumns().size() == 1);
    //disable table
    handler.disableTable(tTableName);
    assertTrue(handler.isTableDisabled(tTableName));
    //enable table
    handler.enableTable(tTableName);
    assertTrue(handler.isTableEnabled(tTableName));
    assertTrue(handler.isTableAvailable(tTableName));
    //truncate table
    handler.disableTable(tTableName);
    handler.truncateTable(tTableName, true);
    assertTrue(handler.isTableAvailable(tTableName));
    //delete table
    handler.disableTable(tTableName);
    handler.deleteTable(tTableName);
    assertFalse(handler.tableExists(tTableName));
    //delete namespace
    handler.deleteNamespace(namespace);
    namespaceDescriptors = handler.listNamespaceDescriptors();
    // should have 2 namespace, default and hbase
    assertTrue(namespaceDescriptors.size() == 2);
  }

  @Test
  public void testGetTableDescriptor() throws Exception {
    ThriftHBaseServiceHandler handler = createHandler();
    TTableDescriptor tableDescriptor = handler
        .getTableDescriptor(ThriftUtilities.tableNameFromHBase(TableName.valueOf(tableAname)));
    TableDescriptor table = ThriftUtilities.tableDescriptorFromThrift(tableDescriptor);
    assertTrue(table.getTableName().equals(TableName.valueOf(tableAname)));
    assertTrue(table.getColumnFamilies().length == 2);
    assertTrue(table.getColumnFamily(familyAname).getMaxVersions() == 3);
    assertTrue(table.getColumnFamily(familyBname).getMaxVersions() == 2);
  }

  @Test
  public void testGetThriftServerType() throws Exception {
    ThriftHBaseServiceHandler handler = createHandler();
    assertEquals(TThriftServerType.TWO, handler.getThriftServerType());
  }

  /**
   * Verify that thrift2 client calling thrift server can get the thrift server type correctly.
   */
  @Test
  public void testGetThriftServerOneType() throws Exception {

    // start a thrift server
    HBaseThriftTestingUtility THRIFT_TEST_UTIL = new HBaseThriftTestingUtility();

    LOG.info("Starting HBase Thrift server One");
    THRIFT_TEST_UTIL.startThriftServer(UTIL.getConfiguration(), ThriftServerType.ONE);
    try (TTransport transport = new TSocket(InetAddress.getLocalHost().getHostName(),
        THRIFT_TEST_UTIL.getServerPort())){
      TProtocol protocol = new TBinaryProtocol(transport);
      // This is our thrift2 client.
      THBaseService.Iface client = new THBaseService.Client(protocol);
      // open the transport
      transport.open();
      assertEquals(TThriftServerType.ONE.name(), client.getThriftServerType().name());
    } finally {
      THRIFT_TEST_UTIL.stopThriftServer();
    }
  }

  public static class DelayingRegionObserver implements RegionCoprocessor, RegionObserver {
    private static final Logger LOG = LoggerFactory.getLogger(DelayingRegionObserver.class);
    // sleep time in msec
    private long delayMillis;

    @Override
    public Optional<RegionObserver> getRegionObserver() {
      return Optional.of(this);
    }

    @Override
    public void start(CoprocessorEnvironment e) throws IOException {
      this.delayMillis = e.getConfiguration()
          .getLong("delayingregionobserver.delay", 3000);
    }

    @Override
    public void preGetOp(ObserverContext<RegionCoprocessorEnvironment> e, Get get,
                         List<Cell> results) throws IOException {
      try {
        long start = System.currentTimeMillis();
        TimeUnit.MILLISECONDS.sleep(delayMillis);
        if (LOG.isTraceEnabled()) {
          LOG.trace("Slept for " + (System.currentTimeMillis() - start) + " msec");
        }
      } catch (InterruptedException ie) {
        throw new InterruptedIOException("Interrupted while sleeping");
      }
    }
  }
}
<|MERGE_RESOLUTION|>--- conflicted
+++ resolved
@@ -192,17 +192,10 @@
   @BeforeClass
   public static void beforeClass() throws Exception {
     UTIL.startMiniCluster();
-<<<<<<< HEAD
-    Admin admin = UTIL.getAdmin();
     TableDescriptorBuilder.ModifyableTableDescriptor tableDescriptor =
       new TableDescriptorBuilder.ModifyableTableDescriptor(TableName.valueOf(tableAname));
     for (ColumnFamilyDescriptorBuilder.ModifyableColumnFamilyDescriptor family : families) {
       tableDescriptor.setColumnFamily(family);
-=======
-    HTableDescriptor tableDescriptor = new HTableDescriptor(TableName.valueOf(tableAname));
-    for (HColumnDescriptor family : families) {
-      tableDescriptor.addFamily(family);
->>>>>>> a420f048
     }
     try (Admin admin = UTIL.getAdmin()) {
       admin.createTable(tableDescriptor);
