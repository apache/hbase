/**
 *
 * Licensed to the Apache Software Foundation (ASF) under one
 * or more contributor license agreements.  See the NOTICE file
 * distributed with this work for additional information
 * regarding copyright ownership.  The ASF licenses this file
 * to you under the Apache License, Version 2.0 (the
 * "License"); you may not use this file except in compliance
 * with the License.  You may obtain a copy of the License at
 *
 *     http://www.apache.org/licenses/LICENSE-2.0
 *
 * Unless required by applicable law or agreed to in writing, software
 * distributed under the License is distributed on an "AS IS" BASIS,
 * WITHOUT WARRANTIES OR CONDITIONS OF ANY KIND, either express or implied.
 * See the License for the specific language governing permissions and
 * limitations under the License.
 */
package org.apache.hadoop.hbase.replication.regionserver;

import java.io.EOFException;
import java.io.IOException;
import java.util.ArrayList;
import java.util.List;
import java.util.concurrent.BlockingQueue;
import java.util.concurrent.LinkedBlockingQueue;
import java.util.concurrent.PriorityBlockingQueue;
import java.util.concurrent.TimeUnit;
import java.util.concurrent.atomic.AtomicLong;

import org.apache.commons.logging.Log;
import org.apache.commons.logging.LogFactory;
import org.apache.hadoop.conf.Configuration;
import org.apache.hadoop.fs.FileSystem;
import org.apache.hadoop.fs.Path;
import org.apache.hadoop.hbase.Cell;
import org.apache.hadoop.hbase.CellUtil;
import org.apache.hadoop.hbase.HConstants;
import org.apache.hadoop.hbase.classification.InterfaceAudience;
import org.apache.hadoop.hbase.classification.InterfaceStability;
import org.apache.hadoop.hbase.protobuf.generated.WALProtos.BulkLoadDescriptor;
import org.apache.hadoop.hbase.protobuf.generated.WALProtos.StoreDescriptor;
import org.apache.hadoop.hbase.regionserver.wal.WALEdit;
import org.apache.hadoop.hbase.replication.ReplicationQueueInfo;
import org.apache.hadoop.hbase.replication.WALEntryFilter;
import org.apache.hadoop.hbase.replication.regionserver.WALEntryStream.WALEntryStreamRuntimeException;
import org.apache.hadoop.hbase.util.Pair;
import org.apache.hadoop.hbase.util.Threads;
import org.apache.hadoop.hbase.wal.WAL.Entry;
import org.apache.hadoop.hbase.wal.WALKey;

/**
 * Reads and filters WAL entries, groups the filtered entries into batches,
 * and puts the batches onto a queue
 *
 */
@InterfaceAudience.Private
@InterfaceStability.Evolving
public class ReplicationSourceWALReaderThread extends Thread {
  private static final Log LOG = LogFactory.getLog(ReplicationSourceWALReaderThread.class);

  private ReplicationSourceLogQueue logQueue;
  private FileSystem fs;
  private Configuration conf;
  private BlockingQueue<WALEntryBatch> entryBatchQueue;
  // max (heap) size of each batch - multiply by number of batches in queue to get total
  private long replicationBatchSizeCapacity;
  // max count of each batch - multiply by number of batches in queue to get total
  private int replicationBatchCountCapacity;
  // position in the WAL to start reading at
  private long lastReadPosition;
  private Path lastReadPath;
  private WALEntryFilter filter;
  private long sleepForRetries;
  //Indicates whether this particular worker is running
  private boolean isReaderRunning = true;
  private ReplicationQueueInfo replicationQueueInfo;
  private int maxRetriesMultiplier;
  private MetricsSource metrics;

  private AtomicLong totalBufferUsed;
  private long totalBufferQuota;
  private final String walGroupId;

  private ReplicationSource source;
  private ReplicationSourceManager manager;

  /**
   * Creates a reader worker for a given WAL queue. Reads WAL entries off a given queue, batches the
   * entries, and puts them on a batch queue.
   * @param manager replication manager
   * @param replicationQueueInfo replication queue info
   * @param logQueue The WAL queue to read off of
   * @param startPosition position in the first WAL to start reading from
   * @param fs the files system to use
   * @param conf configuration to use
   * @param filter The filter to use while reading
   * @param metrics replication metrics
   */
  public ReplicationSourceWALReaderThread(ReplicationSourceManager manager,
      ReplicationQueueInfo replicationQueueInfo, ReplicationSourceLogQueue logQueue,
      long startPosition, FileSystem fs, Configuration conf, WALEntryFilter filter,
      MetricsSource metrics, ReplicationSource source, String walGroupId) {
    this.replicationQueueInfo = replicationQueueInfo;
    this.logQueue = logQueue;
    this.walGroupId = walGroupId;
    this.lastReadPath = logQueue.getQueue(walGroupId).peek();
    this.lastReadPosition = startPosition;
    this.fs = fs;
    this.conf = conf;
    this.filter = filter;
    this.replicationBatchSizeCapacity =
        this.conf.getLong("replication.source.size.capacity", 1024 * 1024 * 64);
    this.replicationBatchCountCapacity = this.conf.getInt("replication.source.nb.capacity", 25000);
    // memory used will be batchSizeCapacity * (nb.batches + 1)
    // the +1 is for the current thread reading before placing onto the queue
    int batchCount = conf.getInt("replication.source.nb.batches", 1);
    this.totalBufferUsed = manager.getTotalBufferUsed();
    this.totalBufferQuota = conf.getLong(HConstants.REPLICATION_SOURCE_TOTAL_BUFFER_KEY,
      HConstants.REPLICATION_SOURCE_TOTAL_BUFFER_DFAULT);
    this.sleepForRetries =
        this.conf.getLong("replication.source.sleepforretries", 1000);    // 1 second
    this.maxRetriesMultiplier =
        this.conf.getInt("replication.source.maxretriesmultiplier", 300); // 5 minutes @ 1 sec per
    this.metrics = metrics;
    this.entryBatchQueue = new LinkedBlockingQueue<>(batchCount);
    this.source = source;
    this.manager = manager;
    LOG.info("peerClusterZnode=" + replicationQueueInfo.getPeerClusterZnode()
        + ", ReplicationSourceWALReaderThread : " + replicationQueueInfo.getPeerId()
        + " inited, replicationBatchSizeCapacity=" + replicationBatchSizeCapacity
        + ", replicationBatchCountCapacity=" + replicationBatchCountCapacity
        + ", replicationBatchQueueCapacity=" + batchCount);
  }

  @Override
  public void run() {
    int sleepMultiplier = 1;
<<<<<<< HEAD
    WALEntryBatch batch = null;
    WALEntryStream entryStream =
      new WALEntryStream(logQueue, fs, conf, lastReadPosition, metrics);
    try {
      while (isReaderRunning()) { // we only loop back here if something fatal happens to stream
        try {
          entryStream = new WALEntryStream(logQueue, fs, conf, lastReadPosition, metrics);
          while (isReaderRunning()) { // loop here to keep reusing stream while we can
            if (!source.isPeerEnabled()) {
              Threads.sleep(sleepForRetries);
              continue;
            }
            if (!checkQuota()) {
              continue;
            }
            batch = new WALEntryBatch(replicationBatchCountCapacity);
            boolean hasNext = entryStream.hasNext();
            while (hasNext) {
              Entry entry = entryStream.next();
              entry = filterEntry(entry);
              if (entry != null) {
                WALEdit edit = entry.getEdit();
                if (edit != null && !edit.isEmpty()) {
                  long entrySize = getEntrySizeIncludeBulkLoad(entry);
                  long entrySizeExcludeBulkLoad = getEntrySizeExcludeBulkLoad(entry);
                  batch.addEntry(entry, entrySize);
                  updateBatchStats(batch, entry, entryStream.getPosition(), entrySize);
                  boolean totalBufferTooLarge = acquireBufferQuota(entrySizeExcludeBulkLoad);
                  // Stop if too many entries or too big
                  if (totalBufferTooLarge || batch.getHeapSize() >= replicationBatchSizeCapacity
=======
    while (isReaderRunning()) { // we only loop back here if something fatal happened to our stream
      try (WALEntryStream entryStream =
          new WALEntryStream(logQueue, fs, conf, lastReadPosition, metrics, walGroupId)) {
        while (isReaderRunning()) { // loop here to keep reusing stream while we can
          if (!source.isPeerEnabled()) {
            Threads.sleep(sleepForRetries);
            continue;
          }
          if (!checkQuota()) {
            continue;
          }
          WALEntryBatch batch = new WALEntryBatch(replicationBatchCountCapacity);
          boolean hasNext;
          while ((hasNext = entryStream.hasNext()) == true) {
            Entry entry = entryStream.next();
            entry = filterEntry(entry);
            if (entry != null) {
              WALEdit edit = entry.getEdit();
              if (edit != null && !edit.isEmpty()) {
                long entrySize = getEntrySizeIncludeBulkLoad(entry);
                long entrySizeExcludeBulkLoad = getEntrySizeExcludeBulkLoad(entry);
                batch.addEntry(entry, entrySize);
                updateBatchStats(batch, entry, entryStream.getPosition(), entrySize);
                boolean totalBufferTooLarge = acquireBufferQuota(entrySizeExcludeBulkLoad);
                // Stop if too many entries or too big
                if (totalBufferTooLarge || batch.getHeapSize() >= replicationBatchSizeCapacity
>>>>>>> 9e9301a2
                    || batch.getNbEntries() >= replicationBatchCountCapacity) {
                    break;
                  }
                }
              }
              hasNext = entryStream.hasNext();
            }

            // If the batch has data to max capacity or stream doesn't have anything
            // try to ship it
            if (updateBatchAndAddInShippingQueue(entryStream, batch, hasNext, false)) {
              sleepMultiplier = 1;
            }
          }
        } catch (IOException | WALEntryStreamRuntimeException e) { // stream related
          if (handleEofException(e, entryStream, batch)) {
            sleepMultiplier = 1;
          } else {
            if (sleepMultiplier < maxRetriesMultiplier) {
              LOG.debug("Failed to read stream of replication entries: " + e);
              sleepMultiplier++;
            } else {
              LOG.error("Failed to read stream of replication entries", e);
            }
            Threads.sleep(sleepForRetries * sleepMultiplier);
          }
        } catch (InterruptedException e) {
          LOG.trace("Interrupted while sleeping between WAL reads");
          Thread.currentThread().interrupt();
        } finally {
          entryStream.close();
        }
      }
    } catch (IOException e) {
      if (sleepMultiplier < maxRetriesMultiplier) {
        LOG.debug("Failed to read stream of replication entries: " + e);
        sleepMultiplier++;
      } else {
        LOG.error("Failed to read stream of replication entries", e);
      }
      Threads.sleep(sleepForRetries * sleepMultiplier);
    } catch (InterruptedException e) {
      LOG.trace("Interrupted while sleeping between WAL reads");
      Thread.currentThread().interrupt();
    }
  }

  /**
   * Update the batch try to ship and return true if shipped
   * @param entryStream stream of the WALs
   * @param batch Batch of entries to ship
   * @param hasMoreData if the stream has more yet more data to read
   * @param isEOFException if we have hit the EOF exception before this. For EOF exception,
   *                      we do not want to reset the stream since entry stream doesn't
   *                      have correct information.
   * @return if batch is shipped successfully
   * @throws InterruptedException throws interrupted exception
   * @throws IOException throws io exception from stream
   */
  private boolean updateBatchAndAddInShippingQueue(WALEntryStream entryStream, WALEntryBatch batch,
      boolean hasMoreData, boolean isEOFException) throws InterruptedException, IOException {
    updateBatch(entryStream, batch, hasMoreData, isEOFException);
    boolean isDataQueued = false;
    if (isShippable(batch)) {
      isDataQueued = true;
      entryBatchQueue.put(batch);
      if (!batch.hasMoreEntries()) {
        // we're done with queue recovery, shut ourselves down
        setReaderRunning(false);
      }
    } else {
      Thread.sleep(sleepForRetries);
    }

    if (!isEOFException) {
      resetStream(entryStream);
    }
    return isDataQueued;
  }

  private void updateBatch(WALEntryStream entryStream, WALEntryBatch batch, boolean moreData,
      boolean isEOFException) {
    logMessage(batch);
    // In case of EOF exception we can utilize the last read path and position
    // since we do not have the current information.
    if (isEOFException) {
      batch.updatePosition(lastReadPath, lastReadPosition);
    } else {
      batch.updatePosition(entryStream.getCurrentPath(), entryStream.getPosition());
    }
    batch.setMoreEntries(!replicationQueueInfo.isQueueRecovered() || moreData);
  }

  private void logMessage(WALEntryBatch batch) {
    if (LOG.isTraceEnabled()) {
      if (batch.isEmpty()) {
        LOG.trace("Didn't read any new entries from WAL");
      } else {
        LOG.trace(String.format("Read %s WAL entries eligible for replication",
                batch.getNbEntries()));
      }
    }
  }

  private boolean isShippable(WALEntryBatch batch) {
    return !batch.isEmpty() || checkIfWALRolled(batch) || !batch.hasMoreEntries();
  }

  private boolean checkIfWALRolled(WALEntryBatch batch) {
    return lastReadPath == null && batch.lastWalPath != null
      || lastReadPath != null && !lastReadPath.equals(batch.lastWalPath);
  }

  private void resetStream(WALEntryStream stream) throws IOException {
    lastReadPosition = stream.getPosition();
    lastReadPath = stream.getCurrentPath();
    stream.reset(); // reuse stream
  }

  /**
   * This is to handle the EOFException from the WAL entry stream. EOFException should
   * be handled carefully because there are chances of data loss because of never replicating
   * the data.
   * If EOFException happens on the last log in recovered queue, we can safely stop
   * the reader.
   * If EOException doesn't happen on the last log in recovered queue, we should
   * not stop the reader.
   * @return true only the IOE can be handled
   */
  private boolean handleEofException(Exception e, WALEntryStream entryStream,
      WALEntryBatch batch) throws InterruptedException {
    boolean isRecoveredSource = manager.getOldSources().contains(source);
    PriorityBlockingQueue<Path> queue = logQueue.getQueue(walGroupId);
    // Dump the log even if logQueue size is 1 if the source is from recovered Source since we don't
    // add current log to recovered source queue so it is safe to remove.
    if (e.getCause() instanceof EOFException && (isRecoveredSource || queue.size() > 1)
        && conf.getBoolean("replication.source.eof.autorecovery", false)) {
      try {
        if (fs.getFileStatus(queue.peek()).getLen() == 0) {
          LOG.warn("Forcing removal of 0 length log in queue: " + queue.peek());
          lastReadPath = queue.peek();
          logQueue.remove(walGroupId);
          lastReadPosition = 0;

          // If it was on last log in the recovered queue,
          // the stream doesn't have more data, we should stop the reader
          boolean hasMoreData = !logQueue.isEmpty();
          // After we removed the WAL from the queue, we should
          // try shipping the existing batch of entries, we do not want to reset
          // stream since entry stream doesn't have the correct data at this point
          updateBatchAndAddInShippingQueue(entryStream, batch, hasMoreData, true);
          return true;
        }
      } catch (IOException ioe) {
        LOG.warn("Couldn't get file length information about log " + queue.peek());
      }
    }

    return false;
  }

  public Path getCurrentPath() {
    return logQueue.getQueue(walGroupId).peek();
  }

  //returns false if we've already exceeded the global quota
  private boolean checkQuota() {
    // try not to go over total quota
    if (totalBufferUsed.get() > totalBufferQuota) {
      Threads.sleep(sleepForRetries);
      return false;
    }
    return true;
  }

  private Entry filterEntry(Entry entry) {
    Entry filtered = filter.filter(entry);
    if (entry != null && filtered == null) {
      metrics.incrLogEditsFiltered();
    }
    return filtered;
  }

  /**
   * Retrieves the next batch of WAL entries from the queue, waiting up to the specified time for a
   * batch to become available
   * @return A batch of entries, along with the position in the log after reading the batch
   * @throws InterruptedException if interrupted while waiting
   */
  public WALEntryBatch take() throws InterruptedException {
    return entryBatchQueue.take();
  }

  public WALEntryBatch poll(long timeout) throws InterruptedException {
    return entryBatchQueue.poll(timeout, TimeUnit.MILLISECONDS);
  }

  private long getEntrySizeIncludeBulkLoad(Entry entry) {
    WALEdit edit = entry.getEdit();
    return  getEntrySizeExcludeBulkLoad(entry) + sizeOfStoreFilesIncludeBulkLoad(edit);
  }

  public long getEntrySizeExcludeBulkLoad(Entry entry) {
    WALEdit edit = entry.getEdit();
    WALKey key = entry.getKey();
    return edit.heapSize() + key.estimatedSerializedSizeOf();
  }

  private void updateBatchStats(WALEntryBatch batch, Entry entry,
    long entryPosition, long entrySize) {
    WALEdit edit = entry.getEdit();
    if (edit != null && !edit.isEmpty()) {
      batch.incrementHeapSize(entrySize);
      Pair<Integer, Integer> nbRowsAndHFiles = countDistinctRowKeysAndHFiles(edit);
      batch.incrementNbRowKeys(nbRowsAndHFiles.getFirst());
      batch.incrementNbHFiles(nbRowsAndHFiles.getSecond());
    }
    batch.lastWalPosition = entryPosition;
  }

  /**
   * Count the number of different row keys in the given edit because of mini-batching. We assume
   * that there's at least one Cell in the WALEdit.
   * @param edit edit to count row keys from
   * @return number of different row keys and HFiles
   */
  private Pair<Integer, Integer> countDistinctRowKeysAndHFiles(WALEdit edit) {
    List<Cell> cells = edit.getCells();
    int distinctRowKeys = 1;
    int totalHFileEntries = 0;
    Cell lastCell = cells.get(0);

    int totalCells = edit.size();
    for (int i = 0; i < totalCells; i++) {
      // Count HFiles to be replicated
      if (CellUtil.matchingQualifier(cells.get(i), WALEdit.BULK_LOAD)) {
        try {
          BulkLoadDescriptor bld = WALEdit.getBulkLoadDescriptor(cells.get(i));
          List<StoreDescriptor> stores = bld.getStoresList();
          int totalStores = stores.size();
          for (int j = 0; j < totalStores; j++) {
            totalHFileEntries += stores.get(j).getStoreFileList().size();
          }
        } catch (IOException e) {
          LOG.error("Failed to deserialize bulk load entry from wal edit. "
              + "Then its hfiles count will not be added into metric.");
        }
      }

      if (!CellUtil.matchingRow(cells.get(i), lastCell)) {
        distinctRowKeys++;
      }
      lastCell = cells.get(i);
    }

    Pair<Integer, Integer> result = new Pair<>(distinctRowKeys, totalHFileEntries);
    return result;
  }

  /**
   * Calculate the total size of all the store files
   * @param edit edit to count row keys from
   * @return the total size of the store files
   */
  private int sizeOfStoreFilesIncludeBulkLoad(WALEdit edit) {
    List<Cell> cells = edit.getCells();
    int totalStoreFilesSize = 0;

    int totalCells = edit.size();
    for (int i = 0; i < totalCells; i++) {
      if (CellUtil.matchingQualifier(cells.get(i), WALEdit.BULK_LOAD)) {
        try {
          BulkLoadDescriptor bld = WALEdit.getBulkLoadDescriptor(cells.get(i));
          List<StoreDescriptor> stores = bld.getStoresList();
          int totalStores = stores.size();
          for (int j = 0; j < totalStores; j++) {
            totalStoreFilesSize += stores.get(j).getStoreFileSizeBytes();
          }
        } catch (IOException e) {
          LOG.error("Failed to deserialize bulk load entry from wal edit. "
              + "Size of HFiles part of cell will not be considered in replication "
              + "request size calculation.",
            e);
        }
      }
    }
    return totalStoreFilesSize;
  }

  /**
   * @param size delta size for grown buffer
   * @return true if we should clear buffer and push all
   */
  private boolean acquireBufferQuota(long size) {
    return totalBufferUsed.addAndGet(size) >= totalBufferQuota;
  }

  /**
   * @return whether the reader thread is running
   */
  public boolean isReaderRunning() {
    return isReaderRunning && !isInterrupted();
  }

  /**
   * @param readerRunning the readerRunning to set
   */
  public void setReaderRunning(boolean readerRunning) {
    this.isReaderRunning = readerRunning;
  }

  public long getLastReadPosition() {
    return this.lastReadPosition;
  }

  /**
   * Holds a batch of WAL entries to replicate, along with some statistics
   *
   */
  final static class WALEntryBatch {
    private List<Pair<Entry, Long>> walEntriesWithSize;
    // last WAL that was read
    private Path lastWalPath;
    // position in WAL of last entry in this batch
    private long lastWalPosition = 0;
    // number of distinct row keys in this batch
    private int nbRowKeys = 0;
    // number of HFiles
    private int nbHFiles = 0;
    // heap size of data we need to replicate
    private long heapSize = 0;
    // whether more entries to read exist in WALs or not
    private boolean moreEntries = true;

    /**
     * @param maxNbEntries the number of entries a batch can have
     */
    private WALEntryBatch(int maxNbEntries) {
      this.walEntriesWithSize = new ArrayList<>(maxNbEntries);
    }

    public void addEntry(Entry entry, long entrySize) {
      walEntriesWithSize.add(new Pair<>(entry, entrySize));
    }

    /**
     * @return the WAL Entries.
     */
    public List<Entry> getWalEntries() {
      List<Entry> entries = new ArrayList<>(walEntriesWithSize.size());
      for (Pair<Entry, Long> pair: walEntriesWithSize) {
        entries.add(pair.getFirst());
      }
      return entries;
    }

    /**
     * @return the WAL Entries with size.
     */
    public List<Pair<Entry, Long>> getWalEntriesWithSize() {
      return walEntriesWithSize;
    }

    /**
     * @return the path of the last WAL that was read.
     */
    public Path getLastWalPath() {
      return lastWalPath;
    }

    /**
     * @return the position in the last WAL that was read.
     */
    public long getLastWalPosition() {
      return lastWalPosition;
    }

    public int getNbEntries() {
      return walEntriesWithSize.size();
    }

    /**
     * @return the number of distinct row keys in this batch
     */
    public int getNbRowKeys() {
      return nbRowKeys;
    }

    /**
     * @return the number of HFiles in this batch
     */
    public int getNbHFiles() {
      return nbHFiles;
    }

    /**
     * @return total number of operations in this batch
     */
    public int getNbOperations() {
      return getNbRowKeys() + getNbHFiles();
    }

    /**
     * @return the heap size of this batch
     */
    public long getHeapSize() {
      return heapSize;
    }

    private void incrementNbRowKeys(int increment) {
      nbRowKeys += increment;
    }

    private void incrementNbHFiles(int increment) {
      nbHFiles += increment;
    }

    private void incrementHeapSize(long increment) {
      heapSize += increment;
    }

    public boolean isEmpty() {
      return walEntriesWithSize.isEmpty();
    }

    public void updatePosition(Path currentPath, long currentPosition) {
      lastWalPath = currentPath;
      lastWalPosition = currentPosition;
    }

    public boolean hasMoreEntries() {
      return moreEntries;
    }

    public void setMoreEntries(boolean moreEntries) {
      this.moreEntries = moreEntries;
    }
  }
}<|MERGE_RESOLUTION|>--- conflicted
+++ resolved
@@ -136,14 +136,14 @@
   @Override
   public void run() {
     int sleepMultiplier = 1;
-<<<<<<< HEAD
     WALEntryBatch batch = null;
     WALEntryStream entryStream =
-      new WALEntryStream(logQueue, fs, conf, lastReadPosition, metrics);
+      new WALEntryStream(logQueue, fs, conf, lastReadPosition, metrics, walGroupId);
     try {
       while (isReaderRunning()) { // we only loop back here if something fatal happens to stream
         try {
-          entryStream = new WALEntryStream(logQueue, fs, conf, lastReadPosition, metrics);
+          entryStream = new WALEntryStream(logQueue, fs, conf,
+            lastReadPosition, metrics, walGroupId);
           while (isReaderRunning()) { // loop here to keep reusing stream while we can
             if (!source.isPeerEnabled()) {
               Threads.sleep(sleepForRetries);
@@ -167,34 +167,6 @@
                   boolean totalBufferTooLarge = acquireBufferQuota(entrySizeExcludeBulkLoad);
                   // Stop if too many entries or too big
                   if (totalBufferTooLarge || batch.getHeapSize() >= replicationBatchSizeCapacity
-=======
-    while (isReaderRunning()) { // we only loop back here if something fatal happened to our stream
-      try (WALEntryStream entryStream =
-          new WALEntryStream(logQueue, fs, conf, lastReadPosition, metrics, walGroupId)) {
-        while (isReaderRunning()) { // loop here to keep reusing stream while we can
-          if (!source.isPeerEnabled()) {
-            Threads.sleep(sleepForRetries);
-            continue;
-          }
-          if (!checkQuota()) {
-            continue;
-          }
-          WALEntryBatch batch = new WALEntryBatch(replicationBatchCountCapacity);
-          boolean hasNext;
-          while ((hasNext = entryStream.hasNext()) == true) {
-            Entry entry = entryStream.next();
-            entry = filterEntry(entry);
-            if (entry != null) {
-              WALEdit edit = entry.getEdit();
-              if (edit != null && !edit.isEmpty()) {
-                long entrySize = getEntrySizeIncludeBulkLoad(entry);
-                long entrySizeExcludeBulkLoad = getEntrySizeExcludeBulkLoad(entry);
-                batch.addEntry(entry, entrySize);
-                updateBatchStats(batch, entry, entryStream.getPosition(), entrySize);
-                boolean totalBufferTooLarge = acquireBufferQuota(entrySizeExcludeBulkLoad);
-                // Stop if too many entries or too big
-                if (totalBufferTooLarge || batch.getHeapSize() >= replicationBatchSizeCapacity
->>>>>>> 9e9301a2
                     || batch.getNbEntries() >= replicationBatchCountCapacity) {
                     break;
                   }
@@ -205,7 +177,7 @@
 
             // If the batch has data to max capacity or stream doesn't have anything
             // try to ship it
-            if (updateBatchAndAddInShippingQueue(entryStream, batch, hasNext, false)) {
+            if (updateBatchAndShippingQueue(entryStream, batch, hasNext, false)) {
               sleepMultiplier = 1;
             }
           }
@@ -254,7 +226,7 @@
    * @throws InterruptedException throws interrupted exception
    * @throws IOException throws io exception from stream
    */
-  private boolean updateBatchAndAddInShippingQueue(WALEntryStream entryStream, WALEntryBatch batch,
+  private boolean updateBatchAndShippingQueue(WALEntryStream entryStream, WALEntryBatch batch,
       boolean hasMoreData, boolean isEOFException) throws InterruptedException, IOException {
     updateBatch(entryStream, batch, hasMoreData, isEOFException);
     boolean isDataQueued = false;
@@ -263,6 +235,7 @@
       entryBatchQueue.put(batch);
       if (!batch.hasMoreEntries()) {
         // we're done with queue recovery, shut ourselves down
+        LOG.debug("Stopping the reader after recovering the queue");
         setReaderRunning(false);
       }
     } else {
@@ -341,11 +314,11 @@
 
           // If it was on last log in the recovered queue,
           // the stream doesn't have more data, we should stop the reader
-          boolean hasMoreData = !logQueue.isEmpty();
+          boolean hasMoreData = !queue.isEmpty();
           // After we removed the WAL from the queue, we should
           // try shipping the existing batch of entries, we do not want to reset
           // stream since entry stream doesn't have the correct data at this point
-          updateBatchAndAddInShippingQueue(entryStream, batch, hasMoreData, true);
+          updateBatchAndShippingQueue(entryStream, batch, hasMoreData, true);
           return true;
         }
       } catch (IOException ioe) {
@@ -620,6 +593,12 @@
       return walEntriesWithSize.isEmpty();
     }
 
+    /**
+     * Update the wal entry batch with latest wal and position which will be used by
+     * shipper to update the log position in ZK node
+     * @param currentPath the path of WAL
+     * @param currentPosition the position of the WAL
+     */
     public void updatePosition(Path currentPath, long currentPosition) {
       lastWalPath = currentPath;
       lastWalPosition = currentPosition;
