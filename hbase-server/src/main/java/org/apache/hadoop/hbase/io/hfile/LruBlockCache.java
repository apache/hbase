--- conflicted
+++ resolved
@@ -726,15 +726,10 @@
 
     // Ensure only one eviction at a time
     if (!evictionLock.tryLock()) {
-<<<<<<< HEAD
       return 0;
     }
 
     long bytesToFree = 0L;
-=======
-      return;
-    }
->>>>>>> e386ec56
 
     try {
       evictionInProgress = true;
@@ -748,11 +743,7 @@
       }
 
       if (bytesToFree <= 0) {
-<<<<<<< HEAD
         return 0;
-=======
-        return;
->>>>>>> e386ec56
       }
 
       // Instantiate priority buckets
@@ -1033,8 +1024,9 @@
           }
         }
         LruBlockCache cache = this.cache.get();
-<<<<<<< HEAD
-        if (cache == null) break;
+        if (cache == null) {
+          break;
+        }
         freedSumMb += cache.evict()/1024/1024;
         /*
         * Sometimes we are reading more data than can fit into BlockCache
@@ -1120,12 +1112,6 @@
           freedSumMb = 0;
           startTime = stopTime;
         }
-=======
-        if (cache == null) {
-          break;
-        }
-        cache.evict();
->>>>>>> e386ec56
       }
     }
 
@@ -1201,15 +1187,8 @@
     return this.stats;
   }
 
-<<<<<<< HEAD
-  public final static long CACHE_FIXED_OVERHEAD = ClassSize.align(
-      (5 * Bytes.SIZEOF_LONG) + (11 * ClassSize.REFERENCE) +
-      (7 * Bytes.SIZEOF_FLOAT) + (2 * Bytes.SIZEOF_BOOLEAN) +
-      (2 * Bytes.SIZEOF_INT) + ClassSize.OBJECT);
-=======
   public final static long CACHE_FIXED_OVERHEAD =
       ClassSize.estimateBase(LruBlockCache.class, false);
->>>>>>> e386ec56
 
   @Override
   public long heapSize() {
