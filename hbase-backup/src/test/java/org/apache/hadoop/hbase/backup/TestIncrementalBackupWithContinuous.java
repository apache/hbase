--- conflicted
+++ resolved
@@ -34,16 +34,13 @@
 import org.apache.hadoop.fs.FileStatus;
 import org.apache.hadoop.fs.FileSystem;
 import org.apache.hadoop.fs.Path;
-import org.apache.hadoop.hbase.CellUtil;
 import org.apache.hadoop.hbase.HBaseClassTestRule;
 import org.apache.hadoop.hbase.TableName;
 import org.apache.hadoop.hbase.backup.impl.BackupAdminImpl;
 import org.apache.hadoop.hbase.backup.impl.BackupManifest;
 import org.apache.hadoop.hbase.backup.impl.BackupSystemTable;
 import org.apache.hadoop.hbase.backup.util.BackupUtils;
-import org.apache.hadoop.hbase.client.Get;
 import org.apache.hadoop.hbase.client.Put;
-import org.apache.hadoop.hbase.client.Result;
 import org.apache.hadoop.hbase.client.Table;
 import org.apache.hadoop.hbase.testclassification.LargeTests;
 import org.apache.hadoop.hbase.tool.BulkLoadHFiles;
@@ -145,47 +142,16 @@
     TableName tableName1 = TableName.valueOf("table_" + methodName);
     TEST_UTIL.createTable(tableName1, famName);
     try (BackupSystemTable systemTable = new BackupSystemTable(TEST_UTIL.getConnection())) {
-<<<<<<< HEAD
-      int expectedRowCount = TEST_UTIL.countRows(table1);
-      int bulkloadRowCount = systemTable.readBulkloadRows(List.of(table1)).size();
-
-      // Bulk loads aren't tracked if the table isn't backed up yet
-      performBulkLoad("bulk1", methodName, table1);
-      expectedRowCount += ROWS_IN_BULK_LOAD;
-      assertEquals(expectedRowCount, TEST_UTIL.countRows(table1));
-      assertEquals(bulkloadRowCount, systemTable.readBulkloadRows(List.of(table1)).size());
-=======
 
       // The test starts with no data, and no bulk loaded rows.
       int expectedRowCount = 0;
       assertEquals(expectedRowCount, TEST_UTIL.countRows(tableName1));
       assertTrue(systemTable.readBulkloadRows(List.of(tableName1)).isEmpty());
->>>>>>> 15dc75ff
 
       // Create continuous backup, bulk loads are now being tracked
       String backup1 = backupTables(BackupType.FULL, List.of(tableName1), BACKUP_ROOT_DIR, true);
       assertTrue(checkSucceeded(backup1));
 
-<<<<<<< HEAD
-      loadTable(TEST_UTIL.getConnection().getTable(table1));
-      expectedRowCount = expectedRowCount + NB_ROWS_IN_BATCH;
-      assertEquals(expectedRowCount, TEST_UTIL.countRows(table1));
-      performBulkLoad("bulk2", methodName, table1);
-      expectedRowCount += ROWS_IN_BULK_LOAD;
-      bulkloadRowCount++;
-      assertEquals(expectedRowCount, TEST_UTIL.countRows(table1));
-      assertEquals(bulkloadRowCount, systemTable.readBulkloadRows(List.of(table1)).size());
-
-      // Creating an incremental backup clears the bulk loads
-      performBulkLoad("bulk4", methodName, table1);
-      performBulkLoad("bulk5", methodName, table1);
-      performBulkLoad("bulk6", methodName, table1);
-      expectedRowCount += 3 * ROWS_IN_BULK_LOAD;
-      bulkloadRowCount += 3;
-      assertEquals(expectedRowCount, TEST_UTIL.countRows(table1));
-      assertEquals(bulkloadRowCount, systemTable.readBulkloadRows(List.of(table1)).size());
-      String backup2 = backupTables(BackupType.INCREMENTAL, List.of(table1), BACKUP_ROOT_DIR, true);
-=======
       loadTable(TEST_UTIL.getConnection().getTable(tableName1));
       expectedRowCount = expectedRowCount + NB_ROWS_IN_BATCH;
       performBulkLoad("bulkPreIncr", methodName, tableName1);
@@ -201,27 +167,18 @@
       // Incremental backup
       String backup2 =
         backupTables(BackupType.INCREMENTAL, List.of(tableName1), BACKUP_ROOT_DIR, true);
->>>>>>> 15dc75ff
       assertTrue(checkSucceeded(backup2));
 
-<<<<<<< HEAD
-      // Doing another bulk load, to check that this data will disappear after a restore operation
-      performBulkLoad("bulk7", methodName, table1);
-      expectedRowCount += ROWS_IN_BULK_LOAD;
-      assertEquals(expectedRowCount, TEST_UTIL.countRows(table1));
-      List<BulkLoad> bulkloadsTemp = systemTable.readBulkloadRows(List.of(table1));
-      assertEquals(1, bulkloadsTemp.size());
-      BulkLoad bulk7 = bulkloadsTemp.get(0);
-
-      // Doing a restore. Overwriting the table implies clearing the bulk loads,
-      // but the loading of restored data involves loading bulk data, we expect 2 bulk loads
-      // associated with backup 3 (loading of full backup, loading of incremental backup).
-      BackupAdmin client = getBackupAdmin();
-      client.restore(BackupUtils.createRestoreRequest(BACKUP_ROOT_DIR, backup2, false,
-        new TableName[] { table1 }, new TableName[] { table1 }, true));
-      assertEquals(rowCountAfterBackup2, TEST_UTIL.countRows(table1));
-      List<BulkLoad> bulkLoads = systemTable.readBulkloadRows(List.of(table1));
-      assertEquals(3, bulkLoads.size());
+      // bulkPostIncr Bulkload entry should not be deleted post incremental backup
+      assertEquals(1, systemTable.readBulkloadRows(List.of(tableName1)).size());
+
+      TEST_UTIL.truncateTable(tableName1);
+      // Restore incremental backup
+      TableName[] tables = new TableName[] { tableName1 };
+      BackupAdminImpl client = new BackupAdminImpl(TEST_UTIL.getConnection());
+      client.restore(
+        BackupUtils.createRestoreRequest(BACKUP_ROOT_DIR, backup2, false, tables, tables, true));
+      assertEquals(expectedRowCount, TEST_UTIL.countRows(tableName1));
     } finally {
       conf1.setBoolean(REPLICATION_MARKER_ENABLED_KEY, REPLICATION_MARKER_ENABLED_DEFAULT);
     }
@@ -273,28 +230,9 @@
         new TableName[] { restoredTable }, restoreTs, null);
       int ret = ToolRunner.run(conf1, new PointInTimeRestoreDriver(), args);
       assertNotEquals("Restore should fail since there is one bulkload without any backup", 0, ret);
-=======
-      // bulkPostIncr Bulkload entry should not be deleted post incremental backup
-      assertEquals(1, systemTable.readBulkloadRows(List.of(tableName1)).size());
-
-      TEST_UTIL.truncateTable(tableName1);
-      // Restore incremental backup
-      TableName[] tables = new TableName[] { tableName1 };
-      BackupAdminImpl client = new BackupAdminImpl(TEST_UTIL.getConnection());
-      client.restore(
-        BackupUtils.createRestoreRequest(BACKUP_ROOT_DIR, backup2, false, tables, tables, true));
-      assertEquals(expectedRowCount, TEST_UTIL.countRows(tableName1));
->>>>>>> 15dc75ff
     } finally {
       conf1.setBoolean(REPLICATION_MARKER_ENABLED_KEY, REPLICATION_MARKER_ENABLED_DEFAULT);
     }
-  }
-
-  private void verifyTable(Table t1) throws IOException {
-    Get g = new Get(ROW);
-    Result r = t1.get(g);
-    assertEquals(1, r.size());
-    assertTrue(CellUtil.matchingQualifier(r.rawCells()[0], COLUMN));
   }
 
   private void performBulkLoad(String keyPrefix, String testDir, TableName tableName)
