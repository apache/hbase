/*
 * Licensed to the Apache Software Foundation (ASF) under one
 * or more contributor license agreements.  See the NOTICE file
 * distributed with this work for additional information
 * regarding copyright ownership.  The ASF licenses this file
 * to you under the Apache License, Version 2.0 (the
 * "License"); you may not use this file except in compliance
 * with the License.  You may obtain a copy of the License at
 *
 *     http://www.apache.org/licenses/LICENSE-2.0
 *
 * Unless required by applicable law or agreed to in writing, software
 * distributed under the License is distributed on an "AS IS" BASIS,
 * WITHOUT WARRANTIES OR CONDITIONS OF ANY KIND, either express or implied.
 * See the License for the specific language governing permissions and
 * limitations under the License.
 */
package org.apache.hadoop.hbase.mapreduce;

import java.io.IOException;
import java.util.Collections;
import java.util.HashSet;
import java.util.Map;
import java.util.Set;
import java.util.TreeMap;
import org.apache.hadoop.conf.Configuration;
import org.apache.hadoop.hbase.Cell;
import org.apache.hadoop.hbase.CellUtil;
import org.apache.hadoop.hbase.ExtendedCell;
import org.apache.hadoop.hbase.HBaseConfiguration;
import org.apache.hadoop.hbase.PrivateCellUtil;
import org.apache.hadoop.hbase.TableName;
import org.apache.hadoop.hbase.client.Delete;
import org.apache.hadoop.hbase.client.Mutation;
import org.apache.hadoop.hbase.client.Put;
import org.apache.hadoop.hbase.io.ImmutableBytesWritable;
<<<<<<< HEAD
=======
import org.apache.hadoop.hbase.mapreduce.HFileOutputFormat2.TableInfo;
import org.apache.hadoop.hbase.regionserver.wal.WALCellCodec;
import org.apache.hadoop.hbase.snapshot.SnapshotRegionLocator;
>>>>>>> 5c9bcbd3
import org.apache.hadoop.hbase.util.Bytes;
import org.apache.hadoop.hbase.util.MapReduceExtendedCell;
import org.apache.hadoop.hbase.wal.WALEdit;
import org.apache.hadoop.hbase.wal.WALEditInternalHelper;
import org.apache.hadoop.hbase.wal.WALKey;
import org.apache.hadoop.mapreduce.Job;
import org.apache.hadoop.mapreduce.Mapper;
import org.apache.hadoop.mapreduce.OutputFormat;
import org.apache.hadoop.util.ToolRunner;
import org.apache.yetus.audience.InterfaceAudience;
import org.slf4j.Logger;
import org.slf4j.LoggerFactory;

/**
 * A tool to replay WAL files as a M/R job. The WAL can be replayed for a set of tables or all
 * tables, and a time range can be provided (in milliseconds). The WAL is filtered to the passed set
 * of tables and the output can optionally be mapped to another set of tables. WAL replay can also
 * generate HFiles for later bulk importing, in that case the WAL is replayed for a single table
 * only.
 */
@InterfaceAudience.Public
public class WALPlayer
  extends WALReplayBase<Mutation, Mapper<WALKey, WALEdit, ImmutableBytesWritable, Mutation>,
    OutputFormat<ImmutableBytesWritable, Mutation>> {
  private static final Logger LOG = LoggerFactory.getLogger(WALPlayer.class);
  final static String NAME = "WALPlayer";
  public final static String INPUT_FILES_SEPARATOR_KEY = "wal.input.separator";
  public final static String IGNORE_MISSING_FILES = "wal.input.ignore.missing.files";
  public final static String MULTI_TABLES_SUPPORT = "wal.multi.tables.support";
  protected static final String tableSeparator = ";";

  public WALPlayer() {
    super(WALMapper.class, MultiTableOutputFormat.class);
  }

  protected WALPlayer(final Configuration c) {
    super(c, WALMapper.class, MultiTableOutputFormat.class);
  }

  /**
   * A mapper that just writes out KeyValues. This one can be used together with
   * {@link CellSortReducer}
   */
  static class WALKeyValueMapper extends Mapper<WALKey, WALEdit, ImmutableBytesWritable, Cell> {
    private Set<String> tableSet = new HashSet<String>();
    private boolean multiTableSupport = false;

    @Override
    public void map(WALKey key, WALEdit value, Context context) throws IOException {
      try {
        // skip all other tables
        TableName table = key.getTableName();
        if (tableSet.contains(table.getNameAsString())) {
          for (Cell cell : value.getCells()) {
            if (WALEdit.isMetaEditFamily(cell)) {
              continue;
            }

            // Set sequenceId from WALKey, since it is not included by WALCellCodec. The sequenceId
            // on WALKey is the same value that was on the cells in the WALEdit. This enables
            // CellSortReducer to use sequenceId to disambiguate duplicate cell timestamps.
            // See HBASE-27649
            PrivateCellUtil.setSequenceId(cell, key.getSequenceId());

            byte[] outKey = multiTableSupport
              ? Bytes.add(table.getName(), Bytes.toBytes(tableSeparator), CellUtil.cloneRow(cell))
              : CellUtil.cloneRow(cell);
            context.write(new ImmutableBytesWritable(outKey),
              new MapReduceExtendedCell(PrivateCellUtil.ensureExtendedCell(cell)));
          }
        }
      } catch (InterruptedException e) {
        LOG.error("Interrupted while emitting Cell", e);
        Thread.currentThread().interrupt();
      }
    }

    @Override
    public void setup(Context context) throws IOException {
      Configuration conf = context.getConfiguration();
      String[] tables = conf.getStrings(TABLES_KEY);
      this.multiTableSupport = conf.getBoolean(MULTI_TABLES_SUPPORT, false);
      Collections.addAll(tableSet, tables);
    }
  }

  /**
   * Enum for map metrics. Keep it out here rather than inside in the Map inner-class so we can find
   * associated properties.
   */
  protected static enum Counter {
    /** Number of aggregated writes */
    PUTS,
    /** Number of aggregated deletes */
    DELETES,
    CELLS_READ,
    CELLS_WRITTEN,
    WALEDITS
  }

  /**
   * A mapper that writes out {@link Mutation} to be directly applied to a running HBase instance.
   */
  protected static class WALMapper
    extends Mapper<WALKey, WALEdit, ImmutableBytesWritable, Mutation> {
    private Map<TableName, TableName> tables = new TreeMap<>();

    @Override
    public void map(WALKey key, WALEdit value, Context context) throws IOException {
      context.getCounter(Counter.WALEDITS).increment(1);
      try {
        if (tables.isEmpty() || tables.containsKey(key.getTableName())) {
          TableName targetTable =
            tables.isEmpty() ? key.getTableName() : tables.get(key.getTableName());
          ImmutableBytesWritable tableOut = new ImmutableBytesWritable(targetTable.getName());
          Put put = null;
          Delete del = null;
          ExtendedCell lastCell = null;
          for (ExtendedCell cell : WALEditInternalHelper.getExtendedCells(value)) {
            context.getCounter(Counter.CELLS_READ).increment(1);
            // Filtering WAL meta marker entries.
            if (WALEdit.isMetaEditFamily(cell)) {
              continue;
            }
            // Allow a subclass filter out this cell.
            if (filter(context, cell)) {
              // A WALEdit may contain multiple operations (HBASE-3584) and/or
              // multiple rows (HBASE-5229).
              // Aggregate as much as possible into a single Put/Delete
              // operation before writing to the context.
              if (
                lastCell == null || lastCell.getTypeByte() != cell.getTypeByte()
                  || !CellUtil.matchingRows(lastCell, cell)
              ) {
                // row or type changed, write out aggregate KVs.
                if (put != null) {
                  context.write(tableOut, put);
                  context.getCounter(Counter.PUTS).increment(1);
                }
                if (del != null) {
                  context.write(tableOut, del);
                  context.getCounter(Counter.DELETES).increment(1);
                }
                if (CellUtil.isDelete(cell)) {
                  del = new Delete(CellUtil.cloneRow(cell));
                } else {
                  put = new Put(CellUtil.cloneRow(cell));
                }
              }
              if (CellUtil.isDelete(cell)) {
                del.add(cell);
              } else {
                put.add(cell);
              }
              context.getCounter(Counter.CELLS_WRITTEN).increment(1);
            }
            lastCell = cell;
          }
          // write residual KVs
          if (put != null) {
            context.write(tableOut, put);
            context.getCounter(Counter.PUTS).increment(1);
          }
          if (del != null) {
            context.getCounter(Counter.DELETES).increment(1);
            context.write(tableOut, del);
          }
        }
      } catch (InterruptedException e) {
        LOG.error("Interrupted while writing results", e);
        Thread.currentThread().interrupt();
      }
    }

    protected boolean filter(Context context, final Cell cell) {
      return true;
    }

    @Override
    protected void
      cleanup(Mapper<WALKey, WALEdit, ImmutableBytesWritable, Mutation>.Context context)
        throws IOException, InterruptedException {
      super.cleanup(context);
    }

    @SuppressWarnings("checkstyle:EmptyBlock")
    @Override
    public void setup(Context context) throws IOException {
      String[] tableMap = context.getConfiguration().getStrings(TABLE_MAP_KEY);
      String[] tablesToUse = context.getConfiguration().getStrings(TABLES_KEY);
      if (tableMap == null) {
        tableMap = tablesToUse;
      }
      if (tablesToUse == null) {
        // Then user wants all tables.
      } else if (tablesToUse.length != tableMap.length) {
        // this can only happen when WALMapper is used directly by a class other than WALPlayer
        throw new IOException("Incorrect table mapping specified .");
      }
      int i = 0;
      if (tablesToUse != null) {
        for (String table : tablesToUse) {
          tables.put(TableName.valueOf(table), TableName.valueOf(tableMap[i++]));
        }
      }
    }
  }

<<<<<<< HEAD
=======
  void setupTime(Configuration conf, String option) throws IOException {
    String val = conf.get(option);
    if (null == val) {
      return;
    }
    long ms;
    try {
      // first try to parse in user friendly form
      ms = new SimpleDateFormat("yyyy-MM-dd'T'HH:mm:ss.SS").parse(val).getTime();
    } catch (ParseException pe) {
      try {
        // then see if just a number of ms's was specified
        ms = Long.parseLong(val);
      } catch (NumberFormatException nfe) {
        throw new IOException(
          option + " must be specified either in the form 2001-02-20T16:35:06.99 "
            + "or as number of milliseconds");
      }
    }
    conf.setLong(option, ms);
  }

  /**
   * Sets up the actual job.
   * @param args The command line parameters.
   * @return The newly created job.
   * @throws IOException When setting up the job fails.
   */
  public Job createSubmittableJob(String[] args) throws IOException {
    Configuration conf = getConf();
    setupTime(conf, WALInputFormat.START_TIME_KEY);
    setupTime(conf, WALInputFormat.END_TIME_KEY);
    String inputDirs = args[0];
    String[] tables = args.length == 1 ? new String[] {} : args[1].split(",");
    String[] tableMap;
    if (args.length > 2) {
      tableMap = args[2].split(",");
      if (tableMap.length != tables.length) {
        throw new IOException("The same number of tables and mapping must be provided.");
      }
    } else {
      // if no mapping is specified, map each table to itself
      tableMap = tables;
    }
    conf.setStrings(TABLES_KEY, tables);
    conf.setStrings(TABLE_MAP_KEY, tableMap);
    conf.set(FileInputFormat.INPUT_DIR, inputDirs);
    Job job = Job.getInstance(conf,
      conf.get(JOB_NAME_CONF_KEY, NAME + "_" + EnvironmentEdgeManager.currentTime()));
    job.setJarByClass(WALPlayer.class);

    job.setInputFormatClass(WALInputFormat.class);
    job.setMapOutputKeyClass(ImmutableBytesWritable.class);

    String hfileOutPath = conf.get(BULK_OUTPUT_CONF_KEY);
    if (hfileOutPath != null) {
      LOG.debug("add incremental job :" + hfileOutPath + " from " + inputDirs);

      // WALPlayer needs ExtendedCellSerialization so that sequenceId can be propagated when
      // sorting cells in CellSortReducer
      job.getConfiguration().setBoolean(HFileOutputFormat2.EXTENDED_CELL_SERIALIZATION_ENABLED_KEY,
        true);

      // the bulk HFile case
      List<TableName> tableNames = getTableNameList(tables);

      job.setMapperClass(WALKeyValueMapper.class);
      job.setReducerClass(CellSortReducer.class);
      Path outputDir = new Path(hfileOutPath);
      FileOutputFormat.setOutputPath(job, outputDir);
      job.setMapOutputValueClass(MapReduceExtendedCell.class);
      try (Connection conn = ConnectionFactory.createConnection(conf);) {
        List<TableInfo> tableInfoList = new ArrayList<TableInfo>();
        for (TableName tableName : tableNames) {
          Table table = conn.getTable(tableName);
          RegionLocator regionLocator = getRegionLocator(tableName, conf, conn);
          tableInfoList.add(new TableInfo(table.getDescriptor(), regionLocator));
        }
        MultiTableHFileOutputFormat.configureIncrementalLoad(job, tableInfoList);
      }
      TableMapReduceUtil.addDependencyJarsForClasses(job.getConfiguration(),
        org.apache.hbase.thirdparty.com.google.common.base.Preconditions.class);
    } else {
      // output to live cluster
      job.setMapperClass(WALMapper.class);
      job.setOutputFormatClass(MultiTableOutputFormat.class);
      TableMapReduceUtil.addDependencyJars(job);
      TableMapReduceUtil.initCredentials(job);
      // No reducers.
      job.setNumReduceTasks(0);
    }
    String codecCls = WALCellCodec.getWALCellCodecClass(conf).getName();
    try {
      TableMapReduceUtil.addDependencyJarsForClasses(job.getConfiguration(),
        Class.forName(codecCls));
    } catch (Exception e) {
      throw new IOException("Cannot determine wal codec class " + codecCls, e);
    }
    return job;
  }

  private List<TableName> getTableNameList(String[] tables) {
    List<TableName> list = new ArrayList<TableName>();
    for (String name : tables) {
      list.add(TableName.valueOf(name));
    }
    return list;
  }

>>>>>>> 5c9bcbd3
  /**
   * Print usage
   * @param errorMsg Error message. Can be null.
   */
  private void usage(final String errorMsg) {
    if (errorMsg != null && errorMsg.length() > 0) {
      System.err.println("ERROR: " + errorMsg);
    }
    System.err.println("Usage: " + NAME + " [options] <WAL inputdir> [<tables> <tableMappings>]");
    System.err.println(" <WAL inputdir>   directory of WALs to replay.");
    System.err.println(" <tables>         comma separated list of tables. If no tables specified,");
    System.err.println("                  all are imported (even hbase:meta if present).");
    System.err.println(
      " <tableMappings>  WAL entries can be mapped to a new set of tables by " + "passing");
    System.err
      .println("                  <tableMappings>, a comma separated list of target " + "tables.");
    System.err
      .println("                  If specified, each table in <tables> must have a " + "mapping.");
    System.err.println("To generate HFiles to bulk load instead of loading HBase directly, pass:");
    System.err.println(" -D" + BULK_OUTPUT_CONF_KEY + "=/path/for/output");
    System.err.println(" Only one table can be specified, and no mapping allowed!");
    System.err.println("To specify a time range, pass:");
    System.err.println(" -D" + WALInputFormat.START_TIME_KEY + "=[date|ms]");
    System.err.println(" -D" + WALInputFormat.END_TIME_KEY + "=[date|ms]");
    System.err.println(" The start and the end date of timerange (inclusive). The dates can be");
    System.err
      .println(" expressed in milliseconds-since-epoch or yyyy-MM-dd'T'HH:mm:ss.SS " + "format.");
    System.err.println(" E.g. 1234567890120 or 2009-02-13T23:32:30.12");
    System.err.println("Other options:");
    System.err.println(" -D" + JOB_NAME_CONF_KEY + "=jobName");
    System.err.println(" Use the specified mapreduce job name for the wal player");
    System.err.println(" -Dwal.input.separator=' '");
    System.err.println(" Change WAL filename separator (WAL dir names use default ','.)");
    System.err.println("For performance also consider the following options:\n"
      + "  -Dmapreduce.map.speculative=false\n" + "  -Dmapreduce.reduce.speculative=false");
  }

  /**
   * Main entry point.
   * @param args The command line parameters.
   * @throws Exception When running the job fails.
   */
  public static void main(String[] args) throws Exception {
    int ret = ToolRunner.run(new WALPlayer(HBaseConfiguration.create()), args);
    System.exit(ret);
  }

  @Override
  public int run(String[] args) throws Exception {
    if (args.length < 1) {
      usage("Wrong number of arguments: " + args.length);
      System.exit(-1);
    }
    Job job = createSubmittableJob(args);
    return job.waitForCompletion(true) ? 0 : 1;
  }

  private static RegionLocator getRegionLocator(TableName tableName, Configuration conf,
    Connection conn) throws IOException {
    if (SnapshotRegionLocator.shouldUseSnapshotRegionLocator(conf, tableName)) {
      return SnapshotRegionLocator.create(conf, tableName);
    }

    return conn.getRegionLocator(tableName);
  }
}<|MERGE_RESOLUTION|>--- conflicted
+++ resolved
@@ -34,12 +34,9 @@
 import org.apache.hadoop.hbase.client.Mutation;
 import org.apache.hadoop.hbase.client.Put;
 import org.apache.hadoop.hbase.io.ImmutableBytesWritable;
-<<<<<<< HEAD
-=======
 import org.apache.hadoop.hbase.mapreduce.HFileOutputFormat2.TableInfo;
 import org.apache.hadoop.hbase.regionserver.wal.WALCellCodec;
 import org.apache.hadoop.hbase.snapshot.SnapshotRegionLocator;
->>>>>>> 5c9bcbd3
 import org.apache.hadoop.hbase.util.Bytes;
 import org.apache.hadoop.hbase.util.MapReduceExtendedCell;
 import org.apache.hadoop.hbase.wal.WALEdit;
@@ -248,118 +245,6 @@
     }
   }
 
-<<<<<<< HEAD
-=======
-  void setupTime(Configuration conf, String option) throws IOException {
-    String val = conf.get(option);
-    if (null == val) {
-      return;
-    }
-    long ms;
-    try {
-      // first try to parse in user friendly form
-      ms = new SimpleDateFormat("yyyy-MM-dd'T'HH:mm:ss.SS").parse(val).getTime();
-    } catch (ParseException pe) {
-      try {
-        // then see if just a number of ms's was specified
-        ms = Long.parseLong(val);
-      } catch (NumberFormatException nfe) {
-        throw new IOException(
-          option + " must be specified either in the form 2001-02-20T16:35:06.99 "
-            + "or as number of milliseconds");
-      }
-    }
-    conf.setLong(option, ms);
-  }
-
-  /**
-   * Sets up the actual job.
-   * @param args The command line parameters.
-   * @return The newly created job.
-   * @throws IOException When setting up the job fails.
-   */
-  public Job createSubmittableJob(String[] args) throws IOException {
-    Configuration conf = getConf();
-    setupTime(conf, WALInputFormat.START_TIME_KEY);
-    setupTime(conf, WALInputFormat.END_TIME_KEY);
-    String inputDirs = args[0];
-    String[] tables = args.length == 1 ? new String[] {} : args[1].split(",");
-    String[] tableMap;
-    if (args.length > 2) {
-      tableMap = args[2].split(",");
-      if (tableMap.length != tables.length) {
-        throw new IOException("The same number of tables and mapping must be provided.");
-      }
-    } else {
-      // if no mapping is specified, map each table to itself
-      tableMap = tables;
-    }
-    conf.setStrings(TABLES_KEY, tables);
-    conf.setStrings(TABLE_MAP_KEY, tableMap);
-    conf.set(FileInputFormat.INPUT_DIR, inputDirs);
-    Job job = Job.getInstance(conf,
-      conf.get(JOB_NAME_CONF_KEY, NAME + "_" + EnvironmentEdgeManager.currentTime()));
-    job.setJarByClass(WALPlayer.class);
-
-    job.setInputFormatClass(WALInputFormat.class);
-    job.setMapOutputKeyClass(ImmutableBytesWritable.class);
-
-    String hfileOutPath = conf.get(BULK_OUTPUT_CONF_KEY);
-    if (hfileOutPath != null) {
-      LOG.debug("add incremental job :" + hfileOutPath + " from " + inputDirs);
-
-      // WALPlayer needs ExtendedCellSerialization so that sequenceId can be propagated when
-      // sorting cells in CellSortReducer
-      job.getConfiguration().setBoolean(HFileOutputFormat2.EXTENDED_CELL_SERIALIZATION_ENABLED_KEY,
-        true);
-
-      // the bulk HFile case
-      List<TableName> tableNames = getTableNameList(tables);
-
-      job.setMapperClass(WALKeyValueMapper.class);
-      job.setReducerClass(CellSortReducer.class);
-      Path outputDir = new Path(hfileOutPath);
-      FileOutputFormat.setOutputPath(job, outputDir);
-      job.setMapOutputValueClass(MapReduceExtendedCell.class);
-      try (Connection conn = ConnectionFactory.createConnection(conf);) {
-        List<TableInfo> tableInfoList = new ArrayList<TableInfo>();
-        for (TableName tableName : tableNames) {
-          Table table = conn.getTable(tableName);
-          RegionLocator regionLocator = getRegionLocator(tableName, conf, conn);
-          tableInfoList.add(new TableInfo(table.getDescriptor(), regionLocator));
-        }
-        MultiTableHFileOutputFormat.configureIncrementalLoad(job, tableInfoList);
-      }
-      TableMapReduceUtil.addDependencyJarsForClasses(job.getConfiguration(),
-        org.apache.hbase.thirdparty.com.google.common.base.Preconditions.class);
-    } else {
-      // output to live cluster
-      job.setMapperClass(WALMapper.class);
-      job.setOutputFormatClass(MultiTableOutputFormat.class);
-      TableMapReduceUtil.addDependencyJars(job);
-      TableMapReduceUtil.initCredentials(job);
-      // No reducers.
-      job.setNumReduceTasks(0);
-    }
-    String codecCls = WALCellCodec.getWALCellCodecClass(conf).getName();
-    try {
-      TableMapReduceUtil.addDependencyJarsForClasses(job.getConfiguration(),
-        Class.forName(codecCls));
-    } catch (Exception e) {
-      throw new IOException("Cannot determine wal codec class " + codecCls, e);
-    }
-    return job;
-  }
-
-  private List<TableName> getTableNameList(String[] tables) {
-    List<TableName> list = new ArrayList<TableName>();
-    for (String name : tables) {
-      list.add(TableName.valueOf(name));
-    }
-    return list;
-  }
-
->>>>>>> 5c9bcbd3
   /**
    * Print usage
    * @param errorMsg Error message. Can be null.
