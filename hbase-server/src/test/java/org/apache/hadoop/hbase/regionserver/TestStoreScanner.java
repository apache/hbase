/*
 *
 * Licensed to the Apache Software Foundation (ASF) under one
 * or more contributor license agreements.  See the NOTICE file
 * distributed with this work for additional information
 * regarding copyright ownership.  The ASF licenses this file
 * to you under the Apache License, Version 2.0 (the
 * "License"); you may not use this file except in compliance
 * with the License.  You may obtain a copy of the License at
 *
 *     http://www.apache.org/licenses/LICENSE-2.0
 *
 * Unless required by applicable law or agreed to in writing, software
 * distributed under the License is distributed on an "AS IS" BASIS,
 * WITHOUT WARRANTIES OR CONDITIONS OF ANY KIND, either express or implied.
 * See the License for the specific language governing permissions and
 * limitations under the License.
 */

package org.apache.hadoop.hbase.regionserver;

import static org.apache.hadoop.hbase.regionserver.KeyValueScanFixture.scanFixture;
import static org.junit.Assert.*;
import static org.mockito.Mockito.mock;
import static org.mockito.Mockito.when;

import java.io.IOException;
import java.util.ArrayList;
import java.util.Arrays;
import java.util.Collections;
import java.util.List;
import java.util.NavigableSet;
import java.util.TreeSet;
import java.util.concurrent.atomic.AtomicInteger;

import org.apache.commons.logging.Log;
import org.apache.commons.logging.LogFactory;
import org.apache.hadoop.conf.Configuration;
import org.apache.hadoop.hbase.CategoryBasedTimeout;
import org.apache.hadoop.hbase.Cell;
import org.apache.hadoop.hbase.CellComparator;
import org.apache.hadoop.hbase.CellUtil;
import org.apache.hadoop.hbase.Clock;
import org.apache.hadoop.hbase.ClockType;
import org.apache.hadoop.hbase.HBaseConfiguration;
import org.apache.hadoop.hbase.HConstants;
import org.apache.hadoop.hbase.HybridLogicalClock;
import org.apache.hadoop.hbase.KeepDeletedCells;
import org.apache.hadoop.hbase.KeyValue;
import org.apache.hadoop.hbase.KeyValueTestUtil;
import org.apache.hadoop.hbase.SystemClock;
import org.apache.hadoop.hbase.SystemMonotonicClock;
import org.apache.hadoop.hbase.TimestampType;
import org.apache.hadoop.hbase.client.Get;
import org.apache.hadoop.hbase.client.Scan;
import org.apache.hadoop.hbase.filter.ColumnCountGetFilter;
import org.apache.hadoop.hbase.testclassification.MediumTests;
import org.apache.hadoop.hbase.testclassification.RegionServerTests;
import org.apache.hadoop.hbase.util.Bytes;
import org.apache.hadoop.hbase.util.EnvironmentEdge;
import org.apache.hadoop.hbase.util.EnvironmentEdgeManagerTestHelper;
import org.junit.Assert;
import org.junit.Rule;
import org.junit.Test;
import org.junit.experimental.categories.Category;
import org.junit.rules.TestName;
import org.junit.rules.TestRule;

// Can't be small as it plays with EnvironmentEdgeManager
@Category({RegionServerTests.class, MediumTests.class})
public class TestStoreScanner {
  private static final Log LOG = LogFactory.getLog(TestStoreScanner.class);
  @Rule public TestName name = new TestName();
  @Rule public final TestRule timeout = CategoryBasedTimeout.builder().withTimeout(this.getClass()).
      withLookingForStuckThread(true).build();
  private static final String CF_STR = "cf";
  private static final byte [] CF = Bytes.toBytes(CF_STR);
  static Configuration CONF = HBaseConfiguration.create();
  private ScanInfo scanInfo = new ScanInfo(CONF, CF, 0, Integer.MAX_VALUE, Long.MAX_VALUE,
      KeepDeletedCells.FALSE, HConstants.DEFAULT_BLOCKSIZE, 0, CellComparator.COMPARATOR, false);
  private ScanType scanType = ScanType.USER_SCAN;

  /**
   * From here on down, we have a bunch of defines and specific CELL_GRID of Cells. The
   * CELL_GRID then has a Scanner that can fake out 'block' transitions. All this elaborate
   * setup is for tests that ensure we don't overread, and that the
   * {@link StoreScanner#optimize(org.apache.hadoop.hbase.regionserver.querymatcher.ScanQueryMatcher.MatchCode,
   * Cell)} is not overly enthusiastic.
   */
  private static final byte [] ZERO = new byte [] {'0'};
  private static final byte [] ZERO_POINT_ZERO = new byte [] {'0', '.', '0'};
  private static final byte [] ONE = new byte [] {'1'};
  private static final byte [] TWO = new byte [] {'2'};
  private static final byte [] TWO_POINT_TWO = new byte [] {'2', '.', '2'};
  private static final byte [] THREE = new byte [] {'3'};
  private static final byte [] FOUR = new byte [] {'4'};
  private static final byte [] FIVE = new byte [] {'5'};
  private static final byte [] VALUE = new byte [] {'v'};
  private static final int CELL_GRID_BLOCK2_BOUNDARY = 4;
  private static final int CELL_GRID_BLOCK3_BOUNDARY = 11;
  private static final int CELL_GRID_BLOCK4_BOUNDARY = 15;
  private static final int CELL_GRID_BLOCK5_BOUNDARY = 19;

  /**
   * Five rows by four columns distinguished by column qualifier (column qualifier is one of the
   * four rows... ONE, TWO, etc.). Exceptions are a weird row after TWO; it is TWO_POINT_TWO.
   * And then row FOUR has five columns finishing w/ row FIVE having a single column.
   * We will use this to test scan does the right thing as it
   * we do Gets, StoreScanner#optimize, and what we do on (faked) block boundaries.
   */
  private static final Cell [] CELL_GRID = new Cell [] {
    CellUtil.createCell(ONE, CF, ONE, 1L, KeyValue.Type.Put.getCode(), VALUE),
    CellUtil.createCell(ONE, CF, TWO, 1L, KeyValue.Type.Put.getCode(), VALUE),
    CellUtil.createCell(ONE, CF, THREE, 1L, KeyValue.Type.Put.getCode(), VALUE),
    CellUtil.createCell(ONE, CF, FOUR, 1L, KeyValue.Type.Put.getCode(), VALUE),
    // Offset 4 CELL_GRID_BLOCK2_BOUNDARY
    CellUtil.createCell(TWO, CF, ONE, 1L, KeyValue.Type.Put.getCode(), VALUE),
    CellUtil.createCell(TWO, CF, TWO, 1L, KeyValue.Type.Put.getCode(), VALUE),
    CellUtil.createCell(TWO, CF, THREE, 1L, KeyValue.Type.Put.getCode(), VALUE),
    CellUtil.createCell(TWO, CF, FOUR, 1L, KeyValue.Type.Put.getCode(), VALUE),
    CellUtil.createCell(TWO_POINT_TWO, CF, ZERO, 1L, KeyValue.Type.Put.getCode(), VALUE),
    CellUtil.createCell(TWO_POINT_TWO, CF, ZERO_POINT_ZERO, 1L, KeyValue.Type.Put.getCode(), VALUE),
    CellUtil.createCell(TWO_POINT_TWO, CF, FIVE, 1L, KeyValue.Type.Put.getCode(), VALUE),
    // Offset 11! CELL_GRID_BLOCK3_BOUNDARY
    CellUtil.createCell(THREE, CF, ONE, 1L, KeyValue.Type.Put.getCode(), VALUE),
    CellUtil.createCell(THREE, CF, TWO, 1L, KeyValue.Type.Put.getCode(), VALUE),
    CellUtil.createCell(THREE, CF, THREE, 1L, KeyValue.Type.Put.getCode(), VALUE),
    CellUtil.createCell(THREE, CF, FOUR, 1L, KeyValue.Type.Put.getCode(), VALUE),
    // Offset 15 CELL_GRID_BLOCK4_BOUNDARY
    CellUtil.createCell(FOUR, CF, ONE, 1L, KeyValue.Type.Put.getCode(), VALUE),
    CellUtil.createCell(FOUR, CF, TWO, 1L, KeyValue.Type.Put.getCode(), VALUE),
    CellUtil.createCell(FOUR, CF, THREE, 1L, KeyValue.Type.Put.getCode(), VALUE),
    CellUtil.createCell(FOUR, CF, FOUR, 1L, KeyValue.Type.Put.getCode(), VALUE),
    // Offset 19 CELL_GRID_BLOCK5_BOUNDARY
    CellUtil.createCell(FOUR, CF, FIVE, 1L, KeyValue.Type.Put.getCode(), VALUE),
    CellUtil.createCell(FIVE, CF, ZERO, 1L, KeyValue.Type.Put.getCode(), VALUE),
  };

  private static class KeyValueHeapWithCount extends KeyValueHeap {

    final AtomicInteger count;

    public KeyValueHeapWithCount(List<? extends KeyValueScanner> scanners,
        CellComparator comparator, AtomicInteger count) throws IOException {
      super(scanners, comparator);
      this.count = count;
    }

    @Override
    public Cell peek() {
      this.count.incrementAndGet();
      return super.peek();
    }
  }

  /**
   * A StoreScanner for our CELL_GRID above. Fakes the block transitions. Does counts of
   * calls to optimize and counts of when optimize actually did an optimize.
   */
  private static class CellGridStoreScanner extends StoreScanner {
    // Count of how often optimize is called and of how often it does an optimize.
    AtomicInteger count;
    final AtomicInteger optimization = new AtomicInteger(0);

    CellGridStoreScanner(final Scan scan, ScanInfo scanInfo, ScanType scanType)
    throws IOException {
      super(scan, scanInfo, scanType, scan.getFamilyMap().get(CF),
        Arrays.<KeyValueScanner>asList(
          new KeyValueScanner[] {new KeyValueScanFixture(CellComparator.COMPARATOR, CELL_GRID)}));
    }

    protected void resetKVHeap(List<? extends KeyValueScanner> scanners,
        CellComparator comparator) throws IOException {
      if (count == null) {
        count = new AtomicInteger(0);
      }
      heap = new KeyValueHeapWithCount(scanners, comparator, count);
    }

    protected boolean trySkipToNextRow(Cell cell) throws IOException {
      boolean optimized = super.trySkipToNextRow(cell);
      LOG.info("Cell=" + cell + ", nextIndex=" + CellUtil.toString(getNextIndexedKey(), false)
          + ", optimized=" + optimized);
      if (optimized) {
        optimization.incrementAndGet();
      }
      return optimized;
    }

    protected boolean trySkipToNextColumn(Cell cell) throws IOException {
      boolean optimized = super.trySkipToNextColumn(cell);
      LOG.info("Cell=" + cell + ", nextIndex=" + CellUtil.toString(getNextIndexedKey(), false)
          + ", optimized=" + optimized);
      if (optimized) {
        optimization.incrementAndGet();
      }
      return optimized;
    }

    @Override
    public Cell getNextIndexedKey() {
      // Fake block boundaries by having index of next block change as we go through scan.
      return count.get() > CELL_GRID_BLOCK4_BOUNDARY?
          CellUtil.createFirstOnRow(CELL_GRID[CELL_GRID_BLOCK5_BOUNDARY]):
            count.get() > CELL_GRID_BLOCK3_BOUNDARY?
                CellUtil.createFirstOnRow(CELL_GRID[CELL_GRID_BLOCK4_BOUNDARY]):
                  count.get() > CELL_GRID_BLOCK2_BOUNDARY?
                      CellUtil.createFirstOnRow(CELL_GRID[CELL_GRID_BLOCK3_BOUNDARY]):
                        CellUtil.createFirstOnRow(CELL_GRID[CELL_GRID_BLOCK2_BOUNDARY]);
    }
  };

  private static final int CELL_WITH_VERSIONS_BLOCK2_BOUNDARY = 4;

  private static final Cell [] CELL_WITH_VERSIONS = new Cell [] {
    CellUtil.createCell(ONE, CF, ONE, 2L, KeyValue.Type.Put.getCode(), VALUE),
    CellUtil.createCell(ONE, CF, ONE, 1L, KeyValue.Type.Put.getCode(), VALUE),
    CellUtil.createCell(ONE, CF, TWO, 2L, KeyValue.Type.Put.getCode(), VALUE),
    CellUtil.createCell(ONE, CF, TWO, 1L, KeyValue.Type.Put.getCode(), VALUE),
    // Offset 4 CELL_WITH_VERSIONS_BLOCK2_BOUNDARY
    CellUtil.createCell(TWO, CF, ONE, 1L, KeyValue.Type.Put.getCode(), VALUE),
    CellUtil.createCell(TWO, CF, TWO, 1L, KeyValue.Type.Put.getCode(), VALUE),
  };

  private static class CellWithVersionsStoreScanner extends StoreScanner {
    // Count of how often optimize is called and of how often it does an optimize.
    final AtomicInteger optimization = new AtomicInteger(0);

    CellWithVersionsStoreScanner(final Scan scan, ScanInfo scanInfo, ScanType scanType)
        throws IOException {
      super(scan, scanInfo, scanType, scan.getFamilyMap().get(CF), Arrays
          .<KeyValueScanner> asList(new KeyValueScanner[] { new KeyValueScanFixture(
              CellComparator.COMPARATOR, CELL_WITH_VERSIONS) }));
    }

    protected boolean trySkipToNextColumn(Cell cell) throws IOException {
      boolean optimized = super.trySkipToNextColumn(cell);
      LOG.info("Cell=" + cell + ", nextIndex=" + CellUtil.toString(getNextIndexedKey(), false)
          + ", optimized=" + optimized);
      if (optimized) {
        optimization.incrementAndGet();
      }
      return optimized;
    }

    @Override
    public Cell getNextIndexedKey() {
      // Fake block boundaries by having index of next block change as we go through scan.
      return CellUtil.createFirstOnRow(CELL_WITH_VERSIONS[CELL_WITH_VERSIONS_BLOCK2_BOUNDARY]);
    }
  };

  private static class CellWithVersionsNoOptimizeStoreScanner extends StoreScanner {
    // Count of how often optimize is called and of how often it does an optimize.
    final AtomicInteger optimization = new AtomicInteger(0);

    CellWithVersionsNoOptimizeStoreScanner(final Scan scan, ScanInfo scanInfo, ScanType scanType)
        throws IOException {
      super(scan, scanInfo, scanType, scan.getFamilyMap().get(CF), Arrays
          .<KeyValueScanner> asList(new KeyValueScanner[] { new KeyValueScanFixture(
              CellComparator.COMPARATOR, CELL_WITH_VERSIONS) }));
    }

    protected boolean trySkipToNextColumn(Cell cell) throws IOException {
      boolean optimized = super.trySkipToNextColumn(cell);
      LOG.info("Cell=" + cell + ", nextIndex=" + CellUtil.toString(getNextIndexedKey(), false)
          + ", optimized=" + optimized);
      if (optimized) {
        optimization.incrementAndGet();
      }
      return optimized;
    }

    @Override
    public Cell getNextIndexedKey() {
      return null;
    }
  };

  @Test
  public void testWithColumnCountGetFilter() throws Exception {
    Get get = new Get(ONE);
    get.setMaxVersions();
    get.addFamily(CF);
    get.setFilter(new ColumnCountGetFilter(2));

    CellWithVersionsNoOptimizeStoreScanner scannerNoOptimize = new CellWithVersionsNoOptimizeStoreScanner(
        new Scan(get), this.scanInfo, this.scanType);
    try {
      List<Cell> results = new ArrayList<>();
      while (scannerNoOptimize.next(results)) {
        continue;
      }
      Assert.assertEquals(2, results.size());
      Assert.assertTrue(CellUtil.matchingColumn(results.get(0), CELL_WITH_VERSIONS[0]));
      Assert.assertTrue(CellUtil.matchingColumn(results.get(1), CELL_WITH_VERSIONS[2]));
      Assert.assertTrue("Optimize should do some optimizations",
        scannerNoOptimize.optimization.get() == 0);
    } finally {
      scannerNoOptimize.close();
    }

    get.setFilter(new ColumnCountGetFilter(2));
    CellWithVersionsStoreScanner scanner = new CellWithVersionsStoreScanner(new Scan(get),
        this.scanInfo, this.scanType);
    try {
      List<Cell> results = new ArrayList<>();
      while (scanner.next(results)) {
        continue;
      }
      Assert.assertEquals(2, results.size());
      Assert.assertTrue(CellUtil.matchingColumn(results.get(0), CELL_WITH_VERSIONS[0]));
      Assert.assertTrue(CellUtil.matchingColumn(results.get(1), CELL_WITH_VERSIONS[2]));
      Assert.assertTrue("Optimize should do some optimizations", scanner.optimization.get() > 0);
    } finally {
      scanner.close();
    }
  }

  /*
   * Test utility for building a NavigableSet for scanners.
   * @param strCols
   * @return
   */
  NavigableSet<byte[]> getCols(String ...strCols) {
    NavigableSet<byte[]> cols = new TreeSet<>(Bytes.BYTES_COMPARATOR);
    for (String col : strCols) {
      byte[] bytes = Bytes.toBytes(col);
      cols.add(bytes);
    }
    return cols;
  }

  @Test
  public void testFullRowGetDoesNotOverreadWhenRowInsideOneBlock() throws IOException {
    // Do a Get against row two. Row two is inside a block that starts with row TWO but ends with
    // row TWO_POINT_TWO. We should read one block only.
    Get get = new Get(TWO);
    Scan scan = new Scan(get);
    CellGridStoreScanner scanner = new CellGridStoreScanner(scan, this.scanInfo, this.scanType);
    try {
      List<Cell> results = new ArrayList<>();
      while (scanner.next(results)) {
        continue;
      }
      // Should be four results of column 1 (though there are 5 rows in the CELL_GRID -- the
      // TWO_POINT_TWO row does not have a a column ONE.
      Assert.assertEquals(4, results.size());
      // We should have gone the optimize route 5 times totally... an INCLUDE for the four cells
      // in the row plus the DONE on the end.
      Assert.assertEquals(5, scanner.count.get());
      // For a full row Get, there should be no opportunity for scanner optimization.
      Assert.assertEquals(0, scanner.optimization.get());
    } finally {
      scanner.close();
    }
  }

  @Test
  public void testFullRowSpansBlocks() throws IOException {
    // Do a Get against row FOUR. It spans two blocks.
    Get get = new Get(FOUR);
    Scan scan = new Scan(get);
    CellGridStoreScanner scanner = new CellGridStoreScanner(scan, this.scanInfo, this.scanType);
    try {
      List<Cell> results = new ArrayList<>();
      while (scanner.next(results)) {
        continue;
      }
      // Should be four results of column 1 (though there are 5 rows in the CELL_GRID -- the
      // TWO_POINT_TWO row does not have a a column ONE.
      Assert.assertEquals(5, results.size());
      // We should have gone the optimize route 6 times totally... an INCLUDE for the five cells
      // in the row plus the DONE on the end.
      Assert.assertEquals(6, scanner.count.get());
      // For a full row Get, there should be no opportunity for scanner optimization.
      Assert.assertEquals(0, scanner.optimization.get());
    } finally {
      scanner.close();
    }
  }

  /**
   * Test optimize in StoreScanner. Test that we skip to the next 'block' when we it makes sense
   * reading the block 'index'.
   * @throws IOException
   */
  @Test
  public void testOptimize() throws IOException {
    Scan scan = new Scan();
    // A scan that just gets the first qualifier on each row of the CELL_GRID
    scan.addColumn(CF, ONE);
    CellGridStoreScanner scanner = new CellGridStoreScanner(scan, this.scanInfo, this.scanType);
    try {
      List<Cell> results = new ArrayList<>();
      while (scanner.next(results)) {
        continue;
      }
      // Should be four results of column 1 (though there are 5 rows in the CELL_GRID -- the
      // TWO_POINT_TWO row does not have a a column ONE.
      Assert.assertEquals(4, results.size());
      for (Cell cell: results) {
        assertTrue(Bytes.equals(ONE, 0, ONE.length,
            cell.getQualifierArray(), cell.getQualifierOffset(), cell.getQualifierLength()));
      }
      Assert.assertTrue("Optimize should do some optimizations", scanner.optimization.get() > 0);
    } finally {
      scanner.close();
    }
  }

  /**
   * Ensure the optimize Scan method in StoreScanner does not get in the way of a Get doing minimum
   * work... seeking to start of block and then SKIPPING until we find the wanted Cell.
   * This 'simple' scenario mimics case of all Cells fitting inside a single HFileBlock.
   * See HBASE-15392. This test is a little cryptic. Takes a bit of staring to figure what it up to.
   * @throws IOException
   */
  @Test
  public void testOptimizeAndGet() throws IOException {
    // First test a Get of two columns in the row R2. Every Get is a Scan. Get columns named
    // R2 and R3.
    Get get = new Get(TWO);
    get.addColumn(CF, TWO);
    get.addColumn(CF, THREE);
    Scan scan = new Scan(get);
    CellGridStoreScanner scanner = new CellGridStoreScanner(scan, this.scanInfo, this.scanType);
    try {
      List<Cell> results = new ArrayList<>();
      // For a Get there should be no more next's after the first call.
      Assert.assertEquals(false, scanner.next(results));
      // Should be one result only.
      Assert.assertEquals(2, results.size());
      // And we should have gone through optimize twice only.
      Assert.assertEquals("First qcode is SEEK_NEXT_COL and second INCLUDE_AND_SEEK_NEXT_ROW",
        3, scanner.count.get());
    } finally {
      scanner.close();
    }
  }

  /**
   * Ensure that optimize does not cause the Get to do more seeking than required. Optimize
   * (see HBASE-15392) was causing us to seek all Cells in a block when a Get Scan if the next block
   * index/start key was a different row to the current one. A bug. We'd call next too often
   * because we had to exhaust all Cells in the current row making us load the next block just to
   * discard what we read there. This test is a little cryptic. Takes a bit of staring to figure
   * what it up to.
   * @throws IOException
   */
  @Test
  public void testOptimizeAndGetWithFakedNextBlockIndexStart() throws IOException {
    // First test a Get of second column in the row R2. Every Get is a Scan. Second column has a
    // qualifier of R2.
    Get get = new Get(THREE);
    get.addColumn(CF, TWO);
    Scan scan = new Scan(get);
    CellGridStoreScanner scanner = new CellGridStoreScanner(scan, this.scanInfo, this.scanType);
    try {
      List<Cell> results = new ArrayList<>();
      // For a Get there should be no more next's after the first call.
      Assert.assertEquals(false, scanner.next(results));
      // Should be one result only.
      Assert.assertEquals(1, results.size());
      // And we should have gone through optimize twice only.
      Assert.assertEquals("First qcode is SEEK_NEXT_COL and second INCLUDE_AND_SEEK_NEXT_ROW",
        2, scanner.count.get());
    } finally {
      scanner.close();
    }
  }

  @Test
  public void testScanTimeRange() throws IOException {
    String r1 = "R1";
    // returns only 1 of these 2 even though same timestamp
    KeyValue [] kvs = new KeyValue[] {
        KeyValueTestUtil.create(r1, CF_STR, "a", 1, KeyValue.Type.Put, "dont-care"),
        KeyValueTestUtil.create(r1, CF_STR, "a", 2, KeyValue.Type.Put, "dont-care"),
        KeyValueTestUtil.create(r1, CF_STR, "a", 3, KeyValue.Type.Put, "dont-care"),
        KeyValueTestUtil.create(r1, CF_STR, "a", 4, KeyValue.Type.Put, "dont-care"),
        KeyValueTestUtil.create(r1, CF_STR, "a", 5, KeyValue.Type.Put, "dont-care"),
    };
    List<KeyValueScanner> scanners = Arrays.<KeyValueScanner>asList(
        new KeyValueScanner[] {
            new KeyValueScanFixture(CellComparator.COMPARATOR, kvs)
    });
    Scan scanSpec = new Scan(Bytes.toBytes(r1));
    scanSpec.setTimeRange(0, 6);
    scanSpec.setMaxVersions();
    List<Cell> results = null;
    try (StoreScanner scan =
        new StoreScanner(scanSpec, scanInfo, scanType, getCols("a"), scanners)) {
      results = new ArrayList<>();
      Assert.assertEquals(true, scan.next(results));
      Assert.assertEquals(5, results.size());
      Assert.assertEquals(kvs[kvs.length - 1], results.get(0));
    }
    // Scan limited TimeRange
    scanSpec = new Scan(Bytes.toBytes(r1));
    scanSpec.setTimeRange(1, 3);
    scanSpec.setMaxVersions();
    try (StoreScanner scan =
        new StoreScanner(scanSpec, scanInfo, scanType, getCols("a"), scanners)) {
      results = new ArrayList<>();
      Assert.assertEquals(true, scan.next(results));
      Assert.assertEquals(2, results.size());
    }
    // Another range.
    scanSpec = new Scan(Bytes.toBytes(r1));
    scanSpec.setTimeRange(5, 10);
    scanSpec.setMaxVersions();
    try (StoreScanner scan =
        new StoreScanner(scanSpec, scanInfo, scanType, getCols("a"), scanners)) {
      results = new ArrayList<>();
      Assert.assertEquals(true, scan.next(results));
      Assert.assertEquals(1, results.size());
    }
    // See how TimeRange and Versions interact.
    // Another range.
    scanSpec = new Scan(Bytes.toBytes(r1));
    scanSpec.setTimeRange(0, 10);
    scanSpec.setMaxVersions(3);
    try (StoreScanner scan = new StoreScanner(scanSpec, scanInfo, scanType, getCols("a"),
        scanners)) {
      results = new ArrayList<>();
      Assert.assertEquals(true, scan.next(results));
      Assert.assertEquals(3, results.size());
    }
  }

  @Test
  public void testScanSameTimestamp() throws IOException {
    // returns only 1 of these 2 even though same timestamp
    KeyValue [] kvs = new KeyValue[] {
        KeyValueTestUtil.create("R1", "cf", "a", 1, KeyValue.Type.Put, "dont-care"),
        KeyValueTestUtil.create("R1", "cf", "a", 1, KeyValue.Type.Put, "dont-care"),
    };
    List<KeyValueScanner> scanners = Arrays.asList(
        new KeyValueScanner[] {
            new KeyValueScanFixture(CellComparator.COMPARATOR, kvs)
        });

    Scan scanSpec = new Scan(Bytes.toBytes("R1"));
    // this only uses maxVersions (default=1) and TimeRange (default=all)
    try (StoreScanner scan =
        new StoreScanner(scanSpec, scanInfo, scanType, getCols("a"), scanners)) {
      List<Cell> results = new ArrayList<>();
      Assert.assertEquals(true, scan.next(results));
      Assert.assertEquals(1, results.size());
      Assert.assertEquals(kvs[0], results.get(0));
    }
  }

  /*
   * Test test shows exactly how the matcher's return codes confuses the StoreScanner
   * and prevent it from doing the right thing.  Seeking once, then nexting twice
   * should return R1, then R2, but in this case it doesnt.
   * TODO this comment makes no sense above. Appears to do the right thing.
   * @throws IOException
   */
  @Test
  public void testWontNextToNext() throws IOException {
    // build the scan file:
    KeyValue [] kvs = new KeyValue[] {
        KeyValueTestUtil.create("R1", "cf", "a", 2, KeyValue.Type.Put, "dont-care"),
        KeyValueTestUtil.create("R1", "cf", "a", 1, KeyValue.Type.Put, "dont-care"),
        KeyValueTestUtil.create("R2", "cf", "a", 1, KeyValue.Type.Put, "dont-care")
    };
    List<KeyValueScanner> scanners = scanFixture(kvs);

    Scan scanSpec = new Scan(Bytes.toBytes("R1"));
    // this only uses maxVersions (default=1) and TimeRange (default=all)
    try (StoreScanner scan =
        new StoreScanner(scanSpec, scanInfo, scanType, getCols("a"), scanners)) {
      List<Cell> results = new ArrayList<>();
      scan.next(results);
      Assert.assertEquals(1, results.size());
      Assert.assertEquals(kvs[0], results.get(0));
      // should be ok...
      // now scan _next_ again.
      results.clear();
      scan.next(results);
      Assert.assertEquals(1, results.size());
      Assert.assertEquals(kvs[2], results.get(0));

      results.clear();
      scan.next(results);
      Assert.assertEquals(0, results.size());
    }
  }


  @Test
  public void testDeleteVersionSameTimestamp() throws IOException {
    KeyValue [] kvs = new KeyValue [] {
        KeyValueTestUtil.create("R1", "cf", "a", 1, KeyValue.Type.Put, "dont-care"),
        KeyValueTestUtil.create("R1", "cf", "a", 1, KeyValue.Type.Delete, "dont-care"),
    };
    List<KeyValueScanner> scanners = scanFixture(kvs);
    Scan scanSpec = new Scan(Bytes.toBytes("R1"));
    try (StoreScanner scan =
        new StoreScanner(scanSpec, scanInfo, scanType, getCols("a"), scanners)) {
      List<Cell> results = new ArrayList<>();
      Assert.assertFalse(scan.next(results));
      Assert.assertEquals(0, results.size());
    }
  }

  /*
   * Test the case where there is a delete row 'in front of' the next row, the scanner
   * will move to the next row.
   */
  @Test
  public void testDeletedRowThenGoodRow() throws IOException {
    KeyValue [] kvs = new KeyValue [] {
        KeyValueTestUtil.create("R1", "cf", "a", 1, KeyValue.Type.Put, "dont-care"),
        KeyValueTestUtil.create("R1", "cf", "a", 1, KeyValue.Type.Delete, "dont-care"),
        KeyValueTestUtil.create("R2", "cf", "a", 20, KeyValue.Type.Put, "dont-care")
    };
    List<KeyValueScanner> scanners = scanFixture(kvs);
    Scan scanSpec = new Scan(Bytes.toBytes("R1"));
    try (StoreScanner scan =
        new StoreScanner(scanSpec, scanInfo, scanType, getCols("a"), scanners)) {
      List<Cell> results = new ArrayList<>();
      Assert.assertEquals(true, scan.next(results));
      Assert.assertEquals(0, results.size());

      Assert.assertEquals(true, scan.next(results));
      Assert.assertEquals(1, results.size());
      Assert.assertEquals(kvs[2], results.get(0));

      Assert.assertEquals(false, scan.next(results));
    }
  }

  public void testDeleteVersionMaskingMultiplePuts() throws IOException {
    long now = System.currentTimeMillis();
    KeyValue [] kvs1 = new KeyValue[] {
        KeyValueTestUtil.create("R1", "cf", "a", now, KeyValue.Type.Put, "dont-care"),
        KeyValueTestUtil.create("R1", "cf", "a", now, KeyValue.Type.Delete, "dont-care")
    };
    KeyValue [] kvs2 = new KeyValue[] {
        KeyValueTestUtil.create("R1", "cf", "a", now-500, KeyValue.Type.Put, "dont-care"),
        KeyValueTestUtil.create("R1", "cf", "a", now-100, KeyValue.Type.Put, "dont-care"),
        KeyValueTestUtil.create("R1", "cf", "a", now, KeyValue.Type.Put, "dont-care")
    };
    List<KeyValueScanner> scanners = scanFixture(kvs1, kvs2);

    try (StoreScanner scan = new StoreScanner(new Scan(Bytes.toBytes("R1")), scanInfo, scanType,
        getCols("a"), scanners)) {
      List<Cell> results = new ArrayList<>();
      // the two put at ts=now will be masked by the 1 delete, and
      // since the scan default returns 1 version we'll return the newest
      // key, which is kvs[2], now-100.
      Assert.assertEquals(true, scan.next(results));
      Assert.assertEquals(1, results.size());
      Assert.assertEquals(kvs2[1], results.get(0));
    }
  }
  public void testDeleteVersionsMixedAndMultipleVersionReturn() throws IOException {
    long now = System.currentTimeMillis();
    KeyValue [] kvs1 = new KeyValue[] {
        KeyValueTestUtil.create("R1", "cf", "a", now, KeyValue.Type.Put, "dont-care"),
        KeyValueTestUtil.create("R1", "cf", "a", now, KeyValue.Type.Delete, "dont-care")
    };
    KeyValue [] kvs2 = new KeyValue[] {
        KeyValueTestUtil.create("R1", "cf", "a", now-500, KeyValue.Type.Put, "dont-care"),
        KeyValueTestUtil.create("R1", "cf", "a", now+500, KeyValue.Type.Put, "dont-care"),
        KeyValueTestUtil.create("R1", "cf", "a", now, KeyValue.Type.Put, "dont-care"),
        KeyValueTestUtil.create("R2", "cf", "z", now, KeyValue.Type.Put, "dont-care")
    };
    List<KeyValueScanner> scanners = scanFixture(kvs1, kvs2);

    Scan scanSpec = new Scan(Bytes.toBytes("R1")).setMaxVersions(2);
    try (StoreScanner scan = new StoreScanner(scanSpec, scanInfo, scanType,
        getCols("a"), scanners)) {
      List<Cell> results = new ArrayList<>();
      Assert.assertEquals(true, scan.next(results));
      Assert.assertEquals(2, results.size());
      Assert.assertEquals(kvs2[1], results.get(0));
      Assert.assertEquals(kvs2[0], results.get(1));
    }
  }

  @Test
  public void testWildCardOneVersionScan() throws IOException {
    KeyValue [] kvs = new KeyValue [] {
        KeyValueTestUtil.create("R1", "cf", "a", 2, KeyValue.Type.Put, "dont-care"),
        KeyValueTestUtil.create("R1", "cf", "b", 1, KeyValue.Type.Put, "dont-care"),
        KeyValueTestUtil.create("R1", "cf", "a", 1, KeyValue.Type.DeleteColumn, "dont-care"),
    };
    List<KeyValueScanner> scanners = scanFixture(kvs);
    try (StoreScanner scan =
        new StoreScanner(new Scan(Bytes.toBytes("R1")), scanInfo, scanType, null, scanners)) {
      List<Cell> results = new ArrayList<>();
      Assert.assertEquals(true, scan.next(results));
      Assert.assertEquals(2, results.size());
      Assert.assertEquals(kvs[0], results.get(0));
      Assert.assertEquals(kvs[1], results.get(1));
    }
  }

  @Test
  public void testWildCardScannerUnderDeletes() throws IOException {
    KeyValue [] kvs = new KeyValue [] {
        KeyValueTestUtil.create("R1", "cf", "a", 2, KeyValue.Type.Put, "dont-care"), // inc
        // orphaned delete column.
        KeyValueTestUtil.create("R1", "cf", "a", 1, KeyValue.Type.DeleteColumn, "dont-care"),
        // column b
        KeyValueTestUtil.create("R1", "cf", "b", 2, KeyValue.Type.Put, "dont-care"), // inc
        KeyValueTestUtil.create("R1", "cf", "b", 1, KeyValue.Type.Put, "dont-care"), // inc
        // column c
        KeyValueTestUtil.create("R1", "cf", "c", 10, KeyValue.Type.Delete, "dont-care"),
        KeyValueTestUtil.create("R1", "cf", "c", 10, KeyValue.Type.Put, "dont-care"), // no
        KeyValueTestUtil.create("R1", "cf", "c", 9, KeyValue.Type.Put, "dont-care"),  // inc
        // column d
        KeyValueTestUtil.create("R1", "cf", "d", 11, KeyValue.Type.Put, "dont-care"), // inc
        KeyValueTestUtil.create("R1", "cf", "d", 10, KeyValue.Type.DeleteColumn, "dont-care"),
        KeyValueTestUtil.create("R1", "cf", "d", 9, KeyValue.Type.Put, "dont-care"),  // no
        KeyValueTestUtil.create("R1", "cf", "d", 8, KeyValue.Type.Put, "dont-care"),  // no

    };
    List<KeyValueScanner> scanners = scanFixture(kvs);
    try (StoreScanner scan = new StoreScanner(new Scan().setMaxVersions(2),
        scanInfo, scanType, null, scanners)) {
      List<Cell> results = new ArrayList<>();
      Assert.assertEquals(true, scan.next(results));
      Assert.assertEquals(5, results.size());
      Assert.assertEquals(kvs[0], results.get(0));
      Assert.assertEquals(kvs[2], results.get(1));
      Assert.assertEquals(kvs[3], results.get(2));
      Assert.assertEquals(kvs[6], results.get(3));
      Assert.assertEquals(kvs[7], results.get(4));
    }
  }

  @Test
  public void testDeleteFamily() throws IOException {
    KeyValue [] kvs = new KeyValue[] {
        KeyValueTestUtil.create("R1", "cf", "a", 100, KeyValue.Type.DeleteFamily, "dont-care"),
        KeyValueTestUtil.create("R1", "cf", "b", 11, KeyValue.Type.Put, "dont-care"),
        KeyValueTestUtil.create("R1", "cf", "c", 11, KeyValue.Type.Put, "dont-care"),
        KeyValueTestUtil.create("R1", "cf", "d", 11, KeyValue.Type.Put, "dont-care"),
        KeyValueTestUtil.create("R1", "cf", "e", 11, KeyValue.Type.Put, "dont-care"),
        KeyValueTestUtil.create("R1", "cf", "e", 11, KeyValue.Type.DeleteColumn, "dont-care"),
        KeyValueTestUtil.create("R1", "cf", "f", 11, KeyValue.Type.Put, "dont-care"),
        KeyValueTestUtil.create("R1", "cf", "g", 11, KeyValue.Type.Put, "dont-care"),
        KeyValueTestUtil.create("R1", "cf", "g", 11, KeyValue.Type.Delete, "dont-care"),
        KeyValueTestUtil.create("R1", "cf", "h", 11, KeyValue.Type.Put, "dont-care"),
        KeyValueTestUtil.create("R1", "cf", "i", 11, KeyValue.Type.Put, "dont-care"),
        KeyValueTestUtil.create("R2", "cf", "a", 11, KeyValue.Type.Put, "dont-care"),
    };
    List<KeyValueScanner> scanners = scanFixture(kvs);
    try (StoreScanner scan =
        new StoreScanner(new Scan().setMaxVersions(Integer.MAX_VALUE), scanInfo, scanType, null,
            scanners)) {
      List<Cell> results = new ArrayList<>();
      Assert.assertEquals(true, scan.next(results));
      Assert.assertEquals(0, results.size());
      Assert.assertEquals(true, scan.next(results));
      Assert.assertEquals(1, results.size());
      Assert.assertEquals(kvs[kvs.length-1], results.get(0));

      Assert.assertEquals(false, scan.next(results));
    }
  }

  @Test
  public void testDeleteColumn() throws IOException {
    KeyValue [] kvs = new KeyValue[] {
        KeyValueTestUtil.create("R1", "cf", "a", 10, KeyValue.Type.DeleteColumn, "dont-care"),
        KeyValueTestUtil.create("R1", "cf", "a", 9, KeyValue.Type.Delete, "dont-care"),
        KeyValueTestUtil.create("R1", "cf", "a", 8, KeyValue.Type.Put, "dont-care"),
        KeyValueTestUtil.create("R1", "cf", "b", 5, KeyValue.Type.Put, "dont-care")
    };
    List<KeyValueScanner> scanners = scanFixture(kvs);
    try (StoreScanner scan = new StoreScanner(new Scan(), scanInfo, scanType, null,
        scanners)) {
      List<Cell> results = new ArrayList<>();
      Assert.assertEquals(true, scan.next(results));
      Assert.assertEquals(1, results.size());
      Assert.assertEquals(kvs[3], results.get(0));
    }
  }

  private static final  KeyValue [] kvs = new KeyValue[] {
        KeyValueTestUtil.create("R1", "cf", "a", 11, KeyValue.Type.Put, "dont-care"),
        KeyValueTestUtil.create("R1", "cf", "b", 11, KeyValue.Type.Put, "dont-care"),
        KeyValueTestUtil.create("R1", "cf", "c", 11, KeyValue.Type.Put, "dont-care"),
        KeyValueTestUtil.create("R1", "cf", "d", 11, KeyValue.Type.Put, "dont-care"),
        KeyValueTestUtil.create("R1", "cf", "e", 11, KeyValue.Type.Put, "dont-care"),
        KeyValueTestUtil.create("R1", "cf", "f", 11, KeyValue.Type.Put, "dont-care"),
        KeyValueTestUtil.create("R1", "cf", "g", 11, KeyValue.Type.Put, "dont-care"),
        KeyValueTestUtil.create("R1", "cf", "h", 11, KeyValue.Type.Put, "dont-care"),
        KeyValueTestUtil.create("R1", "cf", "i", 11, KeyValue.Type.Put, "dont-care"),
        KeyValueTestUtil.create("R2", "cf", "a", 11, KeyValue.Type.Put, "dont-care"),
    };

  @Test
  public void testSkipColumn() throws IOException {
    List<KeyValueScanner> scanners = scanFixture(kvs);
    try (StoreScanner scan =
        new StoreScanner(new Scan(), scanInfo, scanType, getCols("a", "d"), scanners)) {
      List<Cell> results = new ArrayList<>();
      Assert.assertEquals(true, scan.next(results));
      Assert.assertEquals(2, results.size());
      Assert.assertEquals(kvs[0], results.get(0));
      Assert.assertEquals(kvs[3], results.get(1));
      results.clear();

      Assert.assertEquals(true, scan.next(results));
      Assert.assertEquals(1, results.size());
      Assert.assertEquals(kvs[kvs.length-1], results.get(0));

      results.clear();
      Assert.assertEquals(false, scan.next(results));
    }
  }

  /*
   * Test expiration of KeyValues in combination with a configured TTL for
   * a column family (as should be triggered in a major compaction).
   */
  @Test
  public void testWildCardTtlScan() throws IOException {
    //testWildCardTtlScan(ClockType.SYSTEM);
    //testWildCardTtlScan(ClockType.SYSTEM_MONOTONIC);
    testWildCardTtlScan(ClockType.HYBRID_LOGICAL);
  }

  public void testWildCardTtlScan(ClockType clockType) throws IOException {
    long now = System.currentTimeMillis();
    TimestampType timestampType = clockType.timestampType();
    KeyValue [] kvs = new KeyValue[] {
        KeyValueTestUtil.create("R1", "cf", "a", timestampType.fromEpochTimeMillisToTimestamp
          (now-1000), KeyValue.Type.Put, "dont-care"),
        KeyValueTestUtil.create("R1", "cf", "b", timestampType.fromEpochTimeMillisToTimestamp
          (now-10), KeyValue.Type.Put, "dont-care"),
        KeyValueTestUtil.create("R1", "cf", "c", timestampType.fromEpochTimeMillisToTimestamp
          (now-200), KeyValue.Type.Put, "dont-care"),
        KeyValueTestUtil.create("R1", "cf", "d", timestampType.fromEpochTimeMillisToTimestamp
          (now-10000), KeyValue.Type.Put, "dont-care"),
        KeyValueTestUtil.create("R2", "cf", "a", timestampType.fromEpochTimeMillisToTimestamp
          (now), KeyValue.Type.Put, "dont-care"),
        KeyValueTestUtil.create("R2", "cf", "b", timestampType.fromEpochTimeMillisToTimestamp
          (now-10), KeyValue.Type.Put, "dont-care"),
        KeyValueTestUtil.create("R2", "cf", "c", timestampType.fromEpochTimeMillisToTimestamp
          (now-200), KeyValue.Type.Put, "dont-care"),
        KeyValueTestUtil.create("R2", "cf", "c", timestampType.fromEpochTimeMillisToTimestamp
          (now-1000), KeyValue.Type.Put, "dont-care")
    };
    List<KeyValueScanner> scanners = scanFixture(kvs);
    Scan scan = new Scan();
    scan.setMaxVersions(1);
    ScanInfo scanInfo = new ScanInfo(CONF, CF, 0, 1, 500, KeepDeletedCells.FALSE,
        HConstants.DEFAULT_BLOCKSIZE, 0, CellComparator.COMPARATOR, false);
    ScanType scanType = ScanType.USER_SCAN;
    Store store = mock(HStore.class);
    when(store.getClock()).thenReturn(Clock.getDummyClockOfGivenClockType(clockType));
    try (StoreScanner scanner = new StoreScanner(store, scan, scanInfo, scanType, null, scanners)) {
      List<Cell> results = new ArrayList<>();
      Assert.assertEquals(true, scanner.next(results));
      Assert.assertEquals(2, results.size());
      Assert.assertEquals(kvs[1], results.get(0));
      Assert.assertEquals(kvs[2], results.get(1));
      results.clear();

      Assert.assertEquals(true, scanner.next(results));
      Assert.assertEquals(3, results.size());
      Assert.assertEquals(kvs[4], results.get(0));
      Assert.assertEquals(kvs[5], results.get(1));
      Assert.assertEquals(kvs[6], results.get(2));
      results.clear();

      Assert.assertEquals(false, scanner.next(results));
    }
  }

  @Test
  public void testScannerReseekDoesntNPE() throws Exception {
    List<KeyValueScanner> scanners = scanFixture(kvs);
    try (StoreScanner scan =
        new StoreScanner(new Scan(), scanInfo, scanType, getCols("a", "d"), scanners)) {

      // Previously a updateReaders twice in a row would cause an NPE.  In test this would also
      // normally cause an NPE because scan.store is null.  So as long as we get through these
      // two calls we are good and the bug was quashed.

      scan.updateReaders(Collections.EMPTY_LIST, Collections.EMPTY_LIST);

      scan.updateReaders(Collections.EMPTY_LIST, Collections.EMPTY_LIST);

      scan.peek();
    }
  }


  /**
   * TODO this fails, since we don't handle deletions, etc, in peek
   */
  public void SKIP_testPeek() throws Exception {
    KeyValue [] kvs = new KeyValue [] {
        KeyValueTestUtil.create("R1", "cf", "a", 1, KeyValue.Type.Put, "dont-care"),
        KeyValueTestUtil.create("R1", "cf", "a", 1, KeyValue.Type.Delete, "dont-care"),
    };
    List<KeyValueScanner> scanners = scanFixture(kvs);
    Scan scanSpec = new Scan(Bytes.toBytes("R1"));
    try (StoreScanner scan =
        new StoreScanner(scanSpec, scanInfo, scanType, getCols("a"), scanners)) {
      Assert.assertNull(scan.peek());
    }
  }

  @Test
  public void testExpiredDeleteFamilyWithHybridLogicalClock() throws Exception {
    testExpiredDeleteFamily(new HybridLogicalClock());
  }

  @Test
  public void testExpiredDeleteFamilyWithSystemMonotonicClock() throws Exception {
    testExpiredDeleteFamily(new SystemMonotonicClock());
  }

  @Test
  public void testExpiredDeleteFamilyWithSystemClock() throws Exception {
    testExpiredDeleteFamily(new SystemClock());
  }

  /**
   * Ensure that expired delete family markers don't override valid puts
   */
  public void testExpiredDeleteFamily(Clock clock) throws Exception {
    long now = System.currentTimeMillis();
    TimestampType timestampType = clock.getTimestampType();
    KeyValue [] kvs = new KeyValue[] {
        new KeyValue(Bytes.toBytes("R1"), Bytes.toBytes("cf"), null, timestampType
          .fromEpochTimeMillisToTimestamp(now-1000), KeyValue.Type.DeleteFamily),
        KeyValueTestUtil.create("R1", "cf", "a", timestampType.fromEpochTimeMillisToTimestamp
          (now-10), KeyValue.Type.Put, "dont-care"),
    };
    List<KeyValueScanner> scanners = scanFixture(kvs);
    Scan scan = new Scan();
    scan.setMaxVersions(1);
    // scanner with ttl equal to 500
    ScanInfo scanInfo = new ScanInfo(CONF, CF, 0, 1, 500, KeepDeletedCells.FALSE,
        HConstants.DEFAULT_BLOCKSIZE, 0, CellComparator.COMPARATOR, false);
    ScanType scanType = ScanType.USER_SCAN;
    Store store = mock(HStore.class);
    when(store.getClock()).thenReturn(clock);
    try (StoreScanner scanner =
        new StoreScanner(store, scan, scanInfo, scanType, null, scanners)) {
      List<Cell> results = new ArrayList<>();
      Assert.assertEquals(true, scanner.next(results));
      Assert.assertEquals(1, results.size());
      Assert.assertEquals(kvs[1], results.get(0));
      results.clear();

      Assert.assertEquals(false, scanner.next(results));
    }
  }

  @Test
  public void testDeleteMarkerLongevityWithHybridLogicalClock() throws Exception {
    testDeleteMarkerLongevity(new HybridLogicalClock());
  }

  @Test
  public void testDeleteMarkerLongevityWithSystemMonotonicClock() throws Exception {
    testDeleteMarkerLongevity(new SystemMonotonicClock());
  }

  @Test
  public void testDeleteMarkerLongevityWithSystemClock() throws Exception {
    testDeleteMarkerLongevity(new SystemClock());
  }

  public void testDeleteMarkerLongevity(Clock clock) throws Exception {
    try {
      final long now = System.currentTimeMillis();
      TimestampType timestampType = clock.getTimestampType();
      EnvironmentEdgeManagerTestHelper.injectEdge(new EnvironmentEdge() {
        public long currentTime() {
          return now;
        }
      });
      KeyValue[] kvs = new KeyValue[]{
        /*0*/ new KeyValue(Bytes.toBytes("R1"), Bytes.toBytes("cf"), null,
          timestampType.fromEpochTimeMillisToTimestamp(now - 100),
          KeyValue.Type.DeleteFamily), // live
        /*1*/ new KeyValue(Bytes.toBytes("R1"), Bytes.toBytes("cf"), null,
          timestampType.fromEpochTimeMillisToTimestamp(now - 1000),
          KeyValue.Type.DeleteFamily), // expired
        /*2*/ KeyValueTestUtil.create("R1", "cf", "a",
          timestampType.fromEpochTimeMillisToTimestamp(now - 50),
          KeyValue.Type.Put, "v3"), // live
        /*3*/ KeyValueTestUtil.create("R1", "cf", "a",
          timestampType.fromEpochTimeMillisToTimestamp(now - 55),
          KeyValue.Type.Delete, "dontcare"), // live
        /*4*/ KeyValueTestUtil.create("R1", "cf", "a",
          timestampType.fromEpochTimeMillisToTimestamp(now - 55),
          KeyValue.Type.Put, "deleted-version v2"), // deleted
        /*5*/ KeyValueTestUtil.create("R1", "cf", "a",
          timestampType.fromEpochTimeMillisToTimestamp(now - 60),
          KeyValue.Type.Put, "v1"), // live
        /*6*/ KeyValueTestUtil.create("R1", "cf", "a",
          timestampType.fromEpochTimeMillisToTimestamp(now - 65),
          KeyValue.Type.Put, "v0"), // max-version reached
        /*7*/ KeyValueTestUtil.create("R1", "cf", "a",
          timestampType.fromEpochTimeMillisToTimestamp(now - 100),
          KeyValue.Type.DeleteColumn, "dont-care"), // max-version
        /*8*/ KeyValueTestUtil.create("R1", "cf", "b",
          timestampType.fromEpochTimeMillisToTimestamp(now - 600),
          KeyValue.Type.DeleteColumn, "dont-care"), //expired
        /*9*/ KeyValueTestUtil.create("R1", "cf", "b",
          timestampType.fromEpochTimeMillisToTimestamp(now - 70),
          KeyValue.Type.Put, "v2"), //live
        /*10*/ KeyValueTestUtil.create("R1", "cf", "b",
          timestampType.fromEpochTimeMillisToTimestamp(now - 750),
          KeyValue.Type.Put, "v1"), //expired
        /*11*/ KeyValueTestUtil.create("R1", "cf", "c",
          timestampType.fromEpochTimeMillisToTimestamp(now - 500),
          KeyValue.Type.Delete, "dontcare"), //expired
        /*12*/ KeyValueTestUtil.create("R1", "cf", "c",
          timestampType.fromEpochTimeMillisToTimestamp(now - 600),
          KeyValue.Type.Put, "v1"), //expired
        /*13*/ KeyValueTestUtil.create("R1", "cf", "c",
          timestampType.fromEpochTimeMillisToTimestamp(now - 1000),
          KeyValue.Type.Delete, "dontcare"), //expired
        /*14*/ KeyValueTestUtil.create("R1", "cf", "d",
          timestampType.fromEpochTimeMillisToTimestamp(now - 60),
          KeyValue.Type.Put, "expired put"), //live
        /*15*/ KeyValueTestUtil.create("R1", "cf", "d",
          timestampType.fromEpochTimeMillisToTimestamp(now - 100),
          KeyValue.Type.Delete, "not-expired delete"), //live
      };
      List<KeyValueScanner> scanners = scanFixture(kvs);
      Scan scan = new Scan();
      scan.setMaxVersions(2);
      ScanInfo scanInfo = new ScanInfo(CONF, Bytes.toBytes("cf"),
        0 /* minVersions */,
        2 /* maxVersions */, 500 /* ttl */,
        KeepDeletedCells.FALSE /* keepDeletedCells */,
        HConstants.DEFAULT_BLOCKSIZE /* block size */,
        200, /* timeToPurgeDeletes */
<<<<<<< HEAD
        CellComparator.COMPARATOR, false);
      try (StoreScanner scanner =
        new StoreScanner(scan, scanInfo,
          ScanType.COMPACT_DROP_DELETES, null, scanners,
          HConstants.OLDEST_TIMESTAMP)) {
=======
        CellComparator.COMPARATOR);
      Store store = mock(HStore.class);
      when(store.getClock()).thenReturn(clock);
      try (StoreScanner scanner = new StoreScanner(store, scan, scanInfo, ScanType
          .COMPACT_DROP_DELETES, null, scanners, HConstants.OLDEST_TIMESTAMP)) {
>>>>>>> 82a9cec5
        List<Cell> results = new ArrayList<>();
        results = new ArrayList<>();
        Assert.assertEquals(true, scanner.next(results));
        Assert.assertEquals(kvs[0], results.get(0));
        Assert.assertEquals(kvs[2], results.get(1));
        Assert.assertEquals(kvs[3], results.get(2));
        Assert.assertEquals(kvs[5], results.get(3));
        Assert.assertEquals(kvs[9], results.get(4));
        Assert.assertEquals(kvs[14], results.get(5));
        Assert.assertEquals(kvs[15], results.get(6));
        Assert.assertEquals(7, results.size());
      }
    } finally {
      EnvironmentEdgeManagerTestHelper.reset();
    }
  }

  @Test
  public void testPreadNotEnabledForCompactionStoreScanners() throws Exception {
    ScanType scanType = ScanType.COMPACT_RETAIN_DELETES;
    long now = System.currentTimeMillis();
    KeyValue[] kvs = new KeyValue[] {
        new KeyValue(Bytes.toBytes("R1"), Bytes.toBytes("cf"), null, now - 1000,
            KeyValue.Type.DeleteFamily),
        KeyValueTestUtil.create("R1", "cf", "a", now - 10, KeyValue.Type.Put, "dont-care"), };
    List<KeyValueScanner> scanners = scanFixture(kvs);
    Scan scan = new Scan();
    ScanInfo scanInfo = new ScanInfo(CONF, CF, 0, 1, 500, KeepDeletedCells.FALSE,
        HConstants.DEFAULT_BLOCKSIZE, 0, CellComparator.COMPARATOR, false);
    StoreScanner storeScanner = new StoreScanner(scan, scanInfo, scanType, null, scanners);
    assertFalse(storeScanner.isScanUsePread());
  }
}<|MERGE_RESOLUTION|>--- conflicted
+++ resolved
@@ -1043,19 +1043,11 @@
         KeepDeletedCells.FALSE /* keepDeletedCells */,
         HConstants.DEFAULT_BLOCKSIZE /* block size */,
         200, /* timeToPurgeDeletes */
-<<<<<<< HEAD
         CellComparator.COMPARATOR, false);
       try (StoreScanner scanner =
         new StoreScanner(scan, scanInfo,
           ScanType.COMPACT_DROP_DELETES, null, scanners,
           HConstants.OLDEST_TIMESTAMP)) {
-=======
-        CellComparator.COMPARATOR);
-      Store store = mock(HStore.class);
-      when(store.getClock()).thenReturn(clock);
-      try (StoreScanner scanner = new StoreScanner(store, scan, scanInfo, ScanType
-          .COMPACT_DROP_DELETES, null, scanners, HConstants.OLDEST_TIMESTAMP)) {
->>>>>>> 82a9cec5
         List<Cell> results = new ArrayList<>();
         results = new ArrayList<>();
         Assert.assertEquals(true, scanner.next(results));
