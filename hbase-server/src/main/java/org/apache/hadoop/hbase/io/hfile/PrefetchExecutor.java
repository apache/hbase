/*
 * Licensed to the Apache Software Foundation (ASF) under one
 * or more contributor license agreements.  See the NOTICE file
 * distributed with this work for additional information
 * regarding copyright ownership.  The ASF licenses this file
 * to you under the Apache License, Version 2.0 (the
 * "License"); you may not use this file except in compliance
 * with the License.  You may obtain a copy of the License at
 *
 *     http://www.apache.org/licenses/LICENSE-2.0
 *
 * Unless required by applicable law or agreed to in writing, software
 * distributed under the License is distributed on an "AS IS" BASIS,
 * WITHOUT WARRANTIES OR CONDITIONS OF ANY KIND, either express or implied.
 * See the License for the specific language governing permissions and
 * limitations under the License.
 */
package org.apache.hadoop.hbase.io.hfile;

<<<<<<< HEAD
import com.google.errorprone.annotations.RestrictedApi;
import java.io.File;
import java.io.FileInputStream;
import java.io.FileOutputStream;
import java.io.IOException;
import java.util.Collections;
import java.util.HashMap;
=======
>>>>>>> 895d8652
import java.util.Map;
import java.util.concurrent.ConcurrentHashMap;
import java.util.concurrent.ConcurrentSkipListMap;
import java.util.concurrent.Future;
import java.util.concurrent.RejectedExecutionException;
import java.util.concurrent.ScheduledExecutorService;
import java.util.concurrent.ScheduledThreadPoolExecutor;
import java.util.concurrent.ThreadFactory;
import java.util.concurrent.ThreadLocalRandom;
import java.util.concurrent.TimeUnit;
import java.util.regex.Pattern;
import org.apache.hadoop.conf.Configuration;
import org.apache.hadoop.fs.Path;
import org.apache.hadoop.hbase.HBaseConfiguration;
import org.apache.hadoop.hbase.HConstants;
import org.apache.hadoop.hbase.trace.TraceUtil;
import org.apache.hadoop.hbase.util.EnvironmentEdgeManager;
import org.apache.hadoop.hbase.util.Pair;
import org.apache.yetus.audience.InterfaceAudience;
import org.slf4j.Logger;
import org.slf4j.LoggerFactory;

@InterfaceAudience.Private
public final class PrefetchExecutor {

  private static final Logger LOG = LoggerFactory.getLogger(PrefetchExecutor.class);

  /** Futures for tracking block prefetch activity */
  private static final Map<Path, Future<?>> prefetchFutures = new ConcurrentSkipListMap<>();
<<<<<<< HEAD
  /** Set of files for which prefetch is completed */
  @edu.umd.cs.findbugs.annotations.SuppressWarnings(value = "MS_SHOULD_BE_FINAL")
  /**
   * Map of region -> total size of the region prefetched on this region server. This is the total
   * size of hFiles for this region prefetched on this region server
   */
  private static Map<String, Long> regionPrefetchSizeMap = new ConcurrentHashMap<>();
  /**
   * Map of hFile -> Region -> File size. This map is used by the prefetch executor while caching or
   * evicting individual hFiles.
   */
  private static Map<String, Pair<String, Long>> prefetchCompleted = new HashMap<>();
=======
>>>>>>> 895d8652
  /** Executor pool shared among all HFiles for block prefetch */
  private static final ScheduledExecutorService prefetchExecutorPool;
  /** Delay before beginning prefetch */
  private static final int prefetchDelayMillis;
  /** Variation in prefetch delay times, to mitigate stampedes */
  private static final float prefetchDelayVariation;
  static {
    // Consider doing this on demand with a configuration passed in rather
    // than in a static initializer.
    Configuration conf = HBaseConfiguration.create();
    // 1s here for tests, consider 30s in hbase-default.xml
    // Set to 0 for no delay
    prefetchDelayMillis = conf.getInt("hbase.hfile.prefetch.delay", 1000);
    prefetchDelayVariation = conf.getFloat("hbase.hfile.prefetch.delay.variation", 0.2f);
    int prefetchThreads = conf.getInt("hbase.hfile.thread.prefetch", 4);
    prefetchExecutorPool = new ScheduledThreadPoolExecutor(prefetchThreads, new ThreadFactory() {
      @Override
      public Thread newThread(Runnable r) {
        String name = "hfile-prefetch-" + EnvironmentEdgeManager.currentTime();
        Thread t = new Thread(r, name);
        t.setDaemon(true);
        return t;
      }
    });
  }

  // TODO: We want HFile, which is where the blockcache lives, to handle
  // prefetching of file blocks but the Store level is where path convention
  // knowledge should be contained
  private static final Pattern prefetchPathExclude =
    Pattern.compile("(" + Path.SEPARATOR_CHAR + HConstants.HBASE_TEMP_DIRECTORY.replace(".", "\\.")
      + Path.SEPARATOR_CHAR + ")|(" + Path.SEPARATOR_CHAR
      + HConstants.HREGION_COMPACTIONDIR_NAME.replace(".", "\\.") + Path.SEPARATOR_CHAR + ")");

  public static void request(Path path, Runnable runnable) {
    if (!prefetchPathExclude.matcher(path.toString()).find()) {
      long delay;
      if (prefetchDelayMillis > 0) {
        delay = (long) ((prefetchDelayMillis * (1.0f - (prefetchDelayVariation / 2)))
          + (prefetchDelayMillis * (prefetchDelayVariation / 2)
            * ThreadLocalRandom.current().nextFloat()));
      } else {
        delay = 0;
      }
      try {
        LOG.debug("Prefetch requested for {}, delay={} ms", path, delay);
        final Runnable tracedRunnable =
          TraceUtil.tracedRunnable(runnable, "PrefetchExecutor.request");
        final Future<?> future =
          prefetchExecutorPool.schedule(tracedRunnable, delay, TimeUnit.MILLISECONDS);
        prefetchFutures.put(path, future);
      } catch (RejectedExecutionException e) {
        prefetchFutures.remove(path);
        LOG.warn("Prefetch request rejected for {}", path);
      }
    }
  }

  private static void removeFileFromPrefetch(String hFileName) {
    // Update the regionPrefetchedSizeMap before removing the file from prefetchCompleted
    if (prefetchCompleted.containsKey(hFileName)) {
      Pair<String, Long> regionEntry = prefetchCompleted.get(hFileName);
      String regionEncodedName = regionEntry.getFirst();
      long filePrefetchedSize = regionEntry.getSecond();
      LOG.debug("Removing file {} for region {}", hFileName, regionEncodedName);
      regionPrefetchSizeMap.computeIfPresent(regionEncodedName,
        (rn, pf) -> pf - filePrefetchedSize);
      // If all the blocks for a region are evicted from the cache, remove the entry for that region
      if (
        regionPrefetchSizeMap.containsKey(regionEncodedName)
          && regionPrefetchSizeMap.get(regionEncodedName) == 0
      ) {
        regionPrefetchSizeMap.remove(regionEncodedName);
      }
    }
    prefetchCompleted.remove(hFileName);
  }

  public static void complete(final String regionName, Path path, long size) {
    prefetchFutures.remove(path);
<<<<<<< HEAD
    prefetchCompleted.put(path.getName(), new Pair<>(regionName, size));
    regionPrefetchSizeMap.merge(regionName, size, (oldpf, fileSize) -> oldpf + fileSize);
    LOG.debug("Prefetch completed for {}", path.getName());
=======
    if (LOG.isDebugEnabled()) {
      LOG.debug("Prefetch completed for {}", path.getName());
    }
>>>>>>> 895d8652
  }

  public static void cancel(Path path) {
    Future<?> future = prefetchFutures.get(path);
    if (future != null) {
      // ok to race with other cancellation attempts
      future.cancel(true);
      prefetchFutures.remove(path);
      LOG.debug("Prefetch cancelled for {}", path);
    }
  }

  public static boolean isCompleted(Path path) {
    Future<?> future = prefetchFutures.get(path);
    if (future != null) {
      return future.isDone();
    }
    return true;
  }

<<<<<<< HEAD
  @edu.umd.cs.findbugs.annotations.SuppressWarnings(value = "OBL_UNSATISFIED_OBLIGATION",
      justification = "false positive, try-with-resources ensures close is called.")
  public static void persistToFile(String path) throws IOException {
    prefetchedFileListPath = path;
    if (prefetchedFileListPath == null) {
      LOG.info("Exception while persisting prefetch!");
      throw new IOException("Error persisting prefetched HFiles set!");
    }
    if (!prefetchCompleted.isEmpty()) {
      try (FileOutputStream fos = new FileOutputStream(prefetchedFileListPath, false)) {
        PrefetchProtoUtils.toPB(prefetchCompleted).writeDelimitedTo(fos);
      }
    }
  }

  public static void retrieveFromFile(String path) throws IOException {
    prefetchedFileListPath = path;
    File prefetchPersistenceFile = new File(prefetchedFileListPath);
    if (!prefetchPersistenceFile.exists()) {
      LOG.warn("Prefetch persistence file does not exist!");
      return;
    }
    LOG.info("Retrieving from prefetch persistence file " + path);
    assert (prefetchedFileListPath != null);
    try (FileInputStream fis = deleteFileOnClose(prefetchPersistenceFile)) {
      PersistentPrefetchProtos.PrefetchedHfileName proto =
        PersistentPrefetchProtos.PrefetchedHfileName.parseDelimitedFrom(fis);
      Map<String, PersistentPrefetchProtos.RegionFileSizeMap> protoPrefetchedFilesMap =
        proto.getPrefetchedFilesMap();
      prefetchCompleted.putAll(PrefetchProtoUtils.fromPB(protoPrefetchedFilesMap));
      updateRegionSizeMapWhileRetrievingFromFile();
    }
  }

  private static void updateRegionSizeMapWhileRetrievingFromFile() {
    // Update the regionPrefetchedSizeMap with the region size while restarting the region server
    LOG.debug("Updating region size map after retrieving prefetch file list");
    prefetchCompleted.forEach((hFileName, hFileSize) -> {
      // Get the region name for each file
      String regionEncodedName = hFileSize.getFirst();
      long filePrefetchSize = hFileSize.getSecond();
      regionPrefetchSizeMap.merge(regionEncodedName, filePrefetchSize,
        (oldpf, fileSize) -> oldpf + fileSize);
    });
  }

  private static FileInputStream deleteFileOnClose(final File file) throws IOException {
    return new FileInputStream(file) {
      private File myFile;

      private FileInputStream init(File file) {
        myFile = file;
        return this;
      }

      @Override
      public void close() throws IOException {
        if (myFile == null) {
          return;
        }

        super.close();
        if (!myFile.delete()) {
          throw new IOException("Failed deleting persistence file " + myFile.getAbsolutePath());
        }
        myFile = null;
      }
    }.init(file);
  }

  public static void removePrefetchedFileWhileEvict(String hfileName) {
    removeFileFromPrefetch(hfileName);
  }

  public static boolean isFilePrefetched(String hfileName) {
    return prefetchCompleted.containsKey(hfileName);
  }

  public static Map<String, Long> getRegionPrefetchInfo() {
    return Collections.unmodifiableMap(regionPrefetchSizeMap);
  }

  @RestrictedApi(explanation = "Should only be called in tests", link = "",
      allowedOnPath = ".*(/src/test/.*|PrefetchExecutor).java")
  public static void reset() {
    prefetchCompleted = new HashMap<>();
    regionPrefetchSizeMap = new ConcurrentHashMap<>();
  }

=======
>>>>>>> 895d8652
  private PrefetchExecutor() {
  }
}<|MERGE_RESOLUTION|>--- conflicted
+++ resolved
@@ -17,18 +17,7 @@
  */
 package org.apache.hadoop.hbase.io.hfile;
 
-<<<<<<< HEAD
-import com.google.errorprone.annotations.RestrictedApi;
-import java.io.File;
-import java.io.FileInputStream;
-import java.io.FileOutputStream;
-import java.io.IOException;
-import java.util.Collections;
-import java.util.HashMap;
-=======
->>>>>>> 895d8652
 import java.util.Map;
-import java.util.concurrent.ConcurrentHashMap;
 import java.util.concurrent.ConcurrentSkipListMap;
 import java.util.concurrent.Future;
 import java.util.concurrent.RejectedExecutionException;
@@ -44,7 +33,6 @@
 import org.apache.hadoop.hbase.HConstants;
 import org.apache.hadoop.hbase.trace.TraceUtil;
 import org.apache.hadoop.hbase.util.EnvironmentEdgeManager;
-import org.apache.hadoop.hbase.util.Pair;
 import org.apache.yetus.audience.InterfaceAudience;
 import org.slf4j.Logger;
 import org.slf4j.LoggerFactory;
@@ -56,21 +44,6 @@
 
   /** Futures for tracking block prefetch activity */
   private static final Map<Path, Future<?>> prefetchFutures = new ConcurrentSkipListMap<>();
-<<<<<<< HEAD
-  /** Set of files for which prefetch is completed */
-  @edu.umd.cs.findbugs.annotations.SuppressWarnings(value = "MS_SHOULD_BE_FINAL")
-  /**
-   * Map of region -> total size of the region prefetched on this region server. This is the total
-   * size of hFiles for this region prefetched on this region server
-   */
-  private static Map<String, Long> regionPrefetchSizeMap = new ConcurrentHashMap<>();
-  /**
-   * Map of hFile -> Region -> File size. This map is used by the prefetch executor while caching or
-   * evicting individual hFiles.
-   */
-  private static Map<String, Pair<String, Long>> prefetchCompleted = new HashMap<>();
-=======
->>>>>>> 895d8652
   /** Executor pool shared among all HFiles for block prefetch */
   private static final ScheduledExecutorService prefetchExecutorPool;
   /** Delay before beginning prefetch */
@@ -129,37 +102,11 @@
     }
   }
 
-  private static void removeFileFromPrefetch(String hFileName) {
-    // Update the regionPrefetchedSizeMap before removing the file from prefetchCompleted
-    if (prefetchCompleted.containsKey(hFileName)) {
-      Pair<String, Long> regionEntry = prefetchCompleted.get(hFileName);
-      String regionEncodedName = regionEntry.getFirst();
-      long filePrefetchedSize = regionEntry.getSecond();
-      LOG.debug("Removing file {} for region {}", hFileName, regionEncodedName);
-      regionPrefetchSizeMap.computeIfPresent(regionEncodedName,
-        (rn, pf) -> pf - filePrefetchedSize);
-      // If all the blocks for a region are evicted from the cache, remove the entry for that region
-      if (
-        regionPrefetchSizeMap.containsKey(regionEncodedName)
-          && regionPrefetchSizeMap.get(regionEncodedName) == 0
-      ) {
-        regionPrefetchSizeMap.remove(regionEncodedName);
-      }
-    }
-    prefetchCompleted.remove(hFileName);
-  }
-
-  public static void complete(final String regionName, Path path, long size) {
+  public static void complete(Path path) {
     prefetchFutures.remove(path);
-<<<<<<< HEAD
-    prefetchCompleted.put(path.getName(), new Pair<>(regionName, size));
-    regionPrefetchSizeMap.merge(regionName, size, (oldpf, fileSize) -> oldpf + fileSize);
-    LOG.debug("Prefetch completed for {}", path.getName());
-=======
     if (LOG.isDebugEnabled()) {
       LOG.debug("Prefetch completed for {}", path.getName());
     }
->>>>>>> 895d8652
   }
 
   public static void cancel(Path path) {
@@ -180,98 +127,6 @@
     return true;
   }
 
-<<<<<<< HEAD
-  @edu.umd.cs.findbugs.annotations.SuppressWarnings(value = "OBL_UNSATISFIED_OBLIGATION",
-      justification = "false positive, try-with-resources ensures close is called.")
-  public static void persistToFile(String path) throws IOException {
-    prefetchedFileListPath = path;
-    if (prefetchedFileListPath == null) {
-      LOG.info("Exception while persisting prefetch!");
-      throw new IOException("Error persisting prefetched HFiles set!");
-    }
-    if (!prefetchCompleted.isEmpty()) {
-      try (FileOutputStream fos = new FileOutputStream(prefetchedFileListPath, false)) {
-        PrefetchProtoUtils.toPB(prefetchCompleted).writeDelimitedTo(fos);
-      }
-    }
-  }
-
-  public static void retrieveFromFile(String path) throws IOException {
-    prefetchedFileListPath = path;
-    File prefetchPersistenceFile = new File(prefetchedFileListPath);
-    if (!prefetchPersistenceFile.exists()) {
-      LOG.warn("Prefetch persistence file does not exist!");
-      return;
-    }
-    LOG.info("Retrieving from prefetch persistence file " + path);
-    assert (prefetchedFileListPath != null);
-    try (FileInputStream fis = deleteFileOnClose(prefetchPersistenceFile)) {
-      PersistentPrefetchProtos.PrefetchedHfileName proto =
-        PersistentPrefetchProtos.PrefetchedHfileName.parseDelimitedFrom(fis);
-      Map<String, PersistentPrefetchProtos.RegionFileSizeMap> protoPrefetchedFilesMap =
-        proto.getPrefetchedFilesMap();
-      prefetchCompleted.putAll(PrefetchProtoUtils.fromPB(protoPrefetchedFilesMap));
-      updateRegionSizeMapWhileRetrievingFromFile();
-    }
-  }
-
-  private static void updateRegionSizeMapWhileRetrievingFromFile() {
-    // Update the regionPrefetchedSizeMap with the region size while restarting the region server
-    LOG.debug("Updating region size map after retrieving prefetch file list");
-    prefetchCompleted.forEach((hFileName, hFileSize) -> {
-      // Get the region name for each file
-      String regionEncodedName = hFileSize.getFirst();
-      long filePrefetchSize = hFileSize.getSecond();
-      regionPrefetchSizeMap.merge(regionEncodedName, filePrefetchSize,
-        (oldpf, fileSize) -> oldpf + fileSize);
-    });
-  }
-
-  private static FileInputStream deleteFileOnClose(final File file) throws IOException {
-    return new FileInputStream(file) {
-      private File myFile;
-
-      private FileInputStream init(File file) {
-        myFile = file;
-        return this;
-      }
-
-      @Override
-      public void close() throws IOException {
-        if (myFile == null) {
-          return;
-        }
-
-        super.close();
-        if (!myFile.delete()) {
-          throw new IOException("Failed deleting persistence file " + myFile.getAbsolutePath());
-        }
-        myFile = null;
-      }
-    }.init(file);
-  }
-
-  public static void removePrefetchedFileWhileEvict(String hfileName) {
-    removeFileFromPrefetch(hfileName);
-  }
-
-  public static boolean isFilePrefetched(String hfileName) {
-    return prefetchCompleted.containsKey(hfileName);
-  }
-
-  public static Map<String, Long> getRegionPrefetchInfo() {
-    return Collections.unmodifiableMap(regionPrefetchSizeMap);
-  }
-
-  @RestrictedApi(explanation = "Should only be called in tests", link = "",
-      allowedOnPath = ".*(/src/test/.*|PrefetchExecutor).java")
-  public static void reset() {
-    prefetchCompleted = new HashMap<>();
-    regionPrefetchSizeMap = new ConcurrentHashMap<>();
-  }
-
-=======
->>>>>>> 895d8652
   private PrefetchExecutor() {
   }
 }