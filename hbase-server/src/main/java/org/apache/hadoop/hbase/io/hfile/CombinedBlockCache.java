/**
 * Copyright The Apache Software Foundation
 *
 * Licensed to the Apache Software Foundation (ASF) under one or more
 * contributor license agreements. See the NOTICE file distributed with this
 * work for additional information regarding copyright ownership. The ASF
 * licenses this file to you under the Apache License, Version 2.0 (the
 * "License"); you may not use this file except in compliance with the License.
 * You may obtain a copy of the License at
 *
 * http://www.apache.org/licenses/LICENSE-2.0
 *
 * Unless required by applicable law or agreed to in writing, software
 * distributed under the License is distributed on an "AS IS" BASIS, WITHOUT
 * WARRANTIES OR CONDITIONS OF ANY KIND, either express or implied. See the
 * License for the specific language governing permissions and limitations
 * under the License.
 */
package org.apache.hadoop.hbase.io.hfile;

import java.util.Iterator;

import org.apache.hadoop.hbase.classification.InterfaceAudience;
import org.apache.hadoop.hbase.io.HeapSize;
import org.apache.hadoop.hbase.io.hfile.BlockType.BlockCategory;
import org.apache.hadoop.hbase.io.hfile.bucket.BucketCache;


/**
 * CombinedBlockCache is an abstraction layer that combines
 * {@link LruBlockCache} and {@link BucketCache}. The smaller lruCache is used
 * to cache bloom blocks and index blocks.  The larger l2Cache is used to
 * cache data blocks. {@link #getBlock(BlockCacheKey, boolean, boolean, boolean)} reads
 * first from the smaller lruCache before looking for the block in the l2Cache.  Blocks evicted
 * from lruCache are put into the bucket cache. 
 * Metrics are the combined size and hits and misses of both caches.
 * 
 */
@InterfaceAudience.Private
public class CombinedBlockCache implements ResizableBlockCache, HeapSize {
  protected final LruBlockCache lruCache;
  protected final BlockCache l2Cache;
  protected final CombinedCacheStats combinedCacheStats;

  public CombinedBlockCache(LruBlockCache lruCache, BlockCache l2Cache) {
    this.lruCache = lruCache;
    this.l2Cache = l2Cache;
    this.combinedCacheStats = new CombinedCacheStats(lruCache.getStats(),
        l2Cache.getStats());
  }

  @Override
  public long heapSize() {
    long l2size = 0;
    if (l2Cache instanceof HeapSize) {
      l2size = ((HeapSize) l2Cache).heapSize();
    }
    return lruCache.heapSize() + l2size;
  }

  @Override
  public void cacheBlock(BlockCacheKey cacheKey, Cacheable buf, boolean inMemory,
      final boolean cacheDataInL1) {
    boolean metaBlock = buf.getBlockType().getCategory() != BlockCategory.DATA;
    if (metaBlock || cacheDataInL1) {
      lruCache.cacheBlock(cacheKey, buf, inMemory, cacheDataInL1);
    } else {
      l2Cache.cacheBlock(cacheKey, buf, inMemory, false);
    }
  }

  @Override
  public void cacheBlock(BlockCacheKey cacheKey, Cacheable buf) {
    cacheBlock(cacheKey, buf, false, false);
  }

  @Override
  public Cacheable getBlock(BlockCacheKey cacheKey, boolean caching,
      boolean repeat, boolean updateCacheMetrics) {
<<<<<<< HEAD
    return lruCache.containsBlock(cacheKey)?
=======
    // After HBASE-26094, in CombinedBC L2 cache is not the victim handler of L1.
    boolean existInL1 = lruCache.containsBlock(cacheKey);
    if (!existInL1 && updateCacheMetrics && !repeat) {
      // If the block does not exist in L1, this check should be counted as a miss.
      combinedCacheStats.lruCacheStats
        .miss(caching, cacheKey.isPrimary(), cacheKey.getBlockType());
    }
    return existInL1 ?
>>>>>>> 07ceb6f0
        lruCache.getBlock(cacheKey, caching, repeat, updateCacheMetrics):
        l2Cache.getBlock(cacheKey, caching, repeat, updateCacheMetrics);
  }

  @Override
  public boolean evictBlock(BlockCacheKey cacheKey) {
    return lruCache.evictBlock(cacheKey) || l2Cache.evictBlock(cacheKey);
  }

  @Override
  public int evictBlocksByHfileName(String hfileName) {
    return lruCache.evictBlocksByHfileName(hfileName)
        + l2Cache.evictBlocksByHfileName(hfileName);
  }

  @Override
  public CacheStats getStats() {
    return this.combinedCacheStats;
  }

  @Override
  public void shutdown() {
    lruCache.shutdown();
    l2Cache.shutdown();
  }

  @Override
  public long size() {
    return lruCache.size() + l2Cache.size();
  }

  @Override
  public long getMaxSize() {
    return lruCache.getMaxSize() + l2Cache.getMaxSize();
  }

  @Override
  public long getFreeSize() {
    return lruCache.getFreeSize() + l2Cache.getFreeSize();
  }

  @Override
  public long getCurrentSize() {
    return lruCache.getCurrentSize() + l2Cache.getCurrentSize();
  }

  @Override
  public long getCurrentDataSize() {
    return lruCache.getCurrentDataSize() + l2Cache.getCurrentDataSize();
  }

  @Override
  public long getBlockCount() {
    return lruCache.getBlockCount() + l2Cache.getBlockCount();
  }

  @Override
  public long getDataBlockCount() {
    return lruCache.getDataBlockCount() + l2Cache.getDataBlockCount();
  }

  public static class CombinedCacheStats extends CacheStats {
    private final CacheStats lruCacheStats;
    private final CacheStats bucketCacheStats;

    CombinedCacheStats(CacheStats lbcStats, CacheStats fcStats) {
      super("CombinedBlockCache");
      this.lruCacheStats = lbcStats;
      this.bucketCacheStats = fcStats;
    }

    @Override
    public long getDataMissCount() {
      return lruCacheStats.getDataMissCount() + bucketCacheStats.getDataMissCount();
    }

    @Override
    public long getLeafIndexMissCount() {
      return lruCacheStats.getLeafIndexMissCount() + bucketCacheStats.getLeafIndexMissCount();
    }

    @Override
    public long getBloomChunkMissCount() {
      return lruCacheStats.getBloomChunkMissCount() + bucketCacheStats.getBloomChunkMissCount();
    }

    @Override
    public long getMetaMissCount() {
      return lruCacheStats.getMetaMissCount() + bucketCacheStats.getMetaMissCount();
    }

    @Override
    public long getRootIndexMissCount() {
      return lruCacheStats.getRootIndexMissCount() + bucketCacheStats.getRootIndexMissCount();
    }

    @Override
    public long getIntermediateIndexMissCount() {
      return lruCacheStats.getIntermediateIndexMissCount() +
          bucketCacheStats.getIntermediateIndexMissCount();
    }

    @Override
    public long getFileInfoMissCount() {
      return lruCacheStats.getFileInfoMissCount() + bucketCacheStats.getFileInfoMissCount();
    }

    @Override
    public long getGeneralBloomMetaMissCount() {
      return lruCacheStats.getGeneralBloomMetaMissCount() +
          bucketCacheStats.getGeneralBloomMetaMissCount();
    }

    @Override
    public long getDeleteFamilyBloomMissCount() {
      return lruCacheStats.getDeleteFamilyBloomMissCount() +
          bucketCacheStats.getDeleteFamilyBloomMissCount();
    }

    @Override
    public long getTrailerMissCount() {
      return lruCacheStats.getTrailerMissCount() + bucketCacheStats.getTrailerMissCount();
    }

    @Override
    public long getDataHitCount() {
      return lruCacheStats.getDataHitCount() + bucketCacheStats.getDataHitCount();
    }

    @Override
    public long getLeafIndexHitCount() {
      return lruCacheStats.getLeafIndexHitCount() + bucketCacheStats.getLeafIndexHitCount();
    }

    @Override
    public long getBloomChunkHitCount() {
      return lruCacheStats.getBloomChunkHitCount() + bucketCacheStats.getBloomChunkHitCount();
    }

    @Override
    public long getMetaHitCount() {
      return lruCacheStats.getMetaHitCount() + bucketCacheStats.getMetaHitCount();
    }

    @Override
    public long getRootIndexHitCount() {
      return lruCacheStats.getRootIndexHitCount() + bucketCacheStats.getRootIndexHitCount();
    }

    @Override
    public long getIntermediateIndexHitCount() {
      return lruCacheStats.getIntermediateIndexHitCount() +
          bucketCacheStats.getIntermediateIndexHitCount();
    }

    @Override
    public long getFileInfoHitCount() {
      return lruCacheStats.getFileInfoHitCount() + bucketCacheStats.getFileInfoHitCount();
    }

    @Override
    public long getGeneralBloomMetaHitCount() {
      return lruCacheStats.getGeneralBloomMetaHitCount() +
          bucketCacheStats.getGeneralBloomMetaHitCount();
    }

    @Override
    public long getDeleteFamilyBloomHitCount() {
      return lruCacheStats.getDeleteFamilyBloomHitCount() +
          bucketCacheStats.getDeleteFamilyBloomHitCount();
    }

    @Override
    public long getTrailerHitCount() {
      return lruCacheStats.getTrailerHitCount() + bucketCacheStats.getTrailerHitCount();
    }

    @Override
    public long getRequestCount() {
      return lruCacheStats.getRequestCount()
          + bucketCacheStats.getRequestCount();
    }

    @Override
    public long getRequestCachingCount() {
      return lruCacheStats.getRequestCachingCount()
          + bucketCacheStats.getRequestCachingCount();
    }

    @Override
    public long getMissCount() {
      return lruCacheStats.getMissCount() + bucketCacheStats.getMissCount();
    }

    @Override
    public long getPrimaryMissCount() {
      return lruCacheStats.getPrimaryMissCount() + bucketCacheStats.getPrimaryMissCount();
    }

    @Override
    public long getMissCachingCount() {
      return lruCacheStats.getMissCachingCount()
          + bucketCacheStats.getMissCachingCount();
    }

    @Override
    public long getHitCount() {
      return lruCacheStats.getHitCount() + bucketCacheStats.getHitCount();
    }

    @Override
    public long getPrimaryHitCount() {
      return lruCacheStats.getPrimaryHitCount() + bucketCacheStats.getPrimaryHitCount();
    }
    @Override
    public long getHitCachingCount() {
      return lruCacheStats.getHitCachingCount()
          + bucketCacheStats.getHitCachingCount();
    }

    @Override
    public long getEvictionCount() {
      return lruCacheStats.getEvictionCount()
          + bucketCacheStats.getEvictionCount();
    }

    @Override
    public long getEvictedCount() {
      return lruCacheStats.getEvictedCount()
          + bucketCacheStats.getEvictedCount();
    }

    @Override
    public long getPrimaryEvictedCount() {
      return lruCacheStats.getPrimaryEvictedCount()
          + bucketCacheStats.getPrimaryEvictedCount();
    }

    @Override
    public void rollMetricsPeriod() {
      lruCacheStats.rollMetricsPeriod();
      bucketCacheStats.rollMetricsPeriod();
    }
    
    @Override
    public long getFailedInserts() {
      return lruCacheStats.getFailedInserts() + bucketCacheStats.getFailedInserts();
    }

    @Override
    public long getSumHitCountsPastNPeriods() {
      return lruCacheStats.getSumHitCountsPastNPeriods()
          + bucketCacheStats.getSumHitCountsPastNPeriods();
    }
    
    @Override
    public long getSumRequestCountsPastNPeriods() {
      return lruCacheStats.getSumRequestCountsPastNPeriods()
          + bucketCacheStats.getSumRequestCountsPastNPeriods();
    }
    
    @Override
    public long getSumHitCachingCountsPastNPeriods() {
      return lruCacheStats.getSumHitCachingCountsPastNPeriods()
          + bucketCacheStats.getSumHitCachingCountsPastNPeriods();
    }

    @Override
    public long getSumRequestCachingCountsPastNPeriods() {
      return lruCacheStats.getSumRequestCachingCountsPastNPeriods()
          + bucketCacheStats.getSumRequestCachingCountsPastNPeriods();
    }
  }

  @Override
  public Iterator<CachedBlock> iterator() {
    return new BlockCachesIterator(getBlockCaches());
  }

  @Override
  public BlockCache[] getBlockCaches() {
    return new BlockCache [] {this.lruCache, this.l2Cache};
  }

  @Override
  public void setMaxSize(long size) {
    this.lruCache.setMaxSize(size);
  }
}<|MERGE_RESOLUTION|>--- conflicted
+++ resolved
@@ -77,10 +77,6 @@
   @Override
   public Cacheable getBlock(BlockCacheKey cacheKey, boolean caching,
       boolean repeat, boolean updateCacheMetrics) {
-<<<<<<< HEAD
-    return lruCache.containsBlock(cacheKey)?
-=======
-    // After HBASE-26094, in CombinedBC L2 cache is not the victim handler of L1.
     boolean existInL1 = lruCache.containsBlock(cacheKey);
     if (!existInL1 && updateCacheMetrics && !repeat) {
       // If the block does not exist in L1, this check should be counted as a miss.
@@ -88,7 +84,6 @@
         .miss(caching, cacheKey.isPrimary(), cacheKey.getBlockType());
     }
     return existInL1 ?
->>>>>>> 07ceb6f0
         lruCache.getBlock(cacheKey, caching, repeat, updateCacheMetrics):
         l2Cache.getBlock(cacheKey, caching, repeat, updateCacheMetrics);
   }
