#
#
# Licensed to the Apache Software Foundation (ASF) under one
# or more contributor license agreements.  See the NOTICE file
# distributed with this work for additional information
# regarding copyright ownership.  The ASF licenses this file
# to you under the Apache License, Version 2.0 (the
# "License"); you may not use this file except in compliance
# with the License.  You may obtain a copy of the License at
#
#     http://www.apache.org/licenses/LICENSE-2.0
#
# Unless required by applicable law or agreed to in writing, software
# distributed under the License is distributed on an "AS IS" BASIS,
# WITHOUT WARRANTIES OR CONDITIONS OF ANY KIND, either express or implied.
# See the License for the specific language governing permissions and
# limitations under the License.
#
# File passed to org.jruby.Main by bin/hbase.  Pollutes jirb with hbase imports
# and hbase  commands and then loads jirb.  Outputs a banner that tells user
# where to find help, shell version, and loads up a custom hirb.
#
# In noninteractive mode, runs commands from stdin until completion or an error.
# On success will exit with status 0, on any problem will exit non-zero. Callers
# should only rely on "not equal to 0", because the current error exit code of 1
# will likely be updated to diffentiate e.g. invalid commands, incorrect args,
# permissions, etc.

# TODO: Interrupt a table creation or a connection to a bad master.  Currently
# has to time out.  Below we've set down the retries for rpc and hbase but
# still can be annoying (And there seem to be times when we'll retry for
# ever regardless)
# TODO: Add support for listing and manipulating catalog tables, etc.
# TODO: Encoding; need to know how to go from ruby String to UTF-8 bytes

# Run the java magic include and import basic HBase types that will help ease
# hbase hacking.
include Java

# Some goodies for hirb. Should these be left up to the user's discretion?
if $stdin.tty?
  require 'irb/completion'
end
require 'pathname'
require 'getoptlong'

# Add the directory names in hbase.jruby.sources commandline option
# to the ruby load path so I can load up my HBase ruby modules
# in case we are trying to get them out of source instead of jar
# packaging.
sources = java.lang.System.getProperty('hbase.ruby.sources')
unless sources.nil?
  $LOAD_PATH.unshift Pathname.new(sources)
end

cmdline_help = <<HERE # HERE document output as shell usage
Usage: shell [OPTIONS] [SCRIPTFILE [ARGUMENTS]]

 -d | --debug            Set DEBUG log levels.
 -h | --help             This help.
 -n | --noninteractive   Do not run within an IRB session and exit with non-zero
                         status on first error.
 --top-level-defs        Compatibility flag to export HBase shell commands onto
                         Ruby's main object
 -Dkey=value             Pass hbase-*.xml Configuration overrides. For example, to
                         use an alternate zookeeper ensemble, pass:
                           -Dhbase.zookeeper.quorum=zookeeper.example.org
                         For faster fail, pass the below and vary the values:
                           -Dhbase.client.retries.number=7
                           -Dhbase.ipc.client.connect.max.retries=3
HERE

# Takes configuration and an arg that is expected to be key=value format.
# If c is empty, creates one and returns it
def add_to_configuration(c, arg)
  kv = arg.split('=')
  kv.length == 2 || (raise "Expected parameter #{kv} in key=value format")
  c = org.apache.hadoop.hbase.HBaseConfiguration.create if c.nil?
  c.set(kv[0], kv[1])
  c
end

conf_from_cli = nil

# strip out any config definitions that won't work with GetoptLong
D_ARG = '-D'.freeze
ARGV.delete_if do |arg|
  if arg.start_with?(D_ARG) && arg.include?('=')
    conf_from_cli = add_to_configuration(conf_from_cli, arg[2..-1])
    true
  else
    false
  end
end

opts = GetoptLong.new(
  ['--help', '-h', GetoptLong::NO_ARGUMENT],
  ['--debug', '-d', GetoptLong::NO_ARGUMENT],
  ['--noninteractive', '-n', GetoptLong::NO_ARGUMENT],
  ['--top-level-defs', GetoptLong::NO_ARGUMENT],
  ['-D', GetoptLong::REQUIRED_ARGUMENT],
  ['--return-values', '-r', GetoptLong::NO_ARGUMENT]
)
opts.ordering = GetoptLong::REQUIRE_ORDER

script2run = nil
log_level = org.apache.logging.log4j.Level::ERROR
@shell_debug = false
interactive = true
full_backtrace = false
top_level_definitions = false

opts.each do |opt, arg|
  case opt
  when '--help'
    puts cmdline_help
    exit
  when D_ARG
    conf_from_cli = add_to_configuration(conf_from_cli, arg)
  when '--debug'
    log_level = org.apache.logging.log4j.Level::DEBUG
    full_backtrace = true
    @shell_debug = true
    puts 'Setting DEBUG log level...'
  when '--noninteractive'
    interactive = false
  when '--return-values'
    warn '[INFO] the -r | --return-values option is ignored. we always behave '\
           'as though it was given.'
  when '--top-level-defs'
    top_level_definitions = true
  end
end

script2run = ARGV.shift unless ARGV.empty?

# Make sure debug flag gets back to IRB
ARGV.unshift('-d') if @shell_debug

# Set logging level to avoid verboseness
org.apache.logging.log4j.core.config.Configurator.setAllLevels('org.apache.zookeeper', log_level)
org.apache.logging.log4j.core.config.Configurator.setAllLevels('org.apache.hadoop', log_level)

# Require HBase now after setting log levels
require 'hbase_constants'

# Load hbase shell
require 'hbase_shell'

# Require formatter
require 'shell/formatter'

# Setup the HBase module.  Create a configuration.
@hbase = conf_from_cli.nil? ? Hbase::Hbase.new : Hbase::Hbase.new(conf_from_cli)

# Setup console
@shell = Shell::Shell.new(@hbase, interactive)
@shell.debug = @shell_debug

##
# Toggle shell debugging
#
# @return [Boolean] true if debug is turned on after updating the flag
def debug
  if @shell_debug
    @shell_debug = false
    conf.back_trace_limit = 0
    log_level = org.apache.logging.log4j.Level::ERROR
  else
    @shell_debug = true
    conf.back_trace_limit = 100
    log_level = org.apache.logging.log4j.Level::DEBUG
  end
  org.apache.logging.log4j.core.config.Configurator.setAllLevels('org.apache.zookeeper', log_level)
  org.apache.logging.log4j.core.config.Configurator.setAllLevels('org.apache.hadoop', log_level)
  debug?
end

##
# Print whether debug is on or off
def debug?
  puts "Debug mode is #{@shell_debug ? 'ON' : 'OFF'}\n\n"
  nil
end


# For backwards compatibility, this will export all the HBase shell commands, constants, and
# instance variables (@hbase and @shell) onto Ruby's top-level receiver object known as "main".
@shell.export_all(self) if top_level_definitions

require 'irb'
require 'irb/ext/change-ws'
require 'irb/hirb'

# Configure IRB
IRB.setup(nil)
IRB.conf[:PROMPT][:CUSTOM] = {
  PROMPT_I: '%N:%03n:%i> ',
  PROMPT_S: '%N:%03n:%i%l ',
  PROMPT_C: '%N:%03n:%i* ',
  RETURN: "=> %s\n"
}

IRB.conf[:IRB_NAME] = 'hbase'
IRB.conf[:AP_NAME] = 'hbase'
IRB.conf[:PROMPT_MODE] = :CUSTOM
IRB.conf[:BACK_TRACE_LIMIT] = 0 unless full_backtrace

# Create a workspace we'll use across sessions.
workspace = @shell.get_workspace

# If script2run, try running it.  If we're in interactive mode, will go on to run the shell unless
# script calls 'exit' or 'exit 0' or 'exit errcode'.
if script2run
  ::Shell::Shell.exception_handler(!full_backtrace) do
    IRB::HIRB.new(workspace, interactive, IRB::HBaseLoader.file_for_load(script2run)).run
  end
  exit @shell.exit_code unless @shell.exit_code.nil?
end

if interactive
  # Output a banner message that tells users where to go for help
  @shell.print_banner
<<<<<<< HEAD
  IRB::HIRB.new(workspace, interactive).run
else
  # Wrapping this check in the exception handler is only present in the 2.4.x line so that we can
  # maintain behavior that matches the earlier 2.x releases
  ::Shell::Shell.exception_handler(!full_backtrace) { @shell.eval_io(STDIN) }
  exit @shell.exit_code unless @shell.exit_code.nil?
end
=======
end
IRB::HIRB.new(workspace, interactive).run
exit @shell.exit_code unless interactive || @shell.exit_code.nil?
>>>>>>> f5266093
<|MERGE_RESOLUTION|>--- conflicted
+++ resolved
@@ -221,16 +221,10 @@
 if interactive
   # Output a banner message that tells users where to go for help
   @shell.print_banner
-<<<<<<< HEAD
   IRB::HIRB.new(workspace, interactive).run
 else
   # Wrapping this check in the exception handler is only present in the 2.4.x line so that we can
   # maintain behavior that matches the earlier 2.x releases
   ::Shell::Shell.exception_handler(!full_backtrace) { @shell.eval_io(STDIN) }
   exit @shell.exit_code unless @shell.exit_code.nil?
-end
-=======
-end
-IRB::HIRB.new(workspace, interactive).run
-exit @shell.exit_code unless interactive || @shell.exit_code.nil?
->>>>>>> f5266093
+end